--- conflicted
+++ resolved
@@ -76,11 +76,7 @@
 
             if (vis) ((Interpretable)classifier).lastClassifiedInterpretability();
 
-<<<<<<< HEAD
-            res.addPrediction(trueClassVal, dist, indexOfMax(dist), predTime, "");
-=======
             res.addPrediction(trueClassVal, dist, indexOfMax(dist), predTime, ""); //todo indexOfMax does not break ties randomly.
->>>>>>> e0a2dd7e
         }
 
         res.turnOnZeroTimingsErrors();
