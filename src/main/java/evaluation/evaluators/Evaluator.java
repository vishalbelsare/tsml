/*
 *   This program is free software: you can redistribute it and/or modify
 *   it under the terms of the GNU General Public License as published by
 *   the Free Software Foundation, either version 3 of the License, or
 *   (at your option) any later version.
 *
 *   This program is distributed in the hope that it will be useful,
 *   but WITHOUT ANY WARRANTY; without even the implied warranty of
 *   MERCHANTABILITY or FITNESS FOR A PARTICULAR PURPOSE.  See the
 *   GNU General Public License for more details.
 *
 *   You should have received a copy of the GNU General Public License
 *   along with this program.  If not, see <http://www.gnu.org/licenses/>.
 */
package evaluation.evaluators;

import evaluation.storage.ClassifierResults;
import tsml.classifiers.distance_based.utils.classifier_mixins.Copy;
import weka.classifiers.Classifier;
import weka.core.Instances;
import weka.core.Randomizable;

/**
 *
 * @author James Large (james.large@uea.ac.uk)
 */
<<<<<<< HEAD
public abstract class Evaluator {
    
    //allows for tuning of regressors, should be removed if we ever delve deeper into regression stuff
    public static boolean REGRESSION_HACK = false; //@matthew
=======
public abstract class Evaluator implements Randomizable, Copy {
>>>>>>> 377cf3d6
    
    int seed;
    
    /**
     * Flag for whether to clone the data. Defaults to false, as no classifier should 
     * be editing the data itself when training/testing, however setting this to true 
     * will guarantee that the same (jave) instantiations of (weka) instance(s) objects
     * can be reused in higher-level experimental code. 
     */
    boolean cloneData;
    
    /**
     * Each instance will have setClassMissing() called upon it. To ABSOLUTELY enforce that 
     * no classifier can cheat in any way (e.g some filter/transform inadvertently incorporates the class 
     * value back into the transformed data set). 
     * 
     * The only reason to leave this as false (as it has been by default, for backwards compatability reasons)
     * is that in higher level experimental code, the same (jave) instantiations of (weka) instance(s) objects are used multiple 
     * times, and the latter expects the class value to still be there (to check for correct predictions, e.g)
     */
    boolean setClassMissing;
    
    public Evaluator(int seed, boolean cloneData, boolean setClassMissing) {
        this.seed = seed;
        this.cloneData = cloneData;
        this.setClassMissing = setClassMissing;
    }
    
    @Override
    public int getSeed() {
        return seed;
    }
    
    @Override
    public void setSeed(int seed) {
        this.seed = seed;
    }

    /**
     * Flag for whether to clone the data. Defaults to false, as no classifier should 
     * be editing the data itself when training/testing, however setting this to true 
     * will guarantee that the same (jave) instantiations of (weka) instance(s) objects
     * can be reused in higher-level experimental code. 
     */
    public boolean getCloneData() {
        return cloneData;
    }

    /**
     * Flag for whether to clone the data. Defaults to false, as no classifier should 
     * be editing the data itself when training/testing, however setting this to true 
     * will guarantee that the same (jave) instantiations of (weka) instance(s) objects
     * can be reused in higher-level experimental code. 
     */
    public void setCloneData(boolean cloneData) {
        this.cloneData = cloneData;
    }
    
    /**
     * Each instance will have setClassMissing() called upon it. To ABSOLUTELY enforce that 
     * no classifier can cheat in any way (e.g some filter/transform inadvertently incorporates the class 
     * value back into the transformed data set). 
     * 
     * The only reason to leave this as false (as it has been by default, for backwards compatability reasons)
     * is that in higher level experimental code, the same (jave) instantiations of (weka) instance(s) objects are used multiple 
     * times, and the latter expects the class value to still be there (to check for correct predictions, e.g)
     */
    public boolean getSetClassMissing() {
        return setClassMissing;
    }
    
    /**
     * Each instance will have setClassMissing() called upon it. To ABSOLUTELY enforce that 
     * no classifier can cheat in any way (e.g some filter/transform inadvertently incorporates the class 
     * value back into the transformed data set). 
     * 
     * The only reason to leave this as false (as it has been by default, for backwards compatability reasons)
     * is that in higher level experimental code, the same (jave) instantiations of (weka) instance(s) objects are used multiple 
     * times, and the latter expects the class value to still be there (to check for correct predictions, e.g)
     */
    public void setSetClassMissing(boolean setClassMissing) {
        this.setClassMissing = setClassMissing;
    }
    
    public abstract ClassifierResults evaluate(Classifier classifier, Instances dataset) throws Exception;
    
    
    public Evaluator cloneEvaluator() {
        try {
            return (Evaluator) Copy.deepCopy(this);
        } catch(Exception e) {
            throw new IllegalStateException(e);
        }
    }
}<|MERGE_RESOLUTION|>--- conflicted
+++ resolved
@@ -24,14 +24,7 @@
  *
  * @author James Large (james.large@uea.ac.uk)
  */
-<<<<<<< HEAD
-public abstract class Evaluator {
-    
-    //allows for tuning of regressors, should be removed if we ever delve deeper into regression stuff
-    public static boolean REGRESSION_HACK = false; //@matthew
-=======
 public abstract class Evaluator implements Randomizable, Copy {
->>>>>>> 377cf3d6
     
     int seed;
     
