/*
 *   This program is free software: you can redistribute it and/or modify
 *   it under the terms of the GNU General Public License as published by
 *   the Free Software Foundation, either version 3 of the License, or
 *   (at your option) any later version.
 *
 *   This program is distributed in the hope that it will be useful,
 *   but WITHOUT ANY WARRANTY; without even the implied warranty of
 *   MERCHANTABILITY or FITNESS FOR A PARTICULAR PURPOSE.  See the
 *   GNU General Public License for more details.
 *
 *   You should have received a copy of the GNU General Public License
 *   along with this program.  If not, see <http://www.gnu.org/licenses/>.
 */
package evaluation;

import evaluation.storage.ClassifierResults;
import ResultsProcessing.MatlabController;
import ResultsProcessing.ResultColumn;
import ResultsProcessing.ResultTable;
import evaluation.storage.ClassifierResultsCollection;
import fileIO.OutFile;
import java.io.File;
import java.io.FileNotFoundException;
import java.util.ArrayList;
import java.util.Arrays;
import java.util.Collections;
import java.util.HashMap;
import java.util.List;
import java.util.Locale;
import java.util.Map;
import java.util.Scanner;
import java.util.function.Function;
import jxl.Workbook;
import jxl.WorkbookSettings;
import jxl.write.WritableCellFormat;
import jxl.write.WritableFont;
import jxl.write.WritableSheet;
import jxl.write.WritableWorkbook;
import statistics.tests.OneSampleTests;
import statistics.tests.TwoSampleTests;
import utilities.GenericTools;
import utilities.InstanceTools;
import utilities.StatisticalUtilities;
import utilities.generic_storage.Pair;
import weka.clusterers.XMeans;
import weka.core.Instances;



/**
 *
 * This is a monster of a class, with some bad code and not enough documentation. It's improving over time however.
 If there are any questions about it, best bet would be to email me (see below).

 This class is given a much better front end/'api' in MultipleClassifierEvaluation.java. Users should almost always use
 that class for their comparative summaries of different classifiers. 

 The two functions from this class in particular a user would actually use in their code might be: 
 performFullEvaluation(...) and performTestAccEvalOnly(...), the former of which is the the 
 function wrapped by MultipleClassifierEvaluation

 Basically, this is a collection of static functions to analyse/handle COMPLETED (i.e no folds missing out 
 of those expected of the specified classifierXdatasetXfoldXsplit set) sets of results in ClassifierResults format

 For some reason, the excel workbook writer library i found/used makes xls files (instead of xlsx) and doesn't 
 support recent excel default fonts. Just open it and saveas xlsx if you want to

 Future work when wanted/needed would be to handle incomplete results (e.g random folds missing), more matlab figures over time, 
 and a MASSIVE refactor to remove the crap code
 *
 * @author James Large james.large@uea.ac.uk
 */
public class ClassifierResultsAnalysis {

    //actual parameters
    public static String expRootDirectory;
    public static boolean buildMatlabDiagrams = false;
    public static boolean testResultsOnly = false;

//        PerformanceMetric testTimeMetric = PerformanceMetric.totalTestTime;
//        PerformanceMetric benchmarkedTestTimeMetric = PerformanceMetric.totalTestTimeBenchmarked;
    public static PerformanceMetric testTimeMetric = PerformanceMetric.avgTestPredTime;
    public static PerformanceMetric benchmarkedTestTimeMetric = PerformanceMetric.avgTestPredTimeBenchmarked;

    //    public static PerformanceMetric estimateTimeMetric = PerformanceMetric.additionalTimeForEstimate;
    //    public static PerformanceMetric benchmarkedEstimateTimeMetric = PerformanceMetric.additionalTimeForEstimateBenchmarked;
    public static PerformanceMetric estimateTimeMetric = PerformanceMetric.fromScratchEstimateTime;
    public static PerformanceMetric benchmarkedEstimateTimeMetric = PerformanceMetric.fromScratchEstimateTimeBenchmarked;

    //final id's and path suffixes
    protected static final String matlabFilePath = "src/main/matlab/";
    protected static final String pairwiseScatterDiaPath = "dias_PairwiseScatter/";
    protected static final String cdDiaFolderName = "dias_CriticalDifference/";
    protected static final String pairwiseCDDiaDirName = "pairwise/";
    protected static final String friedmanCDDiaDirName = "friedman/";

    //todo being used for both raw and benchmarked 2019/10/21
    //eval_timings... editing folder name before own ana, then resetting. fix.
    protected static String timingDiaFolderName = "dias_Timings";
    protected static String timingDiaFolderName_raw = "dias_TimingsRAW";
    protected static String timingDiaFolderName_benchmark = "dias_TimingsBENCHMARKED";

    public static final double FRIEDMANCDDIA_PVAL = 0.05;
    public static final String testLabel = "TEST";
    public static final String trainLabel = "TRAIN";
    public static final String trainTestDiffLabel = "TRAINTESTDIFFS";
    public static final String estimateLabel = "ESTIMATE";
    public static final String clusterGroupingIdentifier = "PostHocXmeansClustering";


    public static class ClassifierEvaluation  {
        public String classifierName;
        public ClassifierResults[][] testResults; //[dataset][fold]
        public ClassifierResults[][] trainResults; //[dataset][fold]

        public ClassifierEvaluation(String name, ClassifierResults[][] testResults, ClassifierResults[][] trainResults) {
            this.classifierName = name;
            this.testResults = testResults;
            this.trainResults = trainResults;
        }
    }


    /**
     * THIS IS THE METHOD YOU'D ACTUALLY USE, the public 'actually do stuff' method   
     *
     * @param outPath a single directory, called expName, will be made in this location, containing the analysis
     * @param expname this will be the name of the parent folder that is made and will appear on a number of files
     * @param metrics a list of PerformanceMetrics that effectively are able to summarise a ClassifierResults 
     *          object into a single double, the prediction set's score. e.g. accuracy for these predictions
     *          These metrics will also have indications of how comparisons of this metric should be calculated and represented
     * @param results a ClassifierResultsCollection containing test (and optionally train) results of 1/more classifiers on 1/more datasets over 1/more resamples.
     *          Classifier and dataset names are retrieved from this object
     * @param dsetGroupings Optional, a map { grouping name, groupings } of maps { group name, datasets in groups } that describe different subsets of 
     *          the data within which to repeat the analysis, e.g one group might be 2class datasets vs multiclass datasets. The analysis would 
     *          aid in seeing if one classifier has a competitive advantage over the others within different data characteristics/groupings
     */
    public static void performFullEvaluation(
            String outPath,
            String expname,
            List<PerformanceMetric> metrics,
            ClassifierResultsCollection results,
            Map<String, Map<String, String[]>> dsetGroupings)
    {
        //hacky housekeeping
        MultipleClassifiersPairwiseTest.beQuiet = true;
        OneSampleTests.beQuiet = true;

        outPath = outPath.replace("\\", "/");
        if (!outPath.endsWith("/"))
            outPath+="/";
        outPath += expname + "/";
        new File(outPath).mkdirs();

        expRootDirectory = outPath;

        OutFile bigSummary = new OutFile(outPath + expname + "_BIGglobalSummary.csv");
        OutFile smallSummary = new OutFile(outPath + expname + "_SMALLglobalSummary.csv");

        //this will collect the clique arrays for each metric as foudn by pairwise stats,
        //so that they can later be passed to the cd dia maker 
        ArrayList<String> statCliquesForCDDias = new ArrayList<>();

        // START USER DEFINED STATS
        for (PerformanceMetric metric : metrics) {
            String[] summary = null;
            try {
                summary = eval_metric(outPath, expname, results, metric, dsetGroupings);
            } catch (Exception fnf) {
                System.out.println("Something went wrong while writing " + metric + "files, likely later stages of analysis could "
                        + "not find files that should have been made "
                        + "internally in earlier stages of the pipeline, FATAL");
                fnf.printStackTrace();
                System.exit(0);
            }

            bigSummary.writeString(metric.name+":");
            bigSummary.writeLine(summary[0]);

            smallSummary.writeString(metric.name+":");
            smallSummary.writeLine(summary[1]);

            if (summary[2] != null)
                statCliquesForCDDias.add(summary[2]);
        }
        // END USER DEFINED STATS






        // START TIMINGS 
        //timings will attempt to always be summarised if they are present, so handle them here as a special case
        //and add them onto the list of metrics
        String[][] trainTestTimingSummaries = new String[4][];
        try {
            String[][] trainTestTimingSummaryRaw = eval_timingsRAW(outPath, expname, results, null); //dont bother with groupings for timings

            trainTestTimingSummaries[0] = trainTestTimingSummaryRaw[0];
            trainTestTimingSummaries[1] = trainTestTimingSummaryRaw[1];

        } catch (FileNotFoundException fnf) {
            System.out.println("Something went wrong while writing RAW timing files, likely "
                    + "later stages of analysis could not find files that should have been made"
                    + "internally in earlier stages of the pipeline, FATAL");
            fnf.printStackTrace();
            System.exit(0);
        } catch (Exception ex) {
            ex.printStackTrace();
            System.out.println("Something went wrong while writing RAW timing files. But NOT "
                    + "a filenotfound error. Either timings werent found, some NaN errors occurred,"
                    + " etc. Todo look into cases of this as they crop up.\n"
                    + "CONTINUING THE ANALYSIS FOR NOW, but ignoring the RAW timings");
        }

        // TODO proper support for benchmarked timings, link up to the diagram creation code, global summary files, etc
        // currently standalone
        try {
            String[][] trainTestTimingSummaryBenchmarked = eval_timingsBENCHMARKED(outPath, expname, results, null); //dont bother with groupings for timings

            trainTestTimingSummaries[2] = trainTestTimingSummaryBenchmarked[0];
            trainTestTimingSummaries[3] = trainTestTimingSummaryBenchmarked[1];
        } catch (FileNotFoundException fnf) {
            System.out.println("Something went wrong while writing BENCHMARKED timing files, likely "
                    + "later stages of analysis could not find files that should have been made"
                    + "internally in earlier stages of the pipeline, FATAL");
            fnf.printStackTrace();
            System.exit(0);
        } catch (Exception ex) {
            ex.printStackTrace();
            System.out.println("Something went wrong while writing BENCHMARKED timing files. But NOT "
                    + "a filenotfound error. Either timings werent found, some NaN errors occurred,"
                    + " etc. Todo look into cases of this as they crop up.\n"
                    + "CONTINUING THE ANALYSIS FOR NOW, but ignoring the BENCHMARKED timings");
        }
        //end benchmarked

        //TODO clean all of this timing stuff up, it's jsut another layer of hacky nonsense.
        //just need a CLEAN break of 'does everything have timings? do all the timing analysis.
        //does ANYTHING not have timings? do NONE of the timing analysis

        //using the presence of summaries for train and test timings as an indicator that they are present
        List<PerformanceMetric> timeMetrics = new ArrayList<>();

        if (trainTestTimingSummaries != null) {
            timeMetrics.add(PerformanceMetric.buildTime);
            timeMetrics.add(testTimeMetric);
            timeMetrics.add(PerformanceMetric.buildTimeBenchmarked);
            timeMetrics.add(benchmarkedTestTimeMetric);
//            timeMetrics.add(estimateTimeMetric);
            for (int j = trainTestTimingSummaries.length-1; j >= 0; j--) {
                String label = timeMetrics.get(j).name;
                if (trainTestTimingSummaries[j] != null) {
                    //present, so add on automatically to the list of metrics for passing around to spreadsheet/image makers etc
                    metrics.add(timeMetrics.get(j));

                    bigSummary.writeString(label + ":");
                    bigSummary.writeLine(trainTestTimingSummaries[j][0]);

                    smallSummary.writeString(label + ":");
                    smallSummary.writeLine(trainTestTimingSummaries[j][1]);

                    statCliquesForCDDias.add(trainTestTimingSummaries[j][2]);
                }
                else {
                    //not present, ignore, and remove from list of time-specific metrics
                    //to be passed to the timing dia creator
                    timeMetrics.remove(j);

                    bigSummary.writeString(label + ":  MISSING\n\n");
                    smallSummary.writeString(label + ": MISSING\n\n");
                }
            }
        }
        //END TIMINGS

        bigSummary.closeFile();
        smallSummary.closeFile();

        jxl_buildResultsSpreadsheet(outPath, expname, metrics);

        String[] statCliquesForCDDiasArr = statCliquesForCDDias.toArray(new String[] { });
        if(buildMatlabDiagrams) {
            MatlabController proxy = MatlabController.getInstance();
            proxy.eval("addpath(genpath('"+matlabFilePath+"'))");
            matlab_buildTimingsDias(timeMetrics);
            matlab_buildCDDias(expname, statCliquesForCDDiasArr);
            matlab_buildPairwiseScatterDiagrams(outPath, expname, metrics, results.getDatasetNamesInOutput());
        }
    }

    /**
     * Essentially just a wrapper for what eval_metricOnSplit does, in the simple case that we just have a 3d array of test accs and want summaries for it
     Mostly for legacy results not in the classifier results file format
     */
    public static void performTestAccEvalOnly(String outPath, String filename, double[][][] testFolds, String[] cnames, String[] dsets, Map<String, Map<String, String[]>> dsetGroupings) throws FileNotFoundException {
        eval_metricOnSplit(outPath, filename, null, testLabel, PerformanceMetric.acc, testFolds, cnames, dsets, dsetGroupings);
    }
















    protected static void writeTableFile_ClassifierDataset(String filename, String tableName, double[][] scores, String[] cnames, String[] dsets) {
        OutFile out=new OutFile(filename);
        out.writeLine(tableName + fileHelper_tabulate(scores, cnames, dsets));
        out.closeFile();
    }

    protected static void writeRawTableFile_ClassifierDataset(String filename, double[][] scores, String[] cnames) {
        OutFile out=new OutFile(filename);
        out.writeLine(fileHelper_tabulateRaw(scores, cnames));
        out.closeFile();
    }

    protected static void writeTableFile_ClassifierDatasetFolds(String filename, String tableName, double[][][] scores, String[] cnames, String[] dsets) {
        OutFile out=new OutFile(filename);
        out.writeLine(tableName + fileHelper_tabulate(scores, cnames, dsets));
        out.closeFile();
    }

    protected static void writeRawTableFile_ClassifierDatasetFolds(String filename, double[][][] scores, String[] cnames) {
        OutFile out=new OutFile(filename);
        out.writeLine(fileHelper_tabulateRaw(scores, cnames));
        out.closeFile();
    }

    /**
     * also writes separate win/draw/loss files now
     */
    protected static String[] eval_metricOnSplitStatsFile(String outPath, String evalSet, PerformanceMetric metric, double[][][] statPerFold, double[][] statPerDset, double[][] ranks, double[][] stddevsFoldAccs, String[] cnames, String[] dsets) {
        String splitMetricLabel = evalSet + metric.toString();

        StringBuilder shortSummaryStats = new StringBuilder();
        shortSummaryStats.append(fileHelper_header(cnames)).append("\n");
        shortSummaryStats.append("Avg"+splitMetricLabel+":").append(util_mean(statPerDset)).append("\n");
        shortSummaryStats.append("Avg"+splitMetricLabel+"_RANK:").append(util_mean(ranks)).append("\n");

        StringBuilder longSummaryStats = new StringBuilder();
        longSummaryStats.append(splitMetricLabel).append(fileHelper_header(cnames)).append("\n");
        longSummaryStats.append("Avg"+splitMetricLabel+"OverDsets:").append(util_mean(statPerDset)).append("\n");
        longSummaryStats.append("Avg"+splitMetricLabel+"RankOverDsets:").append(util_mean(ranks)).append("\n");
        longSummaryStats.append("StddevOf"+splitMetricLabel+"OverDsets:").append(util_stddev(statPerDset)).append("\n");
        longSummaryStats.append("AvgOfStddevsOf"+splitMetricLabel+"OverDsetFolds:").append(util_mean(stddevsFoldAccs)).append("\n");
        longSummaryStats.append("StddevsOf"+splitMetricLabel+"RanksOverDsets:").append(util_stddev(ranks)).append("\n");

        String[] wdl =      eval_winsDrawsLosses(statPerDset, cnames, dsets);
        String[] sig01wdl = eval_sigWinsDrawsLosses(0.01, statPerDset, statPerFold, cnames, dsets);
        String[] sig05wdl = eval_sigWinsDrawsLosses(0.05, statPerDset, statPerFold, cnames, dsets);



        String wdlDir = outPath+"/WinsDrawsLosses/";
        (new File(wdlDir)).mkdir();
        OutFile outwdl = null;
        outwdl = new OutFile(wdlDir + splitMetricLabel + "WinDrawLoss_LIST.csv");
        outwdl.writeLine(wdl[1]);
        outwdl.closeFile();
        outwdl = new OutFile(wdlDir + splitMetricLabel + "WinDrawLoss_LIST_Sig01.csv");
        outwdl.writeLine(sig01wdl[1]);
        outwdl.closeFile();
        outwdl = new OutFile(wdlDir + splitMetricLabel + "WinDrawLoss_LIST_Sig05.csv");
        outwdl.writeLine(sig05wdl[1]);
        outwdl.closeFile();

        outwdl = new OutFile(wdlDir + splitMetricLabel + "WinDrawLoss_TABLE.csv");
        outwdl.writeLine(wdl[2]);
        outwdl.closeFile();
        outwdl = new OutFile(wdlDir + splitMetricLabel + "WinDrawLoss_TABLE_Sig01.csv");
        outwdl.writeLine(sig01wdl[2]);
        outwdl.closeFile();
        outwdl = new OutFile(wdlDir + splitMetricLabel + "WinDrawLoss_TABLE_Sig05.csv");
        outwdl.writeLine(sig05wdl[2]);
        outwdl.closeFile();

        String summaryFname = outPath + fileNameBuild_summaryFile(evalSet,metric);
        OutFile out=new OutFile(summaryFname);

        out.writeLine(longSummaryStats.toString());
        out.writeLine(wdl[0]);
        out.writeLine("\n");
        out.writeLine(sig01wdl[0]);
        out.writeLine("\n");
        out.writeLine(sig05wdl[0]);
        out.writeLine("\n");

        String cliques = "";
        String avgsFile = outPath + fileNameBuild_avgsFile(evalSet, metric);
        try {
            out.writeLine(MultipleClassifiersPairwiseTest.runTests(avgsFile).toString());
//            out.writeLine(MultipleClassifiersPairwiseTest.runTests(outPath+filename+"_"+splitMetricLabal+".csv").toString());
            cliques = MultipleClassifiersPairwiseTest.printCliques();
            out.writeLine("\n\n" + cliques);
        } catch (Exception e) {
            System.err.println("\n\n");
            System.err.println("*****".replace("*", "*****"));

            System.err.println("MultipleClassifiersPairwiseTest.runTests() failed. Almost certainly this is because there were"
                    + "too many ties/duplicates within one of the pairwise tests and then an index out of bounds error was thrown. "
                    + "This will be fixed at some point. The analysis will CARRY ON, and everything that is successfully printed out "
                    + "IS CORRECT, however whatever particular table that test would have been summarised as is missing from your files.");
            System.err.println("avgs filename = "+avgsFile);
            e.printStackTrace();

            System.err.println("*****".replace("*", "*****"));
            System.err.println("\n\n");
        }

        out.closeFile();

        return new String[] { longSummaryStats.toString(), shortSummaryStats.toString(), cliques };
    }

    protected static String fileNameBuild_cd(String filename, String statistic) {
        return "cd_"+filename+"_"+statistic+"S";
    }
    protected static String fileNameBuild_pws(String filename, String statistic) {
        return "pws_"+filename+"_"+statistic+"S";
    }
    protected static String fileNameBuild_pwsInd(String c1, String c2, String statistic) {
        return "pws_"+c1+"VS"+c2+"_"+statistic+"S";
    }
    protected static String fileNameBuild_avgsFile(String evalSet, PerformanceMetric metric) {
        return evalSet+metric+"_"+(metric.takeMean?"MEANS":"MEDIANS")+".csv";
    }
    protected static String fileNameBuild_ranksFile(String evalSet, PerformanceMetric metric) {
        return evalSet+metric+"_RANKS.csv";
    }
    protected static String fileNameBuild_stddevFile(String evalSet, PerformanceMetric metric) {
        return evalSet+metric+"_STDDEV.csv";
    }
    protected static String fileNameBuild_rawAvgsFile(String evalSet, PerformanceMetric metric) {
        return evalSet+metric+"_RAW.csv";
    }
    protected static String fileNameBuild_summaryFile(String evalSet, PerformanceMetric metric) {
        return evalSet+metric+"_SUMMARY.csv";
    }
    protected static String fileNameBuild_wdlFile(String evalSet, PerformanceMetric metric) {
        return evalSet+metric+"_SUMMARY.csv";
    }

    protected static String[] eval_metricOnSplit(String outPath, String filename, String groupingName, String evalSet, PerformanceMetric metric, double[][][] foldVals, String[] cnames, String[] dsets, Map<String, Map<String, String[]>> dsetGroupings) throws FileNotFoundException {
        outPath += evalSet + "/";
        if (groupingName != null && !groupingName.equals(""))
            outPath += groupingName + "/";

        //BEFORE ordering, write the individual folds files
        eval_perFoldFiles(outPath+evalSet+"FOLD"+metric+"S/", foldVals, cnames, dsets, evalSet);

        double[][] dsetVals = findAvgsOverFolds(foldVals, metric.takeMean);
        double[][] stddevsFoldVals = findStddevsOverFolds(foldVals);
        double[][] ranks = findRanks(dsetVals, metric.maximise);

        int[] ordering = findOrdering(ranks);
        //ordering is now an array of value referring to the rank-order of the element at each index
        //e.g [1, 4, 2, 3] means that the first (in index 0) classifier is best, third is next, then fourth, then second

        //now order all the info (essentially in parallel arrays) we've collected by the classifier's ranks
        //such that e.g the data referring to the first classifier is still in index 0, the data referring to
        //the second classifier is moved to index 1, etc
        ranks = util_order(ranks, ordering);
        cnames = util_order(cnames, ordering);
        foldVals = util_order(foldVals, ordering);
        dsetVals = util_order(dsetVals, ordering);
        stddevsFoldVals = util_order(stddevsFoldVals, ordering);

        if (evalSet.equalsIgnoreCase("TEST") || metric.equals(PerformanceMetric.buildTime) || metric.equals(PerformanceMetric.buildTimeBenchmarked)) {
            //qol for cd dia creation, make a copy of all the raw test stat files in a common folder, one for pairwise, one for freidman
            String cdFolder = expRootDirectory + cdDiaFolderName;
            (new File(cdFolder)).mkdirs();
            OutFile out = new OutFile(cdFolder+"readme.txt");
            out.writeLine("remember that nlls are auto-negated now for cd dia ordering\n");
            out.writeLine("and that basic notepad wont show the line breaks properly, view (cliques especially) in notepad++");
            out.closeFile();
            for (String subFolder : new String[] { pairwiseCDDiaDirName, friedmanCDDiaDirName }) {
                (new File(cdFolder+subFolder+"/")).mkdirs();
                String cdName = cdFolder+subFolder+"/"+fileNameBuild_cd(filename,metric.name)+".csv";

                //meta hack for qol, negate the nll (sigh...) for correct ordering on dia
                //ALSO now negating the timings, smaller = better
                if (!metric.maximise) {
                    double[][] negatedDsetVals = new double[dsetVals.length][dsetVals[0].length];
                    for (int i = 0; i < dsetVals.length; i++) {
                        for (int j = 0; j < dsetVals[i].length; j++) {
                            negatedDsetVals[i][j] = dsetVals[i][j] * -1;
                        }
                    }
                    writeRawTableFile_ClassifierDataset(cdName, negatedDsetVals, cnames);
                } else {
                    writeRawTableFile_ClassifierDataset(cdName, dsetVals, cnames);
                }
            } //end cd dia qol

            //qol for pairwisescatter dia creation, make a copy of the test stat files
            String pwsFolder = expRootDirectory + pairwiseScatterDiaPath;
            (new File(pwsFolder)).mkdirs();
            String pwsName = pwsFolder+fileNameBuild_pws(filename,metric.name)+".csv";
            writeRawTableFile_ClassifierDataset(pwsName, dsetVals, cnames);
            //end pairwisescatter qol

            //qol for timing dia creation, make a copy of the avgs files with headers
            if (metric.equals(PerformanceMetric.buildTime) || metric.equals(PerformanceMetric.totalTestTime) || metric.equals(PerformanceMetric.avgTestPredTime) ||
                    metric.equals(PerformanceMetric.buildTimeBenchmarked) || metric.equals(PerformanceMetric.totalTestTimeBenchmarked) || metric.equals(PerformanceMetric.avgTestPredTimeBenchmarked)) {
                String timingDir = expRootDirectory+ timingDiaFolderName + "/";
                (new File(timingDir)).mkdirs();
                String fname = timingDir+fileNameBuild_avgsFile(evalSet,metric);
                writeTableFile_ClassifierDataset(fname, evalSet+metric, dsetVals, cnames, dsets);
            }
            //end timing dia qol
        }


        writeTableFile_ClassifierDataset(outPath + fileNameBuild_ranksFile(evalSet, metric), evalSet+metric+"RANKS", ranks, cnames, dsets);
        writeTableFile_ClassifierDataset(outPath + fileNameBuild_avgsFile(evalSet, metric), evalSet+metric, dsetVals, cnames, dsets);
        writeRawTableFile_ClassifierDataset(outPath + fileNameBuild_rawAvgsFile(evalSet, metric), dsetVals, cnames); //for matlab stuff
        writeTableFile_ClassifierDataset(outPath + fileNameBuild_stddevFile(evalSet, metric), evalSet+metric+"STDDEVS", stddevsFoldVals, cnames, dsets);

        String[] groupingSummary = { "" };
        if (dsetGroupings != null && dsetGroupings.size() != 0)
            groupingSummary = eval_metricDsetGroups(outPath, filename, evalSet, metric, foldVals, cnames, dsets, dsetGroupings);


        String[] summaryStrings = {};
        summaryStrings = eval_metricOnSplitStatsFile(outPath, evalSet, metric, foldVals, dsetVals, ranks, stddevsFoldVals, cnames, dsets);

        //write these even if not actually making the dias this execution, might manually make them later
        writeCliqueHelperFiles(expRootDirectory + cdDiaFolderName + pairwiseCDDiaDirName, filename, metric, summaryStrings[2]);

        //this really needs cleaning up at some point... jsut make it a list and stop circlejerking to arrays
        String[] summaryStrings2 = new String[summaryStrings.length+groupingSummary.length];
        int i = 0;
        for ( ; i < summaryStrings.length; i++)
            summaryStrings2[i] = summaryStrings[i];
        for (int j = 0; j < groupingSummary.length; j++)
            summaryStrings2[i] = groupingSummary[j];

        return summaryStrings2;
    }

    public static String[] eval_metricDsetGroups(String outPathBase, String filename, String evalSet, PerformanceMetric metric, double[][][] foldVals, String[] cnames, String[] dsets, Map<String, Map<String, String[]>> dsetGroupings) throws FileNotFoundException {
        String outPath = expRootDirectory + "DatasetGroupings/";
//        String outPath = outPathBase + "DatasetGroupings/";
        (new File(outPath)).mkdir();

        //for each grouping method
        for (Map.Entry<String, Map<String, String[]>> dsetGroupingMethodEntry : dsetGroupings.entrySet()) {
            String groupingMethodName = dsetGroupingMethodEntry.getKey();
            String groupingMethodPath = outPath + groupingMethodName + "/";
            (new File(groupingMethodPath+metric.name+"/"+evalSet+"/")).mkdirs();

            Map<String, String[]> dsetGroupingMethod = dsetGroupingMethodEntry.getValue();

            if (groupingMethodName.equals(clusterGroupingIdentifier)) {
                //if clustering is to be done, build the groups now.
                //can't 'put' these groups back into the dsetGroupings map
                //since we'd be editing a map that we're currently iterating over
                //EDIT: actually, jsut move this process outside the for loop as
                //a preprocess step, if the need ever arises

                assert(dsetGroupingMethod == null);
                dsetGroupingMethod = new HashMap<>();

                int[] assignments = dsetGroups_clusterDsetResults(StatisticalUtilities.averageFinalDimension(foldVals));

                //puts numClusters as final element
                assert(assignments.length == dsets.length+1);
                int numClusters = assignments[dsets.length];

                String[] clusterNames = new String[numClusters];
                String[][] clusterDsets = new String[numClusters][];

                //would generally prefer to jsut loop once over the assignments array, but that would
                //require we already know the size of each cluster and/or wankery with array lists
                for (int cluster = 0; cluster < numClusters; cluster++) {
                    ArrayList<String> dsetAlist = new ArrayList<>();
                    for (int dset = 0; dset < dsets.length; dset++)
                        if (assignments[dset] == cluster)
                            dsetAlist.add(dsets[dset]);

                    clusterNames[cluster] = "Cluster " + (cluster+1);
                    clusterDsets[cluster] = dsetAlist.toArray(new String[] { });
                    dsetGroupingMethod.put(clusterNames[cluster], clusterDsets[cluster]);
                }

                //writing all the clusters to one file start here
                OutFile allDsetsOut = new OutFile(groupingMethodPath+metric.name+"/"+evalSet+"/" + "clusters.csv");

                for (int cluster = 0; cluster < numClusters; cluster++)
                    allDsetsOut.writeString(clusterNames[cluster] + ",");
                allDsetsOut.writeLine("");

                //printing variable length 2d array in table form, columns = clusters, rows = dsets
                int dsetInd = 0;
                boolean allDone = false;
                while (!allDone) {
                    allDone = true;
                    for (int cluster = 0; cluster < numClusters; cluster++) {
                        if (dsetInd < clusterDsets[cluster].length) {
                            allDsetsOut.writeString(clusterDsets[cluster][dsetInd]);
                            allDone = false;
                        }
                        allDsetsOut.writeString(",");
                    }
                    allDsetsOut.writeLine("");
                    dsetInd++;
                }
                allDsetsOut.closeFile();
                //writing all the clusters to one file end here

                String clusterGroupsPath = groupingMethodPath+metric+"/"+evalSet+"/" + "DsetClustersTxtFiles/";
                (new File(clusterGroupsPath)).mkdir();

                //writing each individual clsuter file start here
                for (int cluster = 0; cluster < numClusters; cluster++) {
                    OutFile clusterFile = new OutFile(clusterGroupsPath + clusterNames[cluster] + ".txt");
                    for (String dset : clusterDsets[cluster])
                        clusterFile.writeLine(dset);
                    clusterFile.closeFile();
                }
            }

            int numGroups = dsetGroupingMethod.size();
            String[] groupNames = new String[numGroups];

            //using maps for this because classifiernames could be in different ordering based on rankings
            //within each group. ordering of dataset groups temselves is constant though. jsut skips
            //annoying/bug inducing housekeeping of indices
            Map<String, double[]> groupWins = new HashMap<>(); //will reflect ties, e.g if 2 classifiers tie for first rank, each will get 'half' a win
            Map<String, double[]> groupAccs = new HashMap<>();
            for (int i = 0; i < cnames.length; i++) {
                groupWins.put(cnames[i], new double[numGroups]);
                groupAccs.put(cnames[i], new double[numGroups]);
            }

            //for each group in this grouping method
            StringBuilder [] groupSummaryStringBuilders = new StringBuilder[numGroups];
            int groupIndex = 0;

            for (Map.Entry<String, String[]> dsetGroup : dsetGroupingMethod.entrySet()) {
                String groupName = dsetGroup.getKey();
                groupNames[groupIndex] = groupName;
//                String groupPath = groupingMethodPath + groupName + "/";
//                (new File(groupPath)).mkdir();

                //perform group analysis
                String[] groupDsets = dsetGroup.getValue();
                double[][][] groupFoldVals = dsetGroups_collectDsetVals(foldVals, dsets, groupDsets);
                String groupFileName = filename + "-" + groupName + "-";
//                String[] groupSummaryFileStrings = eval_metricOnSplit(groupPath+statName+"/", groupFileName, groupName, evalSet, statName, groupFoldVals, cnames, groupDsets, null);
                String[] groupSummaryFileStrings = eval_metricOnSplit(groupingMethodPath+metric+"/", groupFileName, groupName, evalSet, metric, groupFoldVals, cnames, groupDsets, null);

                //collect the accuracies for the dataset group
                String[] classifierNamesLine = groupSummaryFileStrings[1].split("\n")[0].split(",");
                assert(classifierNamesLine.length-1 == cnames.length);
                String[] accLineParts = groupSummaryFileStrings[1].split("\n")[1].split(",");
                for (int i = 1; i < accLineParts.length; i++) { //i=1 => skip the row fileHelper_header
                    double[] accs = groupAccs.get(classifierNamesLine[i]);
                    accs[groupIndex] = Double.parseDouble(accLineParts[i]);
                    groupAccs.put(classifierNamesLine[i], accs);
                }

                //collect the wins for the group
                Scanner ranksFileIn = new Scanner(new File(groupingMethodPath+metric+"/"+evalSet+"/"+groupName+"/"+groupFileName+"_"+evalSet+metric+"RANKS.csv"));
                classifierNamesLine = ranksFileIn.nextLine().split(",");
                double[] winCounts = new double[classifierNamesLine.length];
                while (ranksFileIn.hasNextLine()) {
                    //read the ranks on this dataset
                    String[] ranksStr = ranksFileIn.nextLine().split(",");
                    double[] ranks = new double[ranksStr.length];
                    ranks[0] = Double.MAX_VALUE;
                    for (int i = 1; i < ranks.length; i++)
                        ranks[i] = Double.parseDouble(ranksStr[i]);

                    //there might be ties, so cant just look for the rank "1"
                    List<Integer> minRanks = util_min(ranks);
                    for (Integer minRank : minRanks)
                        winCounts[minRank] += 1.0 / minRanks.size();
                }
                ranksFileIn.close();

                for (int i = 1; i < winCounts.length; i++) {
                    double[] wins = groupWins.get(classifierNamesLine[i]);
                    wins[groupIndex] = winCounts[i];
                    groupWins.put(classifierNamesLine[i], wins);
                }

                //build the summary string
                StringBuilder sb = new StringBuilder("Group: " +groupName + "\n");
                sb.append(groupSummaryFileStrings[1]);

                //when will the hacks ever end?
                String cliques = groupSummaryFileStrings[2];
                cliques = cliques.replace("cliques = [", "cliques=,").replace("]", ""); //remove spaces in 'title' before next step
                cliques = cliques.replace(" ", ",").replace("\n", "\n,"); //make vals comma separated, to line up in csv file
                sb.append("\n"+cliques);

                groupSummaryStringBuilders[groupIndex] = sb;
                groupIndex++;
            }

            String groupMethodSummaryFilename = groupingMethodPath + filename + "_" + groupingMethodName + "_" + evalSet + metric + ".csv";
            dsetGroups_writeGroupingMethodSummaryFile(groupMethodSummaryFilename, groupSummaryStringBuilders, cnames, groupNames, groupWins, groupAccs);
        }

        return new String[] { };
    }

    public static void dsetGroups_writeGroupingMethodSummaryFile(String filename, StringBuilder [] groupSummaryStringBuilders, String[] cnames, String[] groupNames,
                                                                 Map<String, double[]> groupWins, Map<String, double[]> groupAccs) {

        OutFile groupingMethodSummaryFile = new OutFile(filename);
        for (StringBuilder groupSummary : groupSummaryStringBuilders) {
            groupingMethodSummaryFile.writeLine(groupSummary.toString());
            groupingMethodSummaryFile.writeLine("\n\n");
        }

        groupingMethodSummaryFile.writeString(dsetGroups_buildAccsTableString(groupAccs, cnames, groupNames));
        groupingMethodSummaryFile.writeLine("\n\n");
        groupingMethodSummaryFile.writeString(dsetGroups_buildWinsTableString(groupWins, cnames, groupNames));

        groupingMethodSummaryFile.closeFile();
    }

    public static String dsetGroups_buildWinsTableString(Map<String, double[]> groupWins, String[] cnames, String[] groupNames) {
        int numGroups = groupNames.length;
        StringBuilder sb = new StringBuilder();

        sb.append("This table accounts for ties on a dset e.g if 2 classifiers share best accuracy "
                + "that will count as half a win for each").append("\n");

        //header row
        sb.append("NumWinsInGroups:");
        for (String cname : cnames)
            sb.append(","+cname);
        sb.append(",TotalNumDsetsInGroup").append("\n");

        //calc the avgs too
        double[] groupSums = new double[numGroups], clsfrSums = new double[cnames.length];
        for (int i = 0; i < numGroups; i++) {
            sb.append(groupNames[i]);
            for (int j = 0; j < cnames.length; j++) {
                double val = groupWins.get(cnames[j])[i];
                groupSums[i] += val;
                clsfrSums[j] += val;
                sb.append(","+val);
            }
            sb.append(","+(groupSums[i])).append("\n");
        }

        //print final row, avg of classifiers
        double globalSum = 0;
        sb.append("TotalNumWinsForClassifier");
        for (int j = 0; j < cnames.length; j++) {
            globalSum += clsfrSums[j];
            sb.append(","+clsfrSums[j]);
        }

        sb.append(","+globalSum).append("\n");

        return sb.toString();
    }

    public static String dsetGroups_buildAccsTableString(Map<String, double[]> groupAccs, String[] cnames, String[] groupNames) {
        int numGroups = groupNames.length;
        StringBuilder sb = new StringBuilder();

        //header row
        sb.append("AvgAccsOnGroups:");
        for (String cname : cnames)
            sb.append(","+cname);
        sb.append(",Averages").append("\n");

        //calc the avgs too
        double[] groupAvgs = new double[numGroups], clsfrAvgs = new double[cnames.length];
        for (int i = 0; i < numGroups; i++) {
            sb.append(groupNames[i]);
            for (int j = 0; j < cnames.length; j++) {
                double val = groupAccs.get(cnames[j])[i];
                groupAvgs[i] += val;
                clsfrAvgs[j] += val;
                sb.append(","+val);
            }
            sb.append(","+(groupAvgs[i]/cnames.length)).append("\n");
        }

        //print final row, avg of classifiers
        double globalAvg = 0;
        sb.append("Averages");
        for (int j = 0; j < cnames.length; j++) {
            double avg = clsfrAvgs[j]/numGroups;
            globalAvg += avg;
            sb.append(","+avg);
        }
        globalAvg /= cnames.length;
        sb.append(","+globalAvg).append("\n");

        return sb.toString();
    }

    public static double[][][] dsetGroups_collectDsetVals(double[][][] foldVals, String[] dsets, String[] groupDsets) {
        //cloning arrays to avoid any potential referencing issues considering we're recursing + doing more stuff after all this grouping shite
        double[][][] groupFoldVals = new double[foldVals.length][groupDsets.length][foldVals[0][0].length];

        for (int groupDsetInd = 0; groupDsetInd < groupDsets.length; ++groupDsetInd) {
            String dset = groupDsets[groupDsetInd];
            int globalDsetInd = Arrays.asList(dsets).indexOf(dset);

            for (int classifier = 0; classifier < foldVals.length; classifier++) {
                for (int fold = 0; fold < foldVals[classifier][globalDsetInd].length; fold++) {
                    groupFoldVals[classifier][groupDsetInd][fold] = foldVals[classifier][globalDsetInd][fold];
                }
            }
        }

        return groupFoldVals;
    }


    protected static String[] eval_metric(String outPath, String filename, ClassifierResultsCollection results, PerformanceMetric metric, Map<String, Map<String, String[]>> dsetGroupings) throws Exception {
        String statName = metric.name;
        outPath += statName + "/";
        new File(outPath).mkdirs();

        String[] cnames = results.getClassifierNamesInOutput();
        String[] dsets = results.getDatasetNamesInOutput();

        double[][][] testFolds = results.sliceSplit("test").retrieveDoubles(metric.getter)[0];

        if (!testResultsOnly) {
            double[][][] trainFolds = results.sliceSplit("train").retrieveDoubles(metric.getter)[0];
            double[][][] trainTestDiffsFolds = findTrainTestDiffs(trainFolds, testFolds);

            eval_metricOnSplit(outPath, filename, null, trainLabel, metric, trainFolds, cnames, dsets, dsetGroupings);
            eval_metricOnSplit(outPath, filename, null, trainTestDiffLabel, metric, trainTestDiffsFolds, cnames, dsets, dsetGroupings);
        }

        return eval_metricOnSplit(outPath, filename, null, testLabel, metric, testFolds, cnames, dsets, dsetGroupings);
    }

    protected static String[/*{train,test}*/][] eval_timingsRAW(String outPath, String filename, ClassifierResultsCollection results, Map<String, Map<String, String[]>> dsetGroupings) throws Exception {
        String[] cnames = results.getClassifierNamesInOutput();
        String[] dsets = results.getDatasetNamesInOutput();

        timingDiaFolderName = timingDiaFolderName_raw;

        PerformanceMetric trainTimeMetric = PerformanceMetric.buildTime;

        outPath += "TimingsRAW/"; //special case for timings
<<<<<<< HEAD
        new File(outPath).mkdirs();        

        // NOTE: getting train timings from test files intentionally ( train.. = ..sliceSplit("test")..), avoids check for whether we're actually loading in
        // train files in comparison set up
=======
        new File(outPath).mkdirs();

        // NOTE: getting train timings from test files intentionally ( train.. = ..sliceSplit("test")..), avoids check for whether we're actually loading in
        // train files in comparison set up. build times should be same in both trainFoldX and testFoldX file anyway
>>>>>>> 7b8b356d

        double[][][] trainTimes = results.sliceSplit("test").retrieveDoubles(trainTimeMetric.getter)[0];
        String[] trainResStr = null;
        if (trainTimes != null)
            trainResStr = eval_metricOnSplit(outPath, filename, null, trainLabel, trainTimeMetric, trainTimes, cnames, dsets, dsetGroupings);

        double[][][] testTimes = results.sliceSplit("test").retrieveDoubles(testTimeMetric.getter)[0];
        String[] testResStr = null;
        if (testTimes != null)
            testResStr = eval_metricOnSplit(outPath, filename, null, testLabel, testTimeMetric, testTimes, cnames, dsets, dsetGroupings);

//        double[][][] estimateTimes = results.sliceSplit("test").retrieveDoubles(estimateTimeMetric.getter)[0];
//        String[] estimateResStr = null;
//        if (estimateTimes != null)
//            estimateResStr = eval_metricOnSplit(outPath, filename, null, estimateLabel, estimateTimeMetric, estimateTimes, cnames, dsets, dsetGroupings);

        return new String[][] { trainResStr, testResStr };
//        return new String[][] { trainResStr, testResStr, estimateResStr };
    }

    protected static String[/*{train,test}*/][] eval_timingsBENCHMARKED(String outPath, String filename, ClassifierResultsCollection results, Map<String, Map<String, String[]>> dsetGroupings) throws Exception {
        String[] cnames = results.getClassifierNamesInOutput();
        String[] dsets = results.getDatasetNamesInOutput();

        timingDiaFolderName = timingDiaFolderName_benchmark;

        PerformanceMetric trainTimeMetric = PerformanceMetric.buildTimeBenchmarked;

        outPath += "TimingsBENCHMARKED/"; //special case for timings
        new File(outPath).mkdirs();

        // NOTE: getting train timings from test files intentionally ( train.. = ..sliceSplit("test")..), avoids check for whether we're actually loading in
<<<<<<< HEAD
        // train files in comparison set up

        double[][][] benchmarkTrainTimes = results.sliceSplit("test").retrieveDoubles(benchmarkTimeMetric.getter)[0];
        double[][][] correctedTrainTimes = util_correctTimingsForBenchmarks(
                results.sliceSplit("test").retrieveDoubles(trainTimeMetric.getter)[0],
                benchmarkTrainTimes
        );
=======
        // train files in comparison set up. build times should be same in both trainFoldX and testFoldX file anyway

        double[][][] benchmarkedTrainTimes = results.sliceSplit("test").retrieveDoubles(trainTimeMetric.getter)[0];
>>>>>>> 7b8b356d

        String[] trainResStr = null;
        if (benchmarkedTrainTimes != null) {
            trainResStr = eval_metricOnSplit(outPath, filename, null, trainLabel, trainTimeMetric, benchmarkedTrainTimes, cnames, dsets, dsetGroupings);
            writeTableFile_ClassifierDatasetFolds(outPath + "allTrainBenchmarkTimes.csv", "TrainBenchmarkTimes", benchmarkedTrainTimes, cnames, dsets);
        }

        double[][][] benchmarkedTestTimes = results.sliceSplit("test").retrieveDoubles(benchmarkedTestTimeMetric.getter)[0];

        String[] testResStr = null;
        if (benchmarkedTestTimes != null) {
            testResStr = eval_metricOnSplit(outPath, filename, null, testLabel, benchmarkedTestTimeMetric, benchmarkedTestTimes, cnames, dsets, dsetGroupings);
            writeTableFile_ClassifierDatasetFolds(outPath + "allTestBenchmarkTimes.csv", "TestBenchmarkTimes", benchmarkedTestTimes, cnames, dsets);
        }

//        double[][][] estimateTimes = results.sliceSplit("test").retrieveDoubles(estimateTimeMetric.getter)[0];
//        String[] estimateResStr = null;
//        if (estimateTimes != null)
//            estimateResStr = eval_metricOnSplit(outPath, filename, null, estimateLabel, estimateTimeMetric, estimateTimes, cnames, dsets, dsetGroupings);

        return new String[][] { trainResStr, testResStr };
//        return new String[][] { trainResStr, testResStr, estimateResStr };
    }

    protected static void writeCliqueHelperFiles(String cdCSVpath, String expname, PerformanceMetric metric, String cliques) {
        (new File(cdCSVpath)).mkdirs();

        //temp workaround, just write the cliques and readin again from matlab for ease of checking/editing for pairwise edge cases
        OutFile out = new OutFile (cdCSVpath + fileNameBuild_cd(expname, metric.name) + "_cliques.txt");
        out.writeString(cliques);
        out.closeFile();
    }

    /**
     * this will build all the diagrams it can from the average results files that
     * exist in the cddia directory, instead of being given a list of stats that it should expect
     * to find there, carry over from when I made the diagrams manually. todo maybe now force it to take 
     * a list of stats to expect as a form of error checking
     */
    protected static void matlab_buildCDDias(String expname, String[] cliques) {
        MatlabController proxy = MatlabController.getInstance();
        proxy.eval("buildDiasInDirectory('"+expRootDirectory+cdDiaFolderName+"/"+friedmanCDDiaDirName+"', 0, "+FRIEDMANCDDIA_PVAL+")"); //friedman 
        proxy.eval("clear");
        proxy.eval("buildDiasInDirectory('"+expRootDirectory+cdDiaFolderName+"/"+pairwiseCDDiaDirName+"', 1)");  //pairwise
        proxy.eval("clear");
    }


    protected static void matlab_buildTimingsDias(List<PerformanceMetric> metrics) {
        MatlabController proxy = MatlabController.getInstance();

        for (PerformanceMetric metric : metrics) {

            String diaFolder = expRootDirectory + "/" + (metric.name.toLowerCase().contains("benchmark") ? timingDiaFolderName_benchmark : timingDiaFolderName_raw) + "/";

            String evalSet = metric.equals(PerformanceMetric.totalTestTime) || metric.equals(testTimeMetric) ||
                            metric.equals(PerformanceMetric.totalTestTimeBenchmarked) || metric.equals(benchmarkedTestTimeMetric)
                    ? testLabel
                    : trainLabel;
            String filenameNoExtension = fileNameBuild_avgsFile(evalSet, metric).replace(".csv", "");
            proxy.eval("timingsLinePlot('" + diaFolder + filenameNoExtension + "', '" + evalSet.toLowerCase() + "');");
        }
    }

    protected static void eval_perFoldFiles(String outPath, double[][][] folds, String[] cnames, String[] dsets, String splitLabel) {
        new File(outPath).mkdirs();

        StringBuilder headers = new StringBuilder("folds:");
        for (int f = 0; f < folds[0][0].length; f++)
            headers.append(","+f);

        for (int c = 0; c < folds.length; c++) {
            OutFile out=new OutFile(outPath + cnames[c]+"_"+splitLabel+"FOLDS.csv");
            out.writeLine(headers.toString());

            for (int d = 0; d < folds[c].length; d++) {
                out.writeString(dsets[d]);
                for (int f = 0; f < folds[c][d].length; f++)
                    out.writeString("," + folds[c][d][f]);
                out.writeLine("");
            }

            out.closeFile();
        }

        writeRawTableFile_ClassifierDatasetFolds(outPath + "TEXASPLOT_"+splitLabel+".csv", folds, cnames);
    }



    protected static String fileHelper_tabulate(double[][] res, String[] cnames, String[] dsets) {
        StringBuilder sb = new StringBuilder();
        sb.append(fileHelper_header(cnames));

        for (int dset = 0; dset < res[0].length; ++dset) {
            sb.append("\n").append(dsets[dset]);

            for (int classifier = 0; classifier < res.length; classifier++)
                sb.append("," + res[classifier][dset]);
        }
        return sb.toString();
    }

    protected static String fileHelper_tabulateRaw(double[][] res, String[] cnames) {
        StringBuilder sb = new StringBuilder();
        sb.append(fileHelper_header(cnames).substring(1));

        for (int dset = 0; dset < res[0].length; ++dset) {
            sb.append("\n").append(res[0][dset]);
            for (int classifier = 1; classifier < res.length; classifier++)
                sb.append("," + res[classifier][dset]);
        }
        return sb.toString();
    }

    protected static String fileHelper_tabulate(double[][][] res, String[] cnames, String[] dsets) {
        StringBuilder sb = new StringBuilder();
        sb.append(fileHelper_header(cnames));

        for (int dset = 0; dset < res[0].length; ++dset) {
            for (int fold = 0; fold < res[0][0].length; fold++) {
                sb.append("\n").append(dsets[dset]).append("_").append(fold);
                for (int classifier = 0; classifier < res.length; classifier++)
                    sb.append("," + res[classifier][dset][fold]);
            }
        }
        return sb.toString();
    }

    protected static String fileHelper_tabulateRaw(double[][][] res, String[] cnames) {
        StringBuilder sb = new StringBuilder();
        sb.append(fileHelper_header(cnames).substring(1));

        for (int dset = 0; dset < res[0].length; ++dset) {
            for (int fold = 0; fold < res[0][0].length; fold++) {
                sb.append("\n").append(res[0][dset][fold]);
                for (int classifier = 1; classifier < res.length; classifier++)
                    sb.append("," + res[classifier][dset][fold]);
            }
        }
        return sb.toString();
    }

    protected static String fileHelper_header(String[] names) {
        StringBuilder sb = new StringBuilder();
        for (int i = 0; i < names.length; i++)
            sb.append(",").append(names[i]);
        return sb.toString();
    }

    protected static String util_mean(double[][] res) {
        StringBuilder sb = new StringBuilder();
        for (int i = 0; i < res.length; i++)
            sb.append(",").append(StatisticalUtilities.mean(res[i], false));

        return sb.toString();
    }

    protected static String util_stddev(double[][] res) {
        StringBuilder sb = new StringBuilder();
        for (int i = 0; i < res.length; i++)
            sb.append(",").append(StatisticalUtilities.standardDeviation(res[i], false, StatisticalUtilities.mean(res[i], false)));

        return sb.toString();
    }

//    protected static double[][][] util_correctTimingsForBenchmarks(double[][][] timings, double[][][] benchmarks) {
//        for (int classifier = 0; classifier < timings.length; classifier++)
//            for (int dset = 0; dset < timings[0].length; dset++)
//                for (int fold = 0; fold < timings[0][0].length; fold++)
//                    timings[classifier][dset][fold] /= benchmarks[classifier][dset][fold];
//
//        return timings;
//    }

    protected static double[][][] findTrainTestDiffs(double[][][] trainFoldAccs, double[][][] testFoldAccs) {
        double[][][] diffs = new double[trainFoldAccs.length][trainFoldAccs[0].length][trainFoldAccs[0][0].length];

        for (int c = 0; c < diffs.length; c++)
            for (int d = 0; d < diffs[c].length; d++)
                for (int f = 0; f < diffs[c][d].length; f++)
                    diffs[c][d][f] =  trainFoldAccs[c][d][f] - testFoldAccs[c][d][f];

        return diffs;
    }

    /**
     * todo maybe enum for mode etc
     *
     * @param takeMean if true, will average by taking mean, else will take median
     */
    protected static double[][] findAvgsOverFolds(double[][][] foldaccs, boolean takeMean) {
        double[][] accs = new double[foldaccs.length][foldaccs[0].length];
        for (int i = 0; i < accs.length; i++)
            for (int j = 0; j < accs[i].length; j++)
                if (takeMean)
                    accs[i][j] = StatisticalUtilities.mean(foldaccs[i][j], false);
                else
                    accs[i][j] = StatisticalUtilities.median(foldaccs[i][j]);

        return accs;
    }

    protected static double[][] findStddevsOverFolds(double[][][] foldaccs) {
        double[][] devs = new double[foldaccs.length][foldaccs[0].length];
        for (int i = 0; i < devs.length; i++)
            for (int j = 0; j < devs[i].length; j++)
                devs[i][j] = StatisticalUtilities.standardDeviation(foldaccs[i][j], false, StatisticalUtilities.mean(foldaccs[i][j], false));

        return devs;
    }

    protected static int[] findOrdering(double[][] r) {
        double[] avgranks = new double[r.length];
        for (int i = 0; i < r.length; i++)
            avgranks[i] = StatisticalUtilities.mean(r[i], false);

        int[] res = new int[avgranks.length];

        int i = 0;
        while (i < res.length) {
            ArrayList<Integer> mins = util_min(avgranks);

            for (int j = 0; j < mins.size(); j++) {
                res[mins.get(j)] = i++;
                avgranks[mins.get(j)] = Double.MAX_VALUE;
            }
        }

        return res;
    }

    protected static int[] findReverseOrdering(double[][] r) {
        double[] avgranks = new double[r.length];
        for (int i = 0; i < r.length; i++)
            avgranks[i] = StatisticalUtilities.mean(r[i], false);

        int[] res = new int[avgranks.length];

        int i = 0;
        while (i < res.length) {
            ArrayList<Integer> maxs = util_max(avgranks);

            for (int j = 0; j < maxs.size(); j++) {
                res[maxs.get(j)] = i++;
                avgranks[maxs.get(j)] = -Double.MAX_VALUE;
            }
        }

        return res;
    }

    protected static ArrayList<Integer> util_min(double[] d) {
        double min = d.length+1;
        ArrayList<Integer> minIndices = null;

        for (int c = 0; c < d.length; c++) {
            if(d[c] < min){
                min = d[c];
                minIndices = new ArrayList<>();
                minIndices.add(c);
            }else if(d[c] == min){
                minIndices.add(c);
            }
        }

        return minIndices;
    }

    protected static ArrayList<Integer> util_max(double[] d) {
        double max = -1;
        ArrayList<Integer> maxIndices = null;

        for (int c = 0; c < d.length; c++) {
            if(d[c] > max){
                max = d[c];
                maxIndices = new ArrayList<>();
                maxIndices.add(c);
            }else if(d[c] == max){
                maxIndices.add(c);
            }
        }

        return maxIndices;
    }

    protected static String[] util_order(String[] s, int[] ordering) {
        String[] res = new String[s.length];

        for (int i = 0; i < ordering.length; i++)
            res[ordering[i]] = s[i];

        return res;
    }

    protected static double[][] util_order(double[][] s, int[] ordering) {
        double[][] res = new double[s.length][];

        for (int i = 0; i < ordering.length; i++)
            res[ordering[i]] = s[i];

        return res;
    }

    protected static double[][][] util_order(double[][][] s, int[] ordering) {
        double[][][] res = new double[s.length][][];

        for (int i = 0; i < ordering.length; i++)
            res[ordering[i]] = s[i];

        return res;
    }

    /**
     * @param accs [classifiers][acc on datasets]
     * @param higherIsBetter if true, larger values will receive a better (i.e. lower) rank, false vice versa. e.g want to maximise acc, but want to minimise time
     * @return [classifiers][rank on dataset]
     */
    protected static double[][] findRanks(double[][] accs, boolean higherIsBetter) {
        double[][] ranks = new double[accs.length][accs[0].length];

        for (int d = 0; d < accs[0].length; d++) {
            Double[] orderedAccs = new Double[accs.length];
            for (int c = 0; c < accs.length; c++)
                orderedAccs[c] = accs[c][d];

            if (higherIsBetter)
                Arrays.sort(orderedAccs, Collections.reverseOrder());
            else
                Arrays.sort(orderedAccs);

//            //README - REDACTED, this problem is currently just being ignored, since it makes so many headaches and is so insignificant anyway
//            //to create parity between this and the matlab critical difference diagram code,
//            //rounding the *accuracies used to calculate ranks* to 15 digits (after the decimal) 
//            //this affects the average rank summary statistic, but not e.g the average accuracy statistic
//            //matlab has a max default precision of 16. in a tiny number of cases, there are differences 
//            //in accuracy that are smaller than this maximum precision, which were being taken into
//            //acount here (by declaring one as havign a higher rank than the other), but not being 
//            //taken into account in matlab (which considered them a tie). 
//            //one could argue the importance of a difference less than 1x10^-15 when comparing classifiers,
//            //so for ranks only, will round to matlab's precision. rounding the accuracies everywhere
//            //creates a number of headaches, therefore the tiny inconsistency as a result of this
//            //will jsut have to be lived with
//            final int DEFAULT_MATLAB_PRECISION = 15;
//            for (int c = 0; c < accs.length; c++) {
//                MathContext mc = new MathContext(DEFAULT_MATLAB_PRECISION, RoundingMode.DOWN);
//                BigDecimal bd = new BigDecimal(orderedAccs[c],mc);
//                orderedAccs[c] = bd.doubleValue();
//            }


            for (int rank = 0; rank < accs.length; rank++) {
                for (int c = 0; c < accs.length; c++) {
//                    if (orderedAccs[rank] == new BigDecimal(accs[c][d], new MathContext(DEFAULT_MATLAB_PRECISION, RoundingMode.DOWN)).doubleValue()) {
                    if (orderedAccs[rank] == accs[c][d]) {
                        ranks[c][d] = rank; //count from one
                    }
                }
            }

            //correcting ties
            int[] hist = new int[accs.length];
            for (int c = 0; c < accs.length; c++)
                ++hist[(int)ranks[c][d]];

            for (int r = 0; r < hist.length; r++) {
                if (hist[r] > 1) {//ties
                    double newRank = 0;
                    for (int i = 0; i < hist[r]; i++)
                        newRank += r-i;
                    newRank/=hist[r];
                    for (int c = 0; c < ranks.length; c++)
                        if (ranks[c][d] == r)
                            ranks[c][d] = newRank;
                }
            }

            //correcting for index from 1
            for (int c = 0; c < accs.length; c++)
                ++ranks[c][d];
        }

        return ranks;
    }

    protected static String[] eval_winsDrawsLosses(double[][] accs, String[] cnames, String[] dsets) {
        StringBuilder table = new StringBuilder();
        ArrayList<ArrayList<ArrayList<String>>> wdlList = new ArrayList<>(); //[classifierPairing][win/draw/loss][dsetNames]
        ArrayList<String> wdlListNames = new ArrayList<>();

        String[][] wdlPlusMinus = new String[cnames.length*cnames.length][dsets.length];

        table.append("flat" + fileHelper_header(cnames)).append("\n");

        int count = 0;
        for (int c1 = 0; c1 < accs.length; c1++) {
            table.append(cnames[c1]);
            for (int c2 = 0; c2 < accs.length; c2++) {
                wdlListNames.add(cnames[c1] + "_VS_" + cnames[c2]);
                wdlList.add(new ArrayList<>());
                wdlList.get(count).add(new ArrayList<>());
                wdlList.get(count).add(new ArrayList<>());
                wdlList.get(count).add(new ArrayList<>());

                int wins=0, draws=0, losses=0;
                for (int d = 0; d < dsets.length; d++) {
                    if (accs[c1][d] > accs[c2][d]) {
                        wins++;
                        wdlList.get(count).get(0).add(dsets[d]);
                        wdlPlusMinus[count][d] = "1";
                    }
                    else if ((accs[c1][d] == accs[c2][d])) {
                        draws++;
                        wdlList.get(count).get(1).add(dsets[d]);
                        wdlPlusMinus[count][d] = "0";
                    }
                    else {
                        losses++;
                        wdlList.get(count).get(2).add(dsets[d]);
                        wdlPlusMinus[count][d] = "-1";
                    }
                }
                table.append(","+wins+"|"+draws+"|"+losses);
                count++;
            }
            table.append("\n");
        }

        StringBuilder list = new StringBuilder();
        for (int i = 0; i < wdlListNames.size(); ++i) {
            list.append(wdlListNames.get(i));
            list.append("\n");
            list.append("Wins("+wdlList.get(i).get(0).size()+"):");
            for (String dset : wdlList.get(i).get(0))
                list.append(",").append(dset);
            list.append("\n");
            list.append("Draws("+wdlList.get(i).get(1).size()+"):");
            for (String dset : wdlList.get(i).get(1))
                list.append(",").append(dset);
            list.append("\n");
            list.append("Losses("+wdlList.get(i).get(2).size()+"):");
            for (String dset : wdlList.get(i).get(2))
                list.append(",").append(dset);
            list.append("\n\n");
        }

        StringBuilder plusMinuses = new StringBuilder();
        for (int j = 0; j < wdlPlusMinus.length; j++)
            plusMinuses.append(",").append(wdlListNames.get(j));

        for (int i = 0; i < dsets.length; i++) {
            plusMinuses.append("\n").append(dsets[i]);
            for (int j = 0; j < wdlPlusMinus.length; j++)
                plusMinuses.append(",").append(wdlPlusMinus[j][i]);
        }

        return new String[] { table.toString(), list.toString(), plusMinuses.toString() };
    }

    protected static String[] eval_sigWinsDrawsLosses(double pval, double[][] accs, double[][][] foldAccs, String[] cnames, String[] dsets) {
        StringBuilder table = new StringBuilder();
        ArrayList<ArrayList<ArrayList<String>>> wdlList = new ArrayList<>(); //[classifierPairing][win/draw/loss][dsetNames]
        ArrayList<String> wdlListNames = new ArrayList<>();

        String[][] wdlPlusMinus = new String[cnames.length*cnames.length][dsets.length];

        table.append("p=" + pval + fileHelper_header(cnames)).append("\n");

        int count = 0;
        for (int c1 = 0; c1 < foldAccs.length; c1++) {
            table.append(cnames[c1]);
            for (int c2 = 0; c2 < foldAccs.length; c2++) {
                wdlListNames.add(cnames[c1] + "_VS_" + cnames[c2]);
                wdlList.add(new ArrayList<>());
                wdlList.get(count).add(new ArrayList<>());
                wdlList.get(count).add(new ArrayList<>());
                wdlList.get(count).add(new ArrayList<>());

                int wins=0, draws=0, losses=0;
                for (int d = 0; d < dsets.length; d++) {
                    if (accs[c1][d] == accs[c2][d]) {
                        //when the accuracies are identical, p == NaN. 
                        //because NaN < 0.05 apparently it wont be counted as a draw, but a loss
                        //so handle it here                        
                        draws++;
                        wdlList.get(count).get(1).add(dsets[d]);
                        wdlPlusMinus[count][d] = "0";
                        continue;
                    }

                    double p = TwoSampleTests.studentT_PValue(foldAccs[c1][d], foldAccs[c2][d]);

                    if (p > pval) {
                        draws++;
                        wdlList.get(count).get(1).add(dsets[d]);
                        wdlPlusMinus[count][d] = "0";
                    }
                    else { //is sig
                        if (accs[c1][d] > accs[c2][d]) {
                            wins++;
                            wdlList.get(count).get(0).add(dsets[d]);
                            wdlPlusMinus[count][d] = "1";
                        }
                        else  {
                            losses++;
                            wdlList.get(count).get(2).add(dsets[d]);
                            wdlPlusMinus[count][d] = "-1";
                        }
                    }
                }
                table.append(","+wins+"|"+draws+"|"+losses);
                count++;
            }
            table.append("\n");
        }

        StringBuilder list = new StringBuilder();
        for (int i = 0; i < wdlListNames.size(); ++i) {
            list.append(wdlListNames.get(i));
            list.append("\n");
            list.append("Wins("+wdlList.get(i).get(0).size()+"):");
            for (String dset : wdlList.get(i).get(0))
                list.append(",").append(dset);
            list.append("\n");
            list.append("Draws("+wdlList.get(i).get(1).size()+"):");
            for (String dset : wdlList.get(i).get(1))
                list.append(",").append(dset);
            list.append("\n");
            list.append("Losses("+wdlList.get(i).get(2).size()+"):");
            for (String dset : wdlList.get(i).get(2))
                list.append(",").append(dset);
            list.append("\n\n");
        }

        StringBuilder plusMinuses = new StringBuilder();
        for (int j = 0; j < wdlPlusMinus.length; j++)
            plusMinuses.append(",").append(wdlListNames.get(j));

        for (int i = 0; i < dsets.length; i++) {
            plusMinuses.append("\n").append(dsets[i]);
            for (int j = 0; j < wdlPlusMinus.length; j++)
                plusMinuses.append(",").append(wdlPlusMinus[j][i]);
        }

        return new String[] { table.toString(), list.toString(), plusMinuses.toString() };
    }


    /**
     * Intended for potentially new stats that are introduced over time (at time of writing this function,
     * build and especially test times), where maybe some older files in the intended analysis 
     * dont have the stat but newer ones do, or some classifiers that write their own files 
     * (via e.g TrainAccuracyEstimate) aren't properly writing them.
     *
     * Missing for timings is defined as -1. why cant i hold all this spaghetti?
     *
     * Looking ONLY at the test files, a) because they should all be here anyway else 
     * wouldnt have got as far as needing to call this, b) because the 'testtime' stored 
     * in the testfold files are the test timing we're generally actually interested in,
     * i.e. the total prediction time of the fully trained classifier on the test set, 
     * as opposed to the test time of the classifier on (e.g) corssvalidation folds in training
     * that is stored in the train file
     *
     * @returns null if any of the wanted info is missing, else the score described by the stat for each results
     */
    private static double[][][] getTimingsIfAllArePresent(List<ClassifierEvaluation> res, Function<ClassifierResults, Double> getter) {
        double[][][] info = new double[res.size()][res.get(0).testResults.length][res.get(0).testResults[0].length];

        for (int i = 0; i < res.size(); i++) {
            for (int j = 0; j < res.get(i).testResults.length; j++) {
                for (int k = 0; k < res.get(i).testResults[j].length; k++) {
                    info[i][j][k] = getter.apply(res.get(i).testResults[j][k]);

                    if (info[i][j][k] == -1)
                        return null;
                }
            }
        }

        return info;
    }

    protected static double[][][] getInfo(List<ClassifierEvaluation> res, Function<ClassifierResults, Double> getter, String trainortest) {
        double[][][] info = new double[res.size()][res.get(0).testResults.length][res.get(0).testResults[0].length];
        for (int i = 0; i < res.size(); i++) {
            if (trainortest.equalsIgnoreCase(trainLabel))
                for (int j = 0; j < res.get(i).trainResults.length; j++)
                    for (int k = 0; k < res.get(i).trainResults[j].length; k++)
                        info[i][j][k] = getter.apply(res.get(i).trainResults[j][k]);
            else if (trainortest.equalsIgnoreCase(testLabel))
                for (int j = 0; j < res.get(i).testResults.length; j++)
                    for (int k = 0; k < res.get(i).testResults[j].length; k++)
                        info[i][j][k] = getter.apply(res.get(i).testResults[j][k]);
            else {
                System.out.println("getInfo(), trainortest="+trainortest);
                System.exit(0);
            }
        }
        return info;
    }

    protected static String[] getNames(List<ClassifierEvaluation> res) {
        String[] names = new String[res.size()];
        for (int i = 0; i < res.size(); i++)
            names[i] = res.get(i).classifierName;
        return names;
    }

    protected static void jxl_buildResultsSpreadsheet(String basePath, String expName, List<PerformanceMetric> metrics) {
        WritableWorkbook wb = null;
        WorkbookSettings wbs = new WorkbookSettings();
        wbs.setLocale(new Locale("en", "EN"));

        try {
            wb = Workbook.createWorkbook(new File(basePath + expName + "ResultsSheet.xls"), wbs);
        } catch (Exception e) {
            System.out.println("ERROR CREATING RESULTS SPREADSHEET");
            System.out.println(e);
            System.exit(0);
        }

        WritableSheet summarySheet = wb.createSheet("GlobalSummary", 0);
        String summaryCSV = basePath + expName + "_SMALLglobalSummary.csv";
        jxl_copyCSVIntoSheet(summarySheet, summaryCSV);

        for (int i = 0; i < metrics.size(); i++) {
            if (metrics.get(i).equals(PerformanceMetric.buildTime))
                jxl_buildStatSheets_timings(wb, basePath, metrics.get(i), i, trainLabel, "RAW");
            else if (metrics.get(i).equals(testTimeMetric))
                jxl_buildStatSheets_timings(wb, basePath, metrics.get(i), i, testLabel, "RAW");
            else if (metrics.get(i).equals(PerformanceMetric.buildTimeBenchmarked))
                jxl_buildStatSheets_timings(wb, basePath, metrics.get(i), i, trainLabel, "BENCHMARKED");
            else if (metrics.get(i).equals(benchmarkedTestTimeMetric))
                jxl_buildStatSheets_timings(wb, basePath, metrics.get(i), i, testLabel, "BENCHMARKED");
            else
                jxl_buildStatSheets(wb, basePath, metrics.get(i), i);
        }

        try {
            wb.write();
            wb.close();
        } catch (Exception e) {
            System.out.println("ERROR WRITING AND CLOSING RESULTS SPREADSHEET");
            System.out.println(e);
            System.exit(0);
        }
    }

    protected static void jxl_buildStatSheets(WritableWorkbook wb, String basePath, PerformanceMetric metric, int statIndex) {
        String metricPath = basePath + metric + "/";
        String testMetricPath = metricPath + testLabel + "/";

        WritableSheet testSheet = wb.createSheet(metric+"Test", wb.getNumberOfSheets());
        String testCSV = testMetricPath+ fileNameBuild_avgsFile(testLabel, metric);
        jxl_copyCSVIntoSheet(testSheet, testCSV);

        WritableSheet summarySheet = wb.createSheet(metric+"TestSigDiffs", wb.getNumberOfSheets());
        String summaryCSV = testMetricPath + fileNameBuild_summaryFile(testLabel, metric);
        jxl_copyCSVIntoSheet(summarySheet, summaryCSV);
    }

    protected static void jxl_buildStatSheets_timings(WritableWorkbook wb, String basePath, PerformanceMetric metric, int statIndex, String evalSet, String timingType) {
        // ************* the difference: timings folder assumed instead of going by the specific metric name
        //i.e Timings/TRAIN/TrainTimings and Timings/TEST/TestTimings    
        //instead of TrainTimings/TRAIN/TrainTimings ... 
        String metricPath = basePath + "Timings"+timingType+"/" + evalSet + "/";

        WritableSheet avgsSheet = wb.createSheet(metric.name, wb.getNumberOfSheets());
        String testCSV = metricPath + fileNameBuild_avgsFile(evalSet, metric);
        jxl_copyCSVIntoSheet(avgsSheet, testCSV);

        WritableSheet summarySheet = wb.createSheet(metric.name+"SigDiffs", wb.getNumberOfSheets());
        String summaryCSV = metricPath + fileNameBuild_summaryFile(evalSet, metric);
        jxl_copyCSVIntoSheet(summarySheet, summaryCSV);

    }

    protected static void jxl_copyCSVIntoSheet(WritableSheet sheet, String csvFile) {
        try {
            Scanner fileIn = new Scanner(new File(csvFile));

            int rowInd = 0;
            while (fileIn.hasNextLine()) {
                Scanner lineIn = new Scanner(fileIn.nextLine());
                lineIn.useDelimiter(",");

                int colInd = -1;
                while (lineIn.hasNext()) {
                    colInd++; //may not reach end of block, so incing first and initialising at -1

                    String cellContents = lineIn.next();
                    WritableFont font = new WritableFont(WritableFont.ARIAL, 10);
                    WritableCellFormat format = new WritableCellFormat(font);

                    try {
                        int iCellContents = Integer.parseInt(cellContents);
                        sheet.addCell(new jxl.write.Number(colInd, rowInd, iCellContents, format));
                        continue; //if successful, val was int, has been written, move on
                    } catch (NumberFormatException nfm) { }

                    try {
                        double dCellContents = Double.parseDouble(cellContents);
                        sheet.addCell(new jxl.write.Number(colInd, rowInd, dCellContents, format));
                        continue; //if successful, val was int, has been written, move on
                    } catch (NumberFormatException nfm) { }


                    sheet.addCell(new jxl.write.Label(colInd, rowInd, cellContents, format));
                }
                rowInd++;
            }
        } catch (Exception e) {
            System.out.println("ERROR BUILDING RESULTS SPREADSHEET, COPYING CSV");
            System.out.println(e);
            System.exit(0);
        }
    }

    public static Pair<String[], double[][]> matlab_readRawFile(String file, int numDsets) throws FileNotFoundException {
        ArrayList<String> cnames = new ArrayList<>();

        Scanner in = new Scanner(new File(file));

        Scanner linein = new Scanner(in.nextLine());
        linein.useDelimiter(",");

        while (linein.hasNext())
            cnames.add(linein.next());

        double[][] vals = new double[cnames.size()][numDsets];

        for (int d = 0; d < numDsets; d++) {
            linein = new Scanner(in.nextLine());
            linein.useDelimiter(",");
            for (int c = 0; c < cnames.size(); c++)
                vals[c][d] = linein.nextDouble();
        }
        return new Pair<>(cnames.toArray(new String[] { }), vals);
    }

    public static void matlab_buildPairwiseScatterDiagrams(String outPath, String expName, List<PerformanceMetric> metrics, String[] dsets) {
        outPath += pairwiseScatterDiaPath;

        for (PerformanceMetric metric : metrics) {
            try {
                Pair<String[], double[][]> asd = matlab_readRawFile(outPath + fileNameBuild_pws(expName, metric.name) + ".csv", dsets.length);
                ResultTable rt = new ResultTable(ResultTable.createColumns(asd.var1, dsets, asd.var2));

                int numClassiifers = rt.getColumns().size();

                MatlabController proxy = MatlabController.getInstance();

                for (int c1 = 0; c1 < numClassiifers-1; c1++) {
                    for (int c2 = c1+1; c2 < numClassiifers; c2++) {
                        String c1name = rt.getColumns().get(c1).getName();
                        String c2name = rt.getColumns().get(c2).getName();

                        if (c1name.compareTo(c2name) > 0) {
                            String t = c1name;
                            c1name = c2name;
                            c2name = t;
                        }

                        String pwFolderName = outPath + c1name + "vs" + c2name + "/";
                        (new File(pwFolderName)).mkdir();

                        List<ResultColumn> pwrl = new ArrayList<>(2);
                        pwrl.add(rt.getColumn(c1name).get());
                        pwrl.add(rt.getColumn(c2name).get());
                        ResultTable pwrt = new ResultTable(pwrl);

                        proxy.eval("array = ["+ pwrt.toStringValues(false) + "];");

                        final StringBuilder concat = new StringBuilder();
                        concat.append("'");
                        concat.append(c1name.replaceAll("_", "\\\\_"));
                        concat.append("',");
                        concat.append("'");
                        concat.append(c2name.replaceAll("_", "\\\\_"));
                        concat.append("'");
                        proxy.eval("labels = {" + concat.toString() + "};");

//                        System.out.println("array = ["+ pwrt.toStringValues(false) + "];");
//                        System.out.println("labels = {" + concat.toString() + "}");
//                        System.out.println("pairedscatter('" + pwFolderName + fileNameBuild_pwsInd(c1name, c2name, statName).replaceAll("\\.", "") + "',array(:,1),array(:,2),labels,'"+statName+"')");

                        proxy.eval("pairedscatter('" + pwFolderName + fileNameBuild_pwsInd(c1name, c2name, metric.name).replaceAll("\\.", "") + "',array(:,1),array(:,2),labels,'"+metric.name+"','"+metric.comparisonDescriptor+"')");
                        proxy.eval("clear");
                    }
                }
            } catch (Exception io) {
                System.out.println("buildPairwiseScatterDiagrams("+outPath+") failed loading " + metric.name + " file\n" + io);
            }
        }
    }


    public static int[] dsetGroups_clusterDsetResults(double[/*classifier*/][/*dataset*/] results) {
        double[/*dataset*/][/*classifier*/] dsetScores = GenericTools.cloneAndTranspose(results);
        int numDsets = dsetScores.length;

        for (int dset = 0; dset < dsetScores.length; dset++) {
            double dsetAvg = StatisticalUtilities.mean(dsetScores[dset], false);
            for (int clsfr = 0; clsfr < dsetScores[dset].length; clsfr++)
                dsetScores[dset][clsfr] -= dsetAvg;
        }

        Instances clusterData = InstanceTools.toWekaInstances(dsetScores);

        XMeans xmeans = new XMeans();
        xmeans.setMaxNumClusters(Math.min((int)Math.sqrt(numDsets), 5));
        xmeans.setSeed(0);

        try {
            xmeans.buildClusterer(new Instances(clusterData));
            //pass copy, just in case xmeans does any kind of reordering of 
            //instances. we want to maintain order of dsets/instances for indexing purposes
        } catch (Exception e) {
            System.out.println("Problem building clusterer for post hoc dataset groupings\n" + e);
        }

        int numClusters = xmeans.numberOfClusters();

        int[] assignments = new int[numDsets+1];
        assignments[numDsets] = numClusters;

        for (int i = 0; i < numDsets; i++) {
            try {
                assignments[i] = xmeans.clusterInstance(clusterData.instance(i));
            } catch (Exception e) {
                System.out.println("Problem assigning clusters in post hoc dataset groupings, dataset " + i + "\n" + e);
            }
        }

        return assignments;
    }

    public static void main(String[] args) throws Exception {
        String[] settings=new String[6];
        settings[0]="Z:/Data/UCIDelgado/";
        settings[1]="Z:/Results_7_2_19/CAWPEReproducabiltyTests/CAWPEReproducabiltyTest23/Results/";
        settings[2]="false";
        settings[3]="a";
        settings[4]="a";
        settings[5]="1";

        String[] datasets = { "flags","glass","haberman-survival","hayes-roth","heart-cleveland","heart-hungarian","heart-switzerland","heart-va","hepatitis","hill-valley","horse-colic","ilpd-indian-liver","image-segmentation","ionosphere","iris","led-display","lenses","letter","libras","low-res-spect","lung-cancer","lymphography","mammographic",
                "molec-biol-promoter","molec-biol-splice","monks-1","monks-2","monks-3","mushroom","musk-1","musk-2","nursery","oocytes_merluccius_nucleus_4d","oocytes_merluccius_states_2f","oocytes_trisopterus_nucleus_2f",
                "oocytes_trisopterus_states_5b","optical","ozone","page-blocks","parkinsons","pendigits","pima","pittsburg-bridges-MATERIAL","pittsburg-bridges-REL-L","pittsburg-bridges-SPAN","pittsburg-bridges-T-OR-D",
                "pittsburg-bridges-TYPE","planning","plant-margin","plant-shape","plant-texture","post-operative","primary-tumor","ringnorm","seeds","semeion","soybean","spambase","spect","spectf","statlog-australian-credit",
                "statlog-german-credit","statlog-heart","statlog-image","statlog-landsat","statlog-shuttle","statlog-vehicle","steel-plates","synthetic-control","teaching","thyroid","tic-tac-toe","titanic","trains","twonorm",
                "vertebral-column-2clases","vertebral-column-3clases","wall-following","waveform","waveform-noise","wine","wine-quality-red","wine-quality-white","yeast","zoo"
        };

        String[] classifiers = new String[]{ "NN", "C45",  "Logistic", "SVML" };

//        Experiments.ExperimentalArguments expSettings = new Experiments.ExperimentalArguments(settings);
//        setupAndRunMultipleExperimentsThreaded(expSettings, classifiers,datasets,0,3);
//        

        new MultipleClassifierEvaluation("Z:/Results_7_2_19/CAWPEReproducabiltyTests/CAWPEReproducabiltyTest23/Analysis", "timingsDiaTest", 3).
                setTestResultsOnly(true).
//            setTestResultsOnly(false).
        setBuildMatlabDiagrams(true).
//            setBuildMatlabDiagrams(false).
        setUseAccuracyOnly().
                setDatasets(datasets).
                readInClassifiers(classifiers, classifiers, "Z:/Results_7_2_19/CAWPEReproducabiltyTests/CAWPEReproducabiltyTest22/Results/").
                runComparison();
    }
}
<|MERGE_RESOLUTION|>--- conflicted
+++ resolved
@@ -1,1788 +1,1771 @@
-/*
- *   This program is free software: you can redistribute it and/or modify
- *   it under the terms of the GNU General Public License as published by
- *   the Free Software Foundation, either version 3 of the License, or
- *   (at your option) any later version.
- *
- *   This program is distributed in the hope that it will be useful,
- *   but WITHOUT ANY WARRANTY; without even the implied warranty of
- *   MERCHANTABILITY or FITNESS FOR A PARTICULAR PURPOSE.  See the
- *   GNU General Public License for more details.
- *
- *   You should have received a copy of the GNU General Public License
- *   along with this program.  If not, see <http://www.gnu.org/licenses/>.
- */
-package evaluation;
-
-import evaluation.storage.ClassifierResults;
-import ResultsProcessing.MatlabController;
-import ResultsProcessing.ResultColumn;
-import ResultsProcessing.ResultTable;
-import evaluation.storage.ClassifierResultsCollection;
-import fileIO.OutFile;
-import java.io.File;
-import java.io.FileNotFoundException;
-import java.util.ArrayList;
-import java.util.Arrays;
-import java.util.Collections;
-import java.util.HashMap;
-import java.util.List;
-import java.util.Locale;
-import java.util.Map;
-import java.util.Scanner;
-import java.util.function.Function;
-import jxl.Workbook;
-import jxl.WorkbookSettings;
-import jxl.write.WritableCellFormat;
-import jxl.write.WritableFont;
-import jxl.write.WritableSheet;
-import jxl.write.WritableWorkbook;
-import statistics.tests.OneSampleTests;
-import statistics.tests.TwoSampleTests;
-import utilities.GenericTools;
-import utilities.InstanceTools;
-import utilities.StatisticalUtilities;
-import utilities.generic_storage.Pair;
-import weka.clusterers.XMeans;
-import weka.core.Instances;
-
-
-
-/**
- *
- * This is a monster of a class, with some bad code and not enough documentation. It's improving over time however.
- If there are any questions about it, best bet would be to email me (see below).
-
- This class is given a much better front end/'api' in MultipleClassifierEvaluation.java. Users should almost always use
- that class for their comparative summaries of different classifiers. 
-
- The two functions from this class in particular a user would actually use in their code might be: 
- performFullEvaluation(...) and performTestAccEvalOnly(...), the former of which is the the 
- function wrapped by MultipleClassifierEvaluation
-
- Basically, this is a collection of static functions to analyse/handle COMPLETED (i.e no folds missing out 
- of those expected of the specified classifierXdatasetXfoldXsplit set) sets of results in ClassifierResults format
-
- For some reason, the excel workbook writer library i found/used makes xls files (instead of xlsx) and doesn't 
- support recent excel default fonts. Just open it and saveas xlsx if you want to
-
- Future work when wanted/needed would be to handle incomplete results (e.g random folds missing), more matlab figures over time, 
- and a MASSIVE refactor to remove the crap code
- *
- * @author James Large james.large@uea.ac.uk
- */
-public class ClassifierResultsAnalysis {
-
-    //actual parameters
-    public static String expRootDirectory;
-    public static boolean buildMatlabDiagrams = false;
-    public static boolean testResultsOnly = false;
-
-//        PerformanceMetric testTimeMetric = PerformanceMetric.totalTestTime;
-//        PerformanceMetric benchmarkedTestTimeMetric = PerformanceMetric.totalTestTimeBenchmarked;
-    public static PerformanceMetric testTimeMetric = PerformanceMetric.avgTestPredTime;
-    public static PerformanceMetric benchmarkedTestTimeMetric = PerformanceMetric.avgTestPredTimeBenchmarked;
-
-    //    public static PerformanceMetric estimateTimeMetric = PerformanceMetric.additionalTimeForEstimate;
-    //    public static PerformanceMetric benchmarkedEstimateTimeMetric = PerformanceMetric.additionalTimeForEstimateBenchmarked;
-    public static PerformanceMetric estimateTimeMetric = PerformanceMetric.fromScratchEstimateTime;
-    public static PerformanceMetric benchmarkedEstimateTimeMetric = PerformanceMetric.fromScratchEstimateTimeBenchmarked;
-
-    //final id's and path suffixes
-    protected static final String matlabFilePath = "src/main/matlab/";
-    protected static final String pairwiseScatterDiaPath = "dias_PairwiseScatter/";
-    protected static final String cdDiaFolderName = "dias_CriticalDifference/";
-    protected static final String pairwiseCDDiaDirName = "pairwise/";
-    protected static final String friedmanCDDiaDirName = "friedman/";
-
-    //todo being used for both raw and benchmarked 2019/10/21
-    //eval_timings... editing folder name before own ana, then resetting. fix.
-    protected static String timingDiaFolderName = "dias_Timings";
-    protected static String timingDiaFolderName_raw = "dias_TimingsRAW";
-    protected static String timingDiaFolderName_benchmark = "dias_TimingsBENCHMARKED";
-
-    public static final double FRIEDMANCDDIA_PVAL = 0.05;
-    public static final String testLabel = "TEST";
-    public static final String trainLabel = "TRAIN";
-    public static final String trainTestDiffLabel = "TRAINTESTDIFFS";
-    public static final String estimateLabel = "ESTIMATE";
-    public static final String clusterGroupingIdentifier = "PostHocXmeansClustering";
-
-
-    public static class ClassifierEvaluation  {
-        public String classifierName;
-        public ClassifierResults[][] testResults; //[dataset][fold]
-        public ClassifierResults[][] trainResults; //[dataset][fold]
-
-        public ClassifierEvaluation(String name, ClassifierResults[][] testResults, ClassifierResults[][] trainResults) {
-            this.classifierName = name;
-            this.testResults = testResults;
-            this.trainResults = trainResults;
-        }
-    }
-
-
-    /**
-     * THIS IS THE METHOD YOU'D ACTUALLY USE, the public 'actually do stuff' method   
-     *
-     * @param outPath a single directory, called expName, will be made in this location, containing the analysis
-     * @param expname this will be the name of the parent folder that is made and will appear on a number of files
-     * @param metrics a list of PerformanceMetrics that effectively are able to summarise a ClassifierResults 
-     *          object into a single double, the prediction set's score. e.g. accuracy for these predictions
-     *          These metrics will also have indications of how comparisons of this metric should be calculated and represented
-     * @param results a ClassifierResultsCollection containing test (and optionally train) results of 1/more classifiers on 1/more datasets over 1/more resamples.
-     *          Classifier and dataset names are retrieved from this object
-     * @param dsetGroupings Optional, a map { grouping name, groupings } of maps { group name, datasets in groups } that describe different subsets of 
-     *          the data within which to repeat the analysis, e.g one group might be 2class datasets vs multiclass datasets. The analysis would 
-     *          aid in seeing if one classifier has a competitive advantage over the others within different data characteristics/groupings
-     */
-    public static void performFullEvaluation(
-            String outPath,
-            String expname,
-            List<PerformanceMetric> metrics,
-            ClassifierResultsCollection results,
-            Map<String, Map<String, String[]>> dsetGroupings)
-    {
-        //hacky housekeeping
-        MultipleClassifiersPairwiseTest.beQuiet = true;
-        OneSampleTests.beQuiet = true;
-
-        outPath = outPath.replace("\\", "/");
-        if (!outPath.endsWith("/"))
-            outPath+="/";
-        outPath += expname + "/";
-        new File(outPath).mkdirs();
-
-        expRootDirectory = outPath;
-
-        OutFile bigSummary = new OutFile(outPath + expname + "_BIGglobalSummary.csv");
-        OutFile smallSummary = new OutFile(outPath + expname + "_SMALLglobalSummary.csv");
-
-        //this will collect the clique arrays for each metric as foudn by pairwise stats,
-        //so that they can later be passed to the cd dia maker 
-        ArrayList<String> statCliquesForCDDias = new ArrayList<>();
-
-        // START USER DEFINED STATS
-        for (PerformanceMetric metric : metrics) {
-            String[] summary = null;
-            try {
-                summary = eval_metric(outPath, expname, results, metric, dsetGroupings);
-            } catch (Exception fnf) {
-                System.out.println("Something went wrong while writing " + metric + "files, likely later stages of analysis could "
-                        + "not find files that should have been made "
-                        + "internally in earlier stages of the pipeline, FATAL");
-                fnf.printStackTrace();
-                System.exit(0);
-            }
-
-            bigSummary.writeString(metric.name+":");
-            bigSummary.writeLine(summary[0]);
-
-            smallSummary.writeString(metric.name+":");
-            smallSummary.writeLine(summary[1]);
-
-            if (summary[2] != null)
-                statCliquesForCDDias.add(summary[2]);
-        }
-        // END USER DEFINED STATS
-
-
-
-
-
-
-        // START TIMINGS 
-        //timings will attempt to always be summarised if they are present, so handle them here as a special case
-        //and add them onto the list of metrics
-        String[][] trainTestTimingSummaries = new String[4][];
-        try {
-            String[][] trainTestTimingSummaryRaw = eval_timingsRAW(outPath, expname, results, null); //dont bother with groupings for timings
-
-            trainTestTimingSummaries[0] = trainTestTimingSummaryRaw[0];
-            trainTestTimingSummaries[1] = trainTestTimingSummaryRaw[1];
-
-        } catch (FileNotFoundException fnf) {
-            System.out.println("Something went wrong while writing RAW timing files, likely "
-                    + "later stages of analysis could not find files that should have been made"
-                    + "internally in earlier stages of the pipeline, FATAL");
-            fnf.printStackTrace();
-            System.exit(0);
-        } catch (Exception ex) {
-            ex.printStackTrace();
-            System.out.println("Something went wrong while writing RAW timing files. But NOT "
-                    + "a filenotfound error. Either timings werent found, some NaN errors occurred,"
-                    + " etc. Todo look into cases of this as they crop up.\n"
-                    + "CONTINUING THE ANALYSIS FOR NOW, but ignoring the RAW timings");
-        }
-
-        // TODO proper support for benchmarked timings, link up to the diagram creation code, global summary files, etc
-        // currently standalone
-        try {
-            String[][] trainTestTimingSummaryBenchmarked = eval_timingsBENCHMARKED(outPath, expname, results, null); //dont bother with groupings for timings
-
-            trainTestTimingSummaries[2] = trainTestTimingSummaryBenchmarked[0];
-            trainTestTimingSummaries[3] = trainTestTimingSummaryBenchmarked[1];
-        } catch (FileNotFoundException fnf) {
-            System.out.println("Something went wrong while writing BENCHMARKED timing files, likely "
-                    + "later stages of analysis could not find files that should have been made"
-                    + "internally in earlier stages of the pipeline, FATAL");
-            fnf.printStackTrace();
-            System.exit(0);
-        } catch (Exception ex) {
-            ex.printStackTrace();
-            System.out.println("Something went wrong while writing BENCHMARKED timing files. But NOT "
-                    + "a filenotfound error. Either timings werent found, some NaN errors occurred,"
-                    + " etc. Todo look into cases of this as they crop up.\n"
-                    + "CONTINUING THE ANALYSIS FOR NOW, but ignoring the BENCHMARKED timings");
-        }
-        //end benchmarked
-
-        //TODO clean all of this timing stuff up, it's jsut another layer of hacky nonsense.
-        //just need a CLEAN break of 'does everything have timings? do all the timing analysis.
-        //does ANYTHING not have timings? do NONE of the timing analysis
-
-        //using the presence of summaries for train and test timings as an indicator that they are present
-        List<PerformanceMetric> timeMetrics = new ArrayList<>();
-
-        if (trainTestTimingSummaries != null) {
-            timeMetrics.add(PerformanceMetric.buildTime);
-            timeMetrics.add(testTimeMetric);
-            timeMetrics.add(PerformanceMetric.buildTimeBenchmarked);
-            timeMetrics.add(benchmarkedTestTimeMetric);
-//            timeMetrics.add(estimateTimeMetric);
-            for (int j = trainTestTimingSummaries.length-1; j >= 0; j--) {
-                String label = timeMetrics.get(j).name;
-                if (trainTestTimingSummaries[j] != null) {
-                    //present, so add on automatically to the list of metrics for passing around to spreadsheet/image makers etc
-                    metrics.add(timeMetrics.get(j));
-
-                    bigSummary.writeString(label + ":");
-                    bigSummary.writeLine(trainTestTimingSummaries[j][0]);
-
-                    smallSummary.writeString(label + ":");
-                    smallSummary.writeLine(trainTestTimingSummaries[j][1]);
-
-                    statCliquesForCDDias.add(trainTestTimingSummaries[j][2]);
-                }
-                else {
-                    //not present, ignore, and remove from list of time-specific metrics
-                    //to be passed to the timing dia creator
-                    timeMetrics.remove(j);
-
-                    bigSummary.writeString(label + ":  MISSING\n\n");
-                    smallSummary.writeString(label + ": MISSING\n\n");
-                }
-            }
-        }
-        //END TIMINGS
-
-        bigSummary.closeFile();
-        smallSummary.closeFile();
-
-        jxl_buildResultsSpreadsheet(outPath, expname, metrics);
-
-        String[] statCliquesForCDDiasArr = statCliquesForCDDias.toArray(new String[] { });
-        if(buildMatlabDiagrams) {
-            MatlabController proxy = MatlabController.getInstance();
-            proxy.eval("addpath(genpath('"+matlabFilePath+"'))");
-            matlab_buildTimingsDias(timeMetrics);
-            matlab_buildCDDias(expname, statCliquesForCDDiasArr);
-            matlab_buildPairwiseScatterDiagrams(outPath, expname, metrics, results.getDatasetNamesInOutput());
-        }
-    }
-
-    /**
-     * Essentially just a wrapper for what eval_metricOnSplit does, in the simple case that we just have a 3d array of test accs and want summaries for it
-     Mostly for legacy results not in the classifier results file format
-     */
-    public static void performTestAccEvalOnly(String outPath, String filename, double[][][] testFolds, String[] cnames, String[] dsets, Map<String, Map<String, String[]>> dsetGroupings) throws FileNotFoundException {
-        eval_metricOnSplit(outPath, filename, null, testLabel, PerformanceMetric.acc, testFolds, cnames, dsets, dsetGroupings);
-    }
-
-
-
-
-
-
-
-
-
-
-
-
-
-
-
-
-    protected static void writeTableFile_ClassifierDataset(String filename, String tableName, double[][] scores, String[] cnames, String[] dsets) {
-        OutFile out=new OutFile(filename);
-        out.writeLine(tableName + fileHelper_tabulate(scores, cnames, dsets));
-        out.closeFile();
-    }
-
-    protected static void writeRawTableFile_ClassifierDataset(String filename, double[][] scores, String[] cnames) {
-        OutFile out=new OutFile(filename);
-        out.writeLine(fileHelper_tabulateRaw(scores, cnames));
-        out.closeFile();
-    }
-
-    protected static void writeTableFile_ClassifierDatasetFolds(String filename, String tableName, double[][][] scores, String[] cnames, String[] dsets) {
-        OutFile out=new OutFile(filename);
-        out.writeLine(tableName + fileHelper_tabulate(scores, cnames, dsets));
-        out.closeFile();
-    }
-
-    protected static void writeRawTableFile_ClassifierDatasetFolds(String filename, double[][][] scores, String[] cnames) {
-        OutFile out=new OutFile(filename);
-        out.writeLine(fileHelper_tabulateRaw(scores, cnames));
-        out.closeFile();
-    }
-
-    /**
-     * also writes separate win/draw/loss files now
-     */
-    protected static String[] eval_metricOnSplitStatsFile(String outPath, String evalSet, PerformanceMetric metric, double[][][] statPerFold, double[][] statPerDset, double[][] ranks, double[][] stddevsFoldAccs, String[] cnames, String[] dsets) {
-        String splitMetricLabel = evalSet + metric.toString();
-
-        StringBuilder shortSummaryStats = new StringBuilder();
-        shortSummaryStats.append(fileHelper_header(cnames)).append("\n");
-        shortSummaryStats.append("Avg"+splitMetricLabel+":").append(util_mean(statPerDset)).append("\n");
-        shortSummaryStats.append("Avg"+splitMetricLabel+"_RANK:").append(util_mean(ranks)).append("\n");
-
-        StringBuilder longSummaryStats = new StringBuilder();
-        longSummaryStats.append(splitMetricLabel).append(fileHelper_header(cnames)).append("\n");
-        longSummaryStats.append("Avg"+splitMetricLabel+"OverDsets:").append(util_mean(statPerDset)).append("\n");
-        longSummaryStats.append("Avg"+splitMetricLabel+"RankOverDsets:").append(util_mean(ranks)).append("\n");
-        longSummaryStats.append("StddevOf"+splitMetricLabel+"OverDsets:").append(util_stddev(statPerDset)).append("\n");
-        longSummaryStats.append("AvgOfStddevsOf"+splitMetricLabel+"OverDsetFolds:").append(util_mean(stddevsFoldAccs)).append("\n");
-        longSummaryStats.append("StddevsOf"+splitMetricLabel+"RanksOverDsets:").append(util_stddev(ranks)).append("\n");
-
-        String[] wdl =      eval_winsDrawsLosses(statPerDset, cnames, dsets);
-        String[] sig01wdl = eval_sigWinsDrawsLosses(0.01, statPerDset, statPerFold, cnames, dsets);
-        String[] sig05wdl = eval_sigWinsDrawsLosses(0.05, statPerDset, statPerFold, cnames, dsets);
-
-
-
-        String wdlDir = outPath+"/WinsDrawsLosses/";
-        (new File(wdlDir)).mkdir();
-        OutFile outwdl = null;
-        outwdl = new OutFile(wdlDir + splitMetricLabel + "WinDrawLoss_LIST.csv");
-        outwdl.writeLine(wdl[1]);
-        outwdl.closeFile();
-        outwdl = new OutFile(wdlDir + splitMetricLabel + "WinDrawLoss_LIST_Sig01.csv");
-        outwdl.writeLine(sig01wdl[1]);
-        outwdl.closeFile();
-        outwdl = new OutFile(wdlDir + splitMetricLabel + "WinDrawLoss_LIST_Sig05.csv");
-        outwdl.writeLine(sig05wdl[1]);
-        outwdl.closeFile();
-
-        outwdl = new OutFile(wdlDir + splitMetricLabel + "WinDrawLoss_TABLE.csv");
-        outwdl.writeLine(wdl[2]);
-        outwdl.closeFile();
-        outwdl = new OutFile(wdlDir + splitMetricLabel + "WinDrawLoss_TABLE_Sig01.csv");
-        outwdl.writeLine(sig01wdl[2]);
-        outwdl.closeFile();
-        outwdl = new OutFile(wdlDir + splitMetricLabel + "WinDrawLoss_TABLE_Sig05.csv");
-        outwdl.writeLine(sig05wdl[2]);
-        outwdl.closeFile();
-
-        String summaryFname = outPath + fileNameBuild_summaryFile(evalSet,metric);
-        OutFile out=new OutFile(summaryFname);
-
-        out.writeLine(longSummaryStats.toString());
-        out.writeLine(wdl[0]);
-        out.writeLine("\n");
-        out.writeLine(sig01wdl[0]);
-        out.writeLine("\n");
-        out.writeLine(sig05wdl[0]);
-        out.writeLine("\n");
-
-        String cliques = "";
-        String avgsFile = outPath + fileNameBuild_avgsFile(evalSet, metric);
-        try {
-            out.writeLine(MultipleClassifiersPairwiseTest.runTests(avgsFile).toString());
-//            out.writeLine(MultipleClassifiersPairwiseTest.runTests(outPath+filename+"_"+splitMetricLabal+".csv").toString());
-            cliques = MultipleClassifiersPairwiseTest.printCliques();
-            out.writeLine("\n\n" + cliques);
-        } catch (Exception e) {
-            System.err.println("\n\n");
-            System.err.println("*****".replace("*", "*****"));
-
-            System.err.println("MultipleClassifiersPairwiseTest.runTests() failed. Almost certainly this is because there were"
-                    + "too many ties/duplicates within one of the pairwise tests and then an index out of bounds error was thrown. "
-                    + "This will be fixed at some point. The analysis will CARRY ON, and everything that is successfully printed out "
-                    + "IS CORRECT, however whatever particular table that test would have been summarised as is missing from your files.");
-            System.err.println("avgs filename = "+avgsFile);
-            e.printStackTrace();
-
-            System.err.println("*****".replace("*", "*****"));
-            System.err.println("\n\n");
-        }
-
-        out.closeFile();
-
-        return new String[] { longSummaryStats.toString(), shortSummaryStats.toString(), cliques };
-    }
-
-    protected static String fileNameBuild_cd(String filename, String statistic) {
-        return "cd_"+filename+"_"+statistic+"S";
-    }
-    protected static String fileNameBuild_pws(String filename, String statistic) {
-        return "pws_"+filename+"_"+statistic+"S";
-    }
-    protected static String fileNameBuild_pwsInd(String c1, String c2, String statistic) {
-        return "pws_"+c1+"VS"+c2+"_"+statistic+"S";
-    }
-    protected static String fileNameBuild_avgsFile(String evalSet, PerformanceMetric metric) {
-        return evalSet+metric+"_"+(metric.takeMean?"MEANS":"MEDIANS")+".csv";
-    }
-    protected static String fileNameBuild_ranksFile(String evalSet, PerformanceMetric metric) {
-        return evalSet+metric+"_RANKS.csv";
-    }
-    protected static String fileNameBuild_stddevFile(String evalSet, PerformanceMetric metric) {
-        return evalSet+metric+"_STDDEV.csv";
-    }
-    protected static String fileNameBuild_rawAvgsFile(String evalSet, PerformanceMetric metric) {
-        return evalSet+metric+"_RAW.csv";
-    }
-    protected static String fileNameBuild_summaryFile(String evalSet, PerformanceMetric metric) {
-        return evalSet+metric+"_SUMMARY.csv";
-    }
-    protected static String fileNameBuild_wdlFile(String evalSet, PerformanceMetric metric) {
-        return evalSet+metric+"_SUMMARY.csv";
-    }
-
-    protected static String[] eval_metricOnSplit(String outPath, String filename, String groupingName, String evalSet, PerformanceMetric metric, double[][][] foldVals, String[] cnames, String[] dsets, Map<String, Map<String, String[]>> dsetGroupings) throws FileNotFoundException {
-        outPath += evalSet + "/";
-        if (groupingName != null && !groupingName.equals(""))
-            outPath += groupingName + "/";
-
-        //BEFORE ordering, write the individual folds files
-        eval_perFoldFiles(outPath+evalSet+"FOLD"+metric+"S/", foldVals, cnames, dsets, evalSet);
-
-        double[][] dsetVals = findAvgsOverFolds(foldVals, metric.takeMean);
-        double[][] stddevsFoldVals = findStddevsOverFolds(foldVals);
-        double[][] ranks = findRanks(dsetVals, metric.maximise);
-
-        int[] ordering = findOrdering(ranks);
-        //ordering is now an array of value referring to the rank-order of the element at each index
-        //e.g [1, 4, 2, 3] means that the first (in index 0) classifier is best, third is next, then fourth, then second
-
-        //now order all the info (essentially in parallel arrays) we've collected by the classifier's ranks
-        //such that e.g the data referring to the first classifier is still in index 0, the data referring to
-        //the second classifier is moved to index 1, etc
-        ranks = util_order(ranks, ordering);
-        cnames = util_order(cnames, ordering);
-        foldVals = util_order(foldVals, ordering);
-        dsetVals = util_order(dsetVals, ordering);
-        stddevsFoldVals = util_order(stddevsFoldVals, ordering);
-
-        if (evalSet.equalsIgnoreCase("TEST") || metric.equals(PerformanceMetric.buildTime) || metric.equals(PerformanceMetric.buildTimeBenchmarked)) {
-            //qol for cd dia creation, make a copy of all the raw test stat files in a common folder, one for pairwise, one for freidman
-            String cdFolder = expRootDirectory + cdDiaFolderName;
-            (new File(cdFolder)).mkdirs();
-            OutFile out = new OutFile(cdFolder+"readme.txt");
-            out.writeLine("remember that nlls are auto-negated now for cd dia ordering\n");
-            out.writeLine("and that basic notepad wont show the line breaks properly, view (cliques especially) in notepad++");
-            out.closeFile();
-            for (String subFolder : new String[] { pairwiseCDDiaDirName, friedmanCDDiaDirName }) {
-                (new File(cdFolder+subFolder+"/")).mkdirs();
-                String cdName = cdFolder+subFolder+"/"+fileNameBuild_cd(filename,metric.name)+".csv";
-
-                //meta hack for qol, negate the nll (sigh...) for correct ordering on dia
-                //ALSO now negating the timings, smaller = better
-                if (!metric.maximise) {
-                    double[][] negatedDsetVals = new double[dsetVals.length][dsetVals[0].length];
-                    for (int i = 0; i < dsetVals.length; i++) {
-                        for (int j = 0; j < dsetVals[i].length; j++) {
-                            negatedDsetVals[i][j] = dsetVals[i][j] * -1;
-                        }
-                    }
-                    writeRawTableFile_ClassifierDataset(cdName, negatedDsetVals, cnames);
-                } else {
-                    writeRawTableFile_ClassifierDataset(cdName, dsetVals, cnames);
-                }
-            } //end cd dia qol
-
-            //qol for pairwisescatter dia creation, make a copy of the test stat files
-            String pwsFolder = expRootDirectory + pairwiseScatterDiaPath;
-            (new File(pwsFolder)).mkdirs();
-            String pwsName = pwsFolder+fileNameBuild_pws(filename,metric.name)+".csv";
-            writeRawTableFile_ClassifierDataset(pwsName, dsetVals, cnames);
-            //end pairwisescatter qol
-
-            //qol for timing dia creation, make a copy of the avgs files with headers
-            if (metric.equals(PerformanceMetric.buildTime) || metric.equals(PerformanceMetric.totalTestTime) || metric.equals(PerformanceMetric.avgTestPredTime) ||
-                    metric.equals(PerformanceMetric.buildTimeBenchmarked) || metric.equals(PerformanceMetric.totalTestTimeBenchmarked) || metric.equals(PerformanceMetric.avgTestPredTimeBenchmarked)) {
-                String timingDir = expRootDirectory+ timingDiaFolderName + "/";
-                (new File(timingDir)).mkdirs();
-                String fname = timingDir+fileNameBuild_avgsFile(evalSet,metric);
-                writeTableFile_ClassifierDataset(fname, evalSet+metric, dsetVals, cnames, dsets);
-            }
-            //end timing dia qol
-        }
-
-
-        writeTableFile_ClassifierDataset(outPath + fileNameBuild_ranksFile(evalSet, metric), evalSet+metric+"RANKS", ranks, cnames, dsets);
-        writeTableFile_ClassifierDataset(outPath + fileNameBuild_avgsFile(evalSet, metric), evalSet+metric, dsetVals, cnames, dsets);
-        writeRawTableFile_ClassifierDataset(outPath + fileNameBuild_rawAvgsFile(evalSet, metric), dsetVals, cnames); //for matlab stuff
-        writeTableFile_ClassifierDataset(outPath + fileNameBuild_stddevFile(evalSet, metric), evalSet+metric+"STDDEVS", stddevsFoldVals, cnames, dsets);
-
-        String[] groupingSummary = { "" };
-        if (dsetGroupings != null && dsetGroupings.size() != 0)
-            groupingSummary = eval_metricDsetGroups(outPath, filename, evalSet, metric, foldVals, cnames, dsets, dsetGroupings);
-
-
-        String[] summaryStrings = {};
-        summaryStrings = eval_metricOnSplitStatsFile(outPath, evalSet, metric, foldVals, dsetVals, ranks, stddevsFoldVals, cnames, dsets);
-
-        //write these even if not actually making the dias this execution, might manually make them later
-        writeCliqueHelperFiles(expRootDirectory + cdDiaFolderName + pairwiseCDDiaDirName, filename, metric, summaryStrings[2]);
-
-        //this really needs cleaning up at some point... jsut make it a list and stop circlejerking to arrays
-        String[] summaryStrings2 = new String[summaryStrings.length+groupingSummary.length];
-        int i = 0;
-        for ( ; i < summaryStrings.length; i++)
-            summaryStrings2[i] = summaryStrings[i];
-        for (int j = 0; j < groupingSummary.length; j++)
-            summaryStrings2[i] = groupingSummary[j];
-
-        return summaryStrings2;
-    }
-
-    public static String[] eval_metricDsetGroups(String outPathBase, String filename, String evalSet, PerformanceMetric metric, double[][][] foldVals, String[] cnames, String[] dsets, Map<String, Map<String, String[]>> dsetGroupings) throws FileNotFoundException {
-        String outPath = expRootDirectory + "DatasetGroupings/";
-//        String outPath = outPathBase + "DatasetGroupings/";
-        (new File(outPath)).mkdir();
-
-        //for each grouping method
-        for (Map.Entry<String, Map<String, String[]>> dsetGroupingMethodEntry : dsetGroupings.entrySet()) {
-            String groupingMethodName = dsetGroupingMethodEntry.getKey();
-            String groupingMethodPath = outPath + groupingMethodName + "/";
-            (new File(groupingMethodPath+metric.name+"/"+evalSet+"/")).mkdirs();
-
-            Map<String, String[]> dsetGroupingMethod = dsetGroupingMethodEntry.getValue();
-
-            if (groupingMethodName.equals(clusterGroupingIdentifier)) {
-                //if clustering is to be done, build the groups now.
-                //can't 'put' these groups back into the dsetGroupings map
-                //since we'd be editing a map that we're currently iterating over
-                //EDIT: actually, jsut move this process outside the for loop as
-                //a preprocess step, if the need ever arises
-
-                assert(dsetGroupingMethod == null);
-                dsetGroupingMethod = new HashMap<>();
-
-                int[] assignments = dsetGroups_clusterDsetResults(StatisticalUtilities.averageFinalDimension(foldVals));
-
-                //puts numClusters as final element
-                assert(assignments.length == dsets.length+1);
-                int numClusters = assignments[dsets.length];
-
-                String[] clusterNames = new String[numClusters];
-                String[][] clusterDsets = new String[numClusters][];
-
-                //would generally prefer to jsut loop once over the assignments array, but that would
-                //require we already know the size of each cluster and/or wankery with array lists
-                for (int cluster = 0; cluster < numClusters; cluster++) {
-                    ArrayList<String> dsetAlist = new ArrayList<>();
-                    for (int dset = 0; dset < dsets.length; dset++)
-                        if (assignments[dset] == cluster)
-                            dsetAlist.add(dsets[dset]);
-
-                    clusterNames[cluster] = "Cluster " + (cluster+1);
-                    clusterDsets[cluster] = dsetAlist.toArray(new String[] { });
-                    dsetGroupingMethod.put(clusterNames[cluster], clusterDsets[cluster]);
-                }
-
-                //writing all the clusters to one file start here
-                OutFile allDsetsOut = new OutFile(groupingMethodPath+metric.name+"/"+evalSet+"/" + "clusters.csv");
-
-                for (int cluster = 0; cluster < numClusters; cluster++)
-                    allDsetsOut.writeString(clusterNames[cluster] + ",");
-                allDsetsOut.writeLine("");
-
-                //printing variable length 2d array in table form, columns = clusters, rows = dsets
-                int dsetInd = 0;
-                boolean allDone = false;
-                while (!allDone) {
-                    allDone = true;
-                    for (int cluster = 0; cluster < numClusters; cluster++) {
-                        if (dsetInd < clusterDsets[cluster].length) {
-                            allDsetsOut.writeString(clusterDsets[cluster][dsetInd]);
-                            allDone = false;
-                        }
-                        allDsetsOut.writeString(",");
-                    }
-                    allDsetsOut.writeLine("");
-                    dsetInd++;
-                }
-                allDsetsOut.closeFile();
-                //writing all the clusters to one file end here
-
-                String clusterGroupsPath = groupingMethodPath+metric+"/"+evalSet+"/" + "DsetClustersTxtFiles/";
-                (new File(clusterGroupsPath)).mkdir();
-
-                //writing each individual clsuter file start here
-                for (int cluster = 0; cluster < numClusters; cluster++) {
-                    OutFile clusterFile = new OutFile(clusterGroupsPath + clusterNames[cluster] + ".txt");
-                    for (String dset : clusterDsets[cluster])
-                        clusterFile.writeLine(dset);
-                    clusterFile.closeFile();
-                }
-            }
-
-            int numGroups = dsetGroupingMethod.size();
-            String[] groupNames = new String[numGroups];
-
-            //using maps for this because classifiernames could be in different ordering based on rankings
-            //within each group. ordering of dataset groups temselves is constant though. jsut skips
-            //annoying/bug inducing housekeeping of indices
-            Map<String, double[]> groupWins = new HashMap<>(); //will reflect ties, e.g if 2 classifiers tie for first rank, each will get 'half' a win
-            Map<String, double[]> groupAccs = new HashMap<>();
-            for (int i = 0; i < cnames.length; i++) {
-                groupWins.put(cnames[i], new double[numGroups]);
-                groupAccs.put(cnames[i], new double[numGroups]);
-            }
-
-            //for each group in this grouping method
-            StringBuilder [] groupSummaryStringBuilders = new StringBuilder[numGroups];
-            int groupIndex = 0;
-
-            for (Map.Entry<String, String[]> dsetGroup : dsetGroupingMethod.entrySet()) {
-                String groupName = dsetGroup.getKey();
-                groupNames[groupIndex] = groupName;
-//                String groupPath = groupingMethodPath + groupName + "/";
-//                (new File(groupPath)).mkdir();
-
-                //perform group analysis
-                String[] groupDsets = dsetGroup.getValue();
-                double[][][] groupFoldVals = dsetGroups_collectDsetVals(foldVals, dsets, groupDsets);
-                String groupFileName = filename + "-" + groupName + "-";
-//                String[] groupSummaryFileStrings = eval_metricOnSplit(groupPath+statName+"/", groupFileName, groupName, evalSet, statName, groupFoldVals, cnames, groupDsets, null);
-                String[] groupSummaryFileStrings = eval_metricOnSplit(groupingMethodPath+metric+"/", groupFileName, groupName, evalSet, metric, groupFoldVals, cnames, groupDsets, null);
-
-                //collect the accuracies for the dataset group
-                String[] classifierNamesLine = groupSummaryFileStrings[1].split("\n")[0].split(",");
-                assert(classifierNamesLine.length-1 == cnames.length);
-                String[] accLineParts = groupSummaryFileStrings[1].split("\n")[1].split(",");
-                for (int i = 1; i < accLineParts.length; i++) { //i=1 => skip the row fileHelper_header
-                    double[] accs = groupAccs.get(classifierNamesLine[i]);
-                    accs[groupIndex] = Double.parseDouble(accLineParts[i]);
-                    groupAccs.put(classifierNamesLine[i], accs);
-                }
-
-                //collect the wins for the group
-                Scanner ranksFileIn = new Scanner(new File(groupingMethodPath+metric+"/"+evalSet+"/"+groupName+"/"+groupFileName+"_"+evalSet+metric+"RANKS.csv"));
-                classifierNamesLine = ranksFileIn.nextLine().split(",");
-                double[] winCounts = new double[classifierNamesLine.length];
-                while (ranksFileIn.hasNextLine()) {
-                    //read the ranks on this dataset
-                    String[] ranksStr = ranksFileIn.nextLine().split(",");
-                    double[] ranks = new double[ranksStr.length];
-                    ranks[0] = Double.MAX_VALUE;
-                    for (int i = 1; i < ranks.length; i++)
-                        ranks[i] = Double.parseDouble(ranksStr[i]);
-
-                    //there might be ties, so cant just look for the rank "1"
-                    List<Integer> minRanks = util_min(ranks);
-                    for (Integer minRank : minRanks)
-                        winCounts[minRank] += 1.0 / minRanks.size();
-                }
-                ranksFileIn.close();
-
-                for (int i = 1; i < winCounts.length; i++) {
-                    double[] wins = groupWins.get(classifierNamesLine[i]);
-                    wins[groupIndex] = winCounts[i];
-                    groupWins.put(classifierNamesLine[i], wins);
-                }
-
-                //build the summary string
-                StringBuilder sb = new StringBuilder("Group: " +groupName + "\n");
-                sb.append(groupSummaryFileStrings[1]);
-
-                //when will the hacks ever end?
-                String cliques = groupSummaryFileStrings[2];
-                cliques = cliques.replace("cliques = [", "cliques=,").replace("]", ""); //remove spaces in 'title' before next step
-                cliques = cliques.replace(" ", ",").replace("\n", "\n,"); //make vals comma separated, to line up in csv file
-                sb.append("\n"+cliques);
-
-                groupSummaryStringBuilders[groupIndex] = sb;
-                groupIndex++;
-            }
-
-            String groupMethodSummaryFilename = groupingMethodPath + filename + "_" + groupingMethodName + "_" + evalSet + metric + ".csv";
-            dsetGroups_writeGroupingMethodSummaryFile(groupMethodSummaryFilename, groupSummaryStringBuilders, cnames, groupNames, groupWins, groupAccs);
-        }
-
-        return new String[] { };
-    }
-
-    public static void dsetGroups_writeGroupingMethodSummaryFile(String filename, StringBuilder [] groupSummaryStringBuilders, String[] cnames, String[] groupNames,
-                                                                 Map<String, double[]> groupWins, Map<String, double[]> groupAccs) {
-
-        OutFile groupingMethodSummaryFile = new OutFile(filename);
-        for (StringBuilder groupSummary : groupSummaryStringBuilders) {
-            groupingMethodSummaryFile.writeLine(groupSummary.toString());
-            groupingMethodSummaryFile.writeLine("\n\n");
-        }
-
-        groupingMethodSummaryFile.writeString(dsetGroups_buildAccsTableString(groupAccs, cnames, groupNames));
-        groupingMethodSummaryFile.writeLine("\n\n");
-        groupingMethodSummaryFile.writeString(dsetGroups_buildWinsTableString(groupWins, cnames, groupNames));
-
-        groupingMethodSummaryFile.closeFile();
-    }
-
-    public static String dsetGroups_buildWinsTableString(Map<String, double[]> groupWins, String[] cnames, String[] groupNames) {
-        int numGroups = groupNames.length;
-        StringBuilder sb = new StringBuilder();
-
-        sb.append("This table accounts for ties on a dset e.g if 2 classifiers share best accuracy "
-                + "that will count as half a win for each").append("\n");
-
-        //header row
-        sb.append("NumWinsInGroups:");
-        for (String cname : cnames)
-            sb.append(","+cname);
-        sb.append(",TotalNumDsetsInGroup").append("\n");
-
-        //calc the avgs too
-        double[] groupSums = new double[numGroups], clsfrSums = new double[cnames.length];
-        for (int i = 0; i < numGroups; i++) {
-            sb.append(groupNames[i]);
-            for (int j = 0; j < cnames.length; j++) {
-                double val = groupWins.get(cnames[j])[i];
-                groupSums[i] += val;
-                clsfrSums[j] += val;
-                sb.append(","+val);
-            }
-            sb.append(","+(groupSums[i])).append("\n");
-        }
-
-        //print final row, avg of classifiers
-        double globalSum = 0;
-        sb.append("TotalNumWinsForClassifier");
-        for (int j = 0; j < cnames.length; j++) {
-            globalSum += clsfrSums[j];
-            sb.append(","+clsfrSums[j]);
-        }
-
-        sb.append(","+globalSum).append("\n");
-
-        return sb.toString();
-    }
-
-    public static String dsetGroups_buildAccsTableString(Map<String, double[]> groupAccs, String[] cnames, String[] groupNames) {
-        int numGroups = groupNames.length;
-        StringBuilder sb = new StringBuilder();
-
-        //header row
-        sb.append("AvgAccsOnGroups:");
-        for (String cname : cnames)
-            sb.append(","+cname);
-        sb.append(",Averages").append("\n");
-
-        //calc the avgs too
-        double[] groupAvgs = new double[numGroups], clsfrAvgs = new double[cnames.length];
-        for (int i = 0; i < numGroups; i++) {
-            sb.append(groupNames[i]);
-            for (int j = 0; j < cnames.length; j++) {
-                double val = groupAccs.get(cnames[j])[i];
-                groupAvgs[i] += val;
-                clsfrAvgs[j] += val;
-                sb.append(","+val);
-            }
-            sb.append(","+(groupAvgs[i]/cnames.length)).append("\n");
-        }
-
-        //print final row, avg of classifiers
-        double globalAvg = 0;
-        sb.append("Averages");
-        for (int j = 0; j < cnames.length; j++) {
-            double avg = clsfrAvgs[j]/numGroups;
-            globalAvg += avg;
-            sb.append(","+avg);
-        }
-        globalAvg /= cnames.length;
-        sb.append(","+globalAvg).append("\n");
-
-        return sb.toString();
-    }
-
-    public static double[][][] dsetGroups_collectDsetVals(double[][][] foldVals, String[] dsets, String[] groupDsets) {
-        //cloning arrays to avoid any potential referencing issues considering we're recursing + doing more stuff after all this grouping shite
-        double[][][] groupFoldVals = new double[foldVals.length][groupDsets.length][foldVals[0][0].length];
-
-        for (int groupDsetInd = 0; groupDsetInd < groupDsets.length; ++groupDsetInd) {
-            String dset = groupDsets[groupDsetInd];
-            int globalDsetInd = Arrays.asList(dsets).indexOf(dset);
-
-            for (int classifier = 0; classifier < foldVals.length; classifier++) {
-                for (int fold = 0; fold < foldVals[classifier][globalDsetInd].length; fold++) {
-                    groupFoldVals[classifier][groupDsetInd][fold] = foldVals[classifier][globalDsetInd][fold];
-                }
-            }
-        }
-
-        return groupFoldVals;
-    }
-
-
-    protected static String[] eval_metric(String outPath, String filename, ClassifierResultsCollection results, PerformanceMetric metric, Map<String, Map<String, String[]>> dsetGroupings) throws Exception {
-        String statName = metric.name;
-        outPath += statName + "/";
-        new File(outPath).mkdirs();
-
-        String[] cnames = results.getClassifierNamesInOutput();
-        String[] dsets = results.getDatasetNamesInOutput();
-
-        double[][][] testFolds = results.sliceSplit("test").retrieveDoubles(metric.getter)[0];
-
-        if (!testResultsOnly) {
-            double[][][] trainFolds = results.sliceSplit("train").retrieveDoubles(metric.getter)[0];
-            double[][][] trainTestDiffsFolds = findTrainTestDiffs(trainFolds, testFolds);
-
-            eval_metricOnSplit(outPath, filename, null, trainLabel, metric, trainFolds, cnames, dsets, dsetGroupings);
-            eval_metricOnSplit(outPath, filename, null, trainTestDiffLabel, metric, trainTestDiffsFolds, cnames, dsets, dsetGroupings);
-        }
-
-        return eval_metricOnSplit(outPath, filename, null, testLabel, metric, testFolds, cnames, dsets, dsetGroupings);
-    }
-
-    protected static String[/*{train,test}*/][] eval_timingsRAW(String outPath, String filename, ClassifierResultsCollection results, Map<String, Map<String, String[]>> dsetGroupings) throws Exception {
-        String[] cnames = results.getClassifierNamesInOutput();
-        String[] dsets = results.getDatasetNamesInOutput();
-
-        timingDiaFolderName = timingDiaFolderName_raw;
-
-        PerformanceMetric trainTimeMetric = PerformanceMetric.buildTime;
-
-        outPath += "TimingsRAW/"; //special case for timings
-<<<<<<< HEAD
-        new File(outPath).mkdirs();        
-
-        // NOTE: getting train timings from test files intentionally ( train.. = ..sliceSplit("test")..), avoids check for whether we're actually loading in
-        // train files in comparison set up
-=======
-        new File(outPath).mkdirs();
-
-        // NOTE: getting train timings from test files intentionally ( train.. = ..sliceSplit("test")..), avoids check for whether we're actually loading in
-        // train files in comparison set up. build times should be same in both trainFoldX and testFoldX file anyway
->>>>>>> 7b8b356d
-
-        double[][][] trainTimes = results.sliceSplit("test").retrieveDoubles(trainTimeMetric.getter)[0];
-        String[] trainResStr = null;
-        if (trainTimes != null)
-            trainResStr = eval_metricOnSplit(outPath, filename, null, trainLabel, trainTimeMetric, trainTimes, cnames, dsets, dsetGroupings);
-
-        double[][][] testTimes = results.sliceSplit("test").retrieveDoubles(testTimeMetric.getter)[0];
-        String[] testResStr = null;
-        if (testTimes != null)
-            testResStr = eval_metricOnSplit(outPath, filename, null, testLabel, testTimeMetric, testTimes, cnames, dsets, dsetGroupings);
-
-//        double[][][] estimateTimes = results.sliceSplit("test").retrieveDoubles(estimateTimeMetric.getter)[0];
-//        String[] estimateResStr = null;
-//        if (estimateTimes != null)
-//            estimateResStr = eval_metricOnSplit(outPath, filename, null, estimateLabel, estimateTimeMetric, estimateTimes, cnames, dsets, dsetGroupings);
-
-        return new String[][] { trainResStr, testResStr };
-//        return new String[][] { trainResStr, testResStr, estimateResStr };
-    }
-
-    protected static String[/*{train,test}*/][] eval_timingsBENCHMARKED(String outPath, String filename, ClassifierResultsCollection results, Map<String, Map<String, String[]>> dsetGroupings) throws Exception {
-        String[] cnames = results.getClassifierNamesInOutput();
-        String[] dsets = results.getDatasetNamesInOutput();
-
-        timingDiaFolderName = timingDiaFolderName_benchmark;
-
-        PerformanceMetric trainTimeMetric = PerformanceMetric.buildTimeBenchmarked;
-
-        outPath += "TimingsBENCHMARKED/"; //special case for timings
-        new File(outPath).mkdirs();
-
-        // NOTE: getting train timings from test files intentionally ( train.. = ..sliceSplit("test")..), avoids check for whether we're actually loading in
-<<<<<<< HEAD
-        // train files in comparison set up
-
-        double[][][] benchmarkTrainTimes = results.sliceSplit("test").retrieveDoubles(benchmarkTimeMetric.getter)[0];
-        double[][][] correctedTrainTimes = util_correctTimingsForBenchmarks(
-                results.sliceSplit("test").retrieveDoubles(trainTimeMetric.getter)[0],
-                benchmarkTrainTimes
-        );
-=======
-        // train files in comparison set up. build times should be same in both trainFoldX and testFoldX file anyway
-
-        double[][][] benchmarkedTrainTimes = results.sliceSplit("test").retrieveDoubles(trainTimeMetric.getter)[0];
->>>>>>> 7b8b356d
-
-        String[] trainResStr = null;
-        if (benchmarkedTrainTimes != null) {
-            trainResStr = eval_metricOnSplit(outPath, filename, null, trainLabel, trainTimeMetric, benchmarkedTrainTimes, cnames, dsets, dsetGroupings);
-            writeTableFile_ClassifierDatasetFolds(outPath + "allTrainBenchmarkTimes.csv", "TrainBenchmarkTimes", benchmarkedTrainTimes, cnames, dsets);
-        }
-
-        double[][][] benchmarkedTestTimes = results.sliceSplit("test").retrieveDoubles(benchmarkedTestTimeMetric.getter)[0];
-
-        String[] testResStr = null;
-        if (benchmarkedTestTimes != null) {
-            testResStr = eval_metricOnSplit(outPath, filename, null, testLabel, benchmarkedTestTimeMetric, benchmarkedTestTimes, cnames, dsets, dsetGroupings);
-            writeTableFile_ClassifierDatasetFolds(outPath + "allTestBenchmarkTimes.csv", "TestBenchmarkTimes", benchmarkedTestTimes, cnames, dsets);
-        }
-
-//        double[][][] estimateTimes = results.sliceSplit("test").retrieveDoubles(estimateTimeMetric.getter)[0];
-//        String[] estimateResStr = null;
-//        if (estimateTimes != null)
-//            estimateResStr = eval_metricOnSplit(outPath, filename, null, estimateLabel, estimateTimeMetric, estimateTimes, cnames, dsets, dsetGroupings);
-
-        return new String[][] { trainResStr, testResStr };
-//        return new String[][] { trainResStr, testResStr, estimateResStr };
-    }
-
-    protected static void writeCliqueHelperFiles(String cdCSVpath, String expname, PerformanceMetric metric, String cliques) {
-        (new File(cdCSVpath)).mkdirs();
-
-        //temp workaround, just write the cliques and readin again from matlab for ease of checking/editing for pairwise edge cases
-        OutFile out = new OutFile (cdCSVpath + fileNameBuild_cd(expname, metric.name) + "_cliques.txt");
-        out.writeString(cliques);
-        out.closeFile();
-    }
-
-    /**
-     * this will build all the diagrams it can from the average results files that
-     * exist in the cddia directory, instead of being given a list of stats that it should expect
-     * to find there, carry over from when I made the diagrams manually. todo maybe now force it to take 
-     * a list of stats to expect as a form of error checking
-     */
-    protected static void matlab_buildCDDias(String expname, String[] cliques) {
-        MatlabController proxy = MatlabController.getInstance();
-        proxy.eval("buildDiasInDirectory('"+expRootDirectory+cdDiaFolderName+"/"+friedmanCDDiaDirName+"', 0, "+FRIEDMANCDDIA_PVAL+")"); //friedman 
-        proxy.eval("clear");
-        proxy.eval("buildDiasInDirectory('"+expRootDirectory+cdDiaFolderName+"/"+pairwiseCDDiaDirName+"', 1)");  //pairwise
-        proxy.eval("clear");
-    }
-
-
-    protected static void matlab_buildTimingsDias(List<PerformanceMetric> metrics) {
-        MatlabController proxy = MatlabController.getInstance();
-
-        for (PerformanceMetric metric : metrics) {
-
-            String diaFolder = expRootDirectory + "/" + (metric.name.toLowerCase().contains("benchmark") ? timingDiaFolderName_benchmark : timingDiaFolderName_raw) + "/";
-
-            String evalSet = metric.equals(PerformanceMetric.totalTestTime) || metric.equals(testTimeMetric) ||
-                            metric.equals(PerformanceMetric.totalTestTimeBenchmarked) || metric.equals(benchmarkedTestTimeMetric)
-                    ? testLabel
-                    : trainLabel;
-            String filenameNoExtension = fileNameBuild_avgsFile(evalSet, metric).replace(".csv", "");
-            proxy.eval("timingsLinePlot('" + diaFolder + filenameNoExtension + "', '" + evalSet.toLowerCase() + "');");
-        }
-    }
-
-    protected static void eval_perFoldFiles(String outPath, double[][][] folds, String[] cnames, String[] dsets, String splitLabel) {
-        new File(outPath).mkdirs();
-
-        StringBuilder headers = new StringBuilder("folds:");
-        for (int f = 0; f < folds[0][0].length; f++)
-            headers.append(","+f);
-
-        for (int c = 0; c < folds.length; c++) {
-            OutFile out=new OutFile(outPath + cnames[c]+"_"+splitLabel+"FOLDS.csv");
-            out.writeLine(headers.toString());
-
-            for (int d = 0; d < folds[c].length; d++) {
-                out.writeString(dsets[d]);
-                for (int f = 0; f < folds[c][d].length; f++)
-                    out.writeString("," + folds[c][d][f]);
-                out.writeLine("");
-            }
-
-            out.closeFile();
-        }
-
-        writeRawTableFile_ClassifierDatasetFolds(outPath + "TEXASPLOT_"+splitLabel+".csv", folds, cnames);
-    }
-
-
-
-    protected static String fileHelper_tabulate(double[][] res, String[] cnames, String[] dsets) {
-        StringBuilder sb = new StringBuilder();
-        sb.append(fileHelper_header(cnames));
-
-        for (int dset = 0; dset < res[0].length; ++dset) {
-            sb.append("\n").append(dsets[dset]);
-
-            for (int classifier = 0; classifier < res.length; classifier++)
-                sb.append("," + res[classifier][dset]);
-        }
-        return sb.toString();
-    }
-
-    protected static String fileHelper_tabulateRaw(double[][] res, String[] cnames) {
-        StringBuilder sb = new StringBuilder();
-        sb.append(fileHelper_header(cnames).substring(1));
-
-        for (int dset = 0; dset < res[0].length; ++dset) {
-            sb.append("\n").append(res[0][dset]);
-            for (int classifier = 1; classifier < res.length; classifier++)
-                sb.append("," + res[classifier][dset]);
-        }
-        return sb.toString();
-    }
-
-    protected static String fileHelper_tabulate(double[][][] res, String[] cnames, String[] dsets) {
-        StringBuilder sb = new StringBuilder();
-        sb.append(fileHelper_header(cnames));
-
-        for (int dset = 0; dset < res[0].length; ++dset) {
-            for (int fold = 0; fold < res[0][0].length; fold++) {
-                sb.append("\n").append(dsets[dset]).append("_").append(fold);
-                for (int classifier = 0; classifier < res.length; classifier++)
-                    sb.append("," + res[classifier][dset][fold]);
-            }
-        }
-        return sb.toString();
-    }
-
-    protected static String fileHelper_tabulateRaw(double[][][] res, String[] cnames) {
-        StringBuilder sb = new StringBuilder();
-        sb.append(fileHelper_header(cnames).substring(1));
-
-        for (int dset = 0; dset < res[0].length; ++dset) {
-            for (int fold = 0; fold < res[0][0].length; fold++) {
-                sb.append("\n").append(res[0][dset][fold]);
-                for (int classifier = 1; classifier < res.length; classifier++)
-                    sb.append("," + res[classifier][dset][fold]);
-            }
-        }
-        return sb.toString();
-    }
-
-    protected static String fileHelper_header(String[] names) {
-        StringBuilder sb = new StringBuilder();
-        for (int i = 0; i < names.length; i++)
-            sb.append(",").append(names[i]);
-        return sb.toString();
-    }
-
-    protected static String util_mean(double[][] res) {
-        StringBuilder sb = new StringBuilder();
-        for (int i = 0; i < res.length; i++)
-            sb.append(",").append(StatisticalUtilities.mean(res[i], false));
-
-        return sb.toString();
-    }
-
-    protected static String util_stddev(double[][] res) {
-        StringBuilder sb = new StringBuilder();
-        for (int i = 0; i < res.length; i++)
-            sb.append(",").append(StatisticalUtilities.standardDeviation(res[i], false, StatisticalUtilities.mean(res[i], false)));
-
-        return sb.toString();
-    }
-
-//    protected static double[][][] util_correctTimingsForBenchmarks(double[][][] timings, double[][][] benchmarks) {
-//        for (int classifier = 0; classifier < timings.length; classifier++)
-//            for (int dset = 0; dset < timings[0].length; dset++)
-//                for (int fold = 0; fold < timings[0][0].length; fold++)
-//                    timings[classifier][dset][fold] /= benchmarks[classifier][dset][fold];
-//
-//        return timings;
-//    }
-
-    protected static double[][][] findTrainTestDiffs(double[][][] trainFoldAccs, double[][][] testFoldAccs) {
-        double[][][] diffs = new double[trainFoldAccs.length][trainFoldAccs[0].length][trainFoldAccs[0][0].length];
-
-        for (int c = 0; c < diffs.length; c++)
-            for (int d = 0; d < diffs[c].length; d++)
-                for (int f = 0; f < diffs[c][d].length; f++)
-                    diffs[c][d][f] =  trainFoldAccs[c][d][f] - testFoldAccs[c][d][f];
-
-        return diffs;
-    }
-
-    /**
-     * todo maybe enum for mode etc
-     *
-     * @param takeMean if true, will average by taking mean, else will take median
-     */
-    protected static double[][] findAvgsOverFolds(double[][][] foldaccs, boolean takeMean) {
-        double[][] accs = new double[foldaccs.length][foldaccs[0].length];
-        for (int i = 0; i < accs.length; i++)
-            for (int j = 0; j < accs[i].length; j++)
-                if (takeMean)
-                    accs[i][j] = StatisticalUtilities.mean(foldaccs[i][j], false);
-                else
-                    accs[i][j] = StatisticalUtilities.median(foldaccs[i][j]);
-
-        return accs;
-    }
-
-    protected static double[][] findStddevsOverFolds(double[][][] foldaccs) {
-        double[][] devs = new double[foldaccs.length][foldaccs[0].length];
-        for (int i = 0; i < devs.length; i++)
-            for (int j = 0; j < devs[i].length; j++)
-                devs[i][j] = StatisticalUtilities.standardDeviation(foldaccs[i][j], false, StatisticalUtilities.mean(foldaccs[i][j], false));
-
-        return devs;
-    }
-
-    protected static int[] findOrdering(double[][] r) {
-        double[] avgranks = new double[r.length];
-        for (int i = 0; i < r.length; i++)
-            avgranks[i] = StatisticalUtilities.mean(r[i], false);
-
-        int[] res = new int[avgranks.length];
-
-        int i = 0;
-        while (i < res.length) {
-            ArrayList<Integer> mins = util_min(avgranks);
-
-            for (int j = 0; j < mins.size(); j++) {
-                res[mins.get(j)] = i++;
-                avgranks[mins.get(j)] = Double.MAX_VALUE;
-            }
-        }
-
-        return res;
-    }
-
-    protected static int[] findReverseOrdering(double[][] r) {
-        double[] avgranks = new double[r.length];
-        for (int i = 0; i < r.length; i++)
-            avgranks[i] = StatisticalUtilities.mean(r[i], false);
-
-        int[] res = new int[avgranks.length];
-
-        int i = 0;
-        while (i < res.length) {
-            ArrayList<Integer> maxs = util_max(avgranks);
-
-            for (int j = 0; j < maxs.size(); j++) {
-                res[maxs.get(j)] = i++;
-                avgranks[maxs.get(j)] = -Double.MAX_VALUE;
-            }
-        }
-
-        return res;
-    }
-
-    protected static ArrayList<Integer> util_min(double[] d) {
-        double min = d.length+1;
-        ArrayList<Integer> minIndices = null;
-
-        for (int c = 0; c < d.length; c++) {
-            if(d[c] < min){
-                min = d[c];
-                minIndices = new ArrayList<>();
-                minIndices.add(c);
-            }else if(d[c] == min){
-                minIndices.add(c);
-            }
-        }
-
-        return minIndices;
-    }
-
-    protected static ArrayList<Integer> util_max(double[] d) {
-        double max = -1;
-        ArrayList<Integer> maxIndices = null;
-
-        for (int c = 0; c < d.length; c++) {
-            if(d[c] > max){
-                max = d[c];
-                maxIndices = new ArrayList<>();
-                maxIndices.add(c);
-            }else if(d[c] == max){
-                maxIndices.add(c);
-            }
-        }
-
-        return maxIndices;
-    }
-
-    protected static String[] util_order(String[] s, int[] ordering) {
-        String[] res = new String[s.length];
-
-        for (int i = 0; i < ordering.length; i++)
-            res[ordering[i]] = s[i];
-
-        return res;
-    }
-
-    protected static double[][] util_order(double[][] s, int[] ordering) {
-        double[][] res = new double[s.length][];
-
-        for (int i = 0; i < ordering.length; i++)
-            res[ordering[i]] = s[i];
-
-        return res;
-    }
-
-    protected static double[][][] util_order(double[][][] s, int[] ordering) {
-        double[][][] res = new double[s.length][][];
-
-        for (int i = 0; i < ordering.length; i++)
-            res[ordering[i]] = s[i];
-
-        return res;
-    }
-
-    /**
-     * @param accs [classifiers][acc on datasets]
-     * @param higherIsBetter if true, larger values will receive a better (i.e. lower) rank, false vice versa. e.g want to maximise acc, but want to minimise time
-     * @return [classifiers][rank on dataset]
-     */
-    protected static double[][] findRanks(double[][] accs, boolean higherIsBetter) {
-        double[][] ranks = new double[accs.length][accs[0].length];
-
-        for (int d = 0; d < accs[0].length; d++) {
-            Double[] orderedAccs = new Double[accs.length];
-            for (int c = 0; c < accs.length; c++)
-                orderedAccs[c] = accs[c][d];
-
-            if (higherIsBetter)
-                Arrays.sort(orderedAccs, Collections.reverseOrder());
-            else
-                Arrays.sort(orderedAccs);
-
-//            //README - REDACTED, this problem is currently just being ignored, since it makes so many headaches and is so insignificant anyway
-//            //to create parity between this and the matlab critical difference diagram code,
-//            //rounding the *accuracies used to calculate ranks* to 15 digits (after the decimal) 
-//            //this affects the average rank summary statistic, but not e.g the average accuracy statistic
-//            //matlab has a max default precision of 16. in a tiny number of cases, there are differences 
-//            //in accuracy that are smaller than this maximum precision, which were being taken into
-//            //acount here (by declaring one as havign a higher rank than the other), but not being 
-//            //taken into account in matlab (which considered them a tie). 
-//            //one could argue the importance of a difference less than 1x10^-15 when comparing classifiers,
-//            //so for ranks only, will round to matlab's precision. rounding the accuracies everywhere
-//            //creates a number of headaches, therefore the tiny inconsistency as a result of this
-//            //will jsut have to be lived with
-//            final int DEFAULT_MATLAB_PRECISION = 15;
-//            for (int c = 0; c < accs.length; c++) {
-//                MathContext mc = new MathContext(DEFAULT_MATLAB_PRECISION, RoundingMode.DOWN);
-//                BigDecimal bd = new BigDecimal(orderedAccs[c],mc);
-//                orderedAccs[c] = bd.doubleValue();
-//            }
-
-
-            for (int rank = 0; rank < accs.length; rank++) {
-                for (int c = 0; c < accs.length; c++) {
-//                    if (orderedAccs[rank] == new BigDecimal(accs[c][d], new MathContext(DEFAULT_MATLAB_PRECISION, RoundingMode.DOWN)).doubleValue()) {
-                    if (orderedAccs[rank] == accs[c][d]) {
-                        ranks[c][d] = rank; //count from one
-                    }
-                }
-            }
-
-            //correcting ties
-            int[] hist = new int[accs.length];
-            for (int c = 0; c < accs.length; c++)
-                ++hist[(int)ranks[c][d]];
-
-            for (int r = 0; r < hist.length; r++) {
-                if (hist[r] > 1) {//ties
-                    double newRank = 0;
-                    for (int i = 0; i < hist[r]; i++)
-                        newRank += r-i;
-                    newRank/=hist[r];
-                    for (int c = 0; c < ranks.length; c++)
-                        if (ranks[c][d] == r)
-                            ranks[c][d] = newRank;
-                }
-            }
-
-            //correcting for index from 1
-            for (int c = 0; c < accs.length; c++)
-                ++ranks[c][d];
-        }
-
-        return ranks;
-    }
-
-    protected static String[] eval_winsDrawsLosses(double[][] accs, String[] cnames, String[] dsets) {
-        StringBuilder table = new StringBuilder();
-        ArrayList<ArrayList<ArrayList<String>>> wdlList = new ArrayList<>(); //[classifierPairing][win/draw/loss][dsetNames]
-        ArrayList<String> wdlListNames = new ArrayList<>();
-
-        String[][] wdlPlusMinus = new String[cnames.length*cnames.length][dsets.length];
-
-        table.append("flat" + fileHelper_header(cnames)).append("\n");
-
-        int count = 0;
-        for (int c1 = 0; c1 < accs.length; c1++) {
-            table.append(cnames[c1]);
-            for (int c2 = 0; c2 < accs.length; c2++) {
-                wdlListNames.add(cnames[c1] + "_VS_" + cnames[c2]);
-                wdlList.add(new ArrayList<>());
-                wdlList.get(count).add(new ArrayList<>());
-                wdlList.get(count).add(new ArrayList<>());
-                wdlList.get(count).add(new ArrayList<>());
-
-                int wins=0, draws=0, losses=0;
-                for (int d = 0; d < dsets.length; d++) {
-                    if (accs[c1][d] > accs[c2][d]) {
-                        wins++;
-                        wdlList.get(count).get(0).add(dsets[d]);
-                        wdlPlusMinus[count][d] = "1";
-                    }
-                    else if ((accs[c1][d] == accs[c2][d])) {
-                        draws++;
-                        wdlList.get(count).get(1).add(dsets[d]);
-                        wdlPlusMinus[count][d] = "0";
-                    }
-                    else {
-                        losses++;
-                        wdlList.get(count).get(2).add(dsets[d]);
-                        wdlPlusMinus[count][d] = "-1";
-                    }
-                }
-                table.append(","+wins+"|"+draws+"|"+losses);
-                count++;
-            }
-            table.append("\n");
-        }
-
-        StringBuilder list = new StringBuilder();
-        for (int i = 0; i < wdlListNames.size(); ++i) {
-            list.append(wdlListNames.get(i));
-            list.append("\n");
-            list.append("Wins("+wdlList.get(i).get(0).size()+"):");
-            for (String dset : wdlList.get(i).get(0))
-                list.append(",").append(dset);
-            list.append("\n");
-            list.append("Draws("+wdlList.get(i).get(1).size()+"):");
-            for (String dset : wdlList.get(i).get(1))
-                list.append(",").append(dset);
-            list.append("\n");
-            list.append("Losses("+wdlList.get(i).get(2).size()+"):");
-            for (String dset : wdlList.get(i).get(2))
-                list.append(",").append(dset);
-            list.append("\n\n");
-        }
-
-        StringBuilder plusMinuses = new StringBuilder();
-        for (int j = 0; j < wdlPlusMinus.length; j++)
-            plusMinuses.append(",").append(wdlListNames.get(j));
-
-        for (int i = 0; i < dsets.length; i++) {
-            plusMinuses.append("\n").append(dsets[i]);
-            for (int j = 0; j < wdlPlusMinus.length; j++)
-                plusMinuses.append(",").append(wdlPlusMinus[j][i]);
-        }
-
-        return new String[] { table.toString(), list.toString(), plusMinuses.toString() };
-    }
-
-    protected static String[] eval_sigWinsDrawsLosses(double pval, double[][] accs, double[][][] foldAccs, String[] cnames, String[] dsets) {
-        StringBuilder table = new StringBuilder();
-        ArrayList<ArrayList<ArrayList<String>>> wdlList = new ArrayList<>(); //[classifierPairing][win/draw/loss][dsetNames]
-        ArrayList<String> wdlListNames = new ArrayList<>();
-
-        String[][] wdlPlusMinus = new String[cnames.length*cnames.length][dsets.length];
-
-        table.append("p=" + pval + fileHelper_header(cnames)).append("\n");
-
-        int count = 0;
-        for (int c1 = 0; c1 < foldAccs.length; c1++) {
-            table.append(cnames[c1]);
-            for (int c2 = 0; c2 < foldAccs.length; c2++) {
-                wdlListNames.add(cnames[c1] + "_VS_" + cnames[c2]);
-                wdlList.add(new ArrayList<>());
-                wdlList.get(count).add(new ArrayList<>());
-                wdlList.get(count).add(new ArrayList<>());
-                wdlList.get(count).add(new ArrayList<>());
-
-                int wins=0, draws=0, losses=0;
-                for (int d = 0; d < dsets.length; d++) {
-                    if (accs[c1][d] == accs[c2][d]) {
-                        //when the accuracies are identical, p == NaN. 
-                        //because NaN < 0.05 apparently it wont be counted as a draw, but a loss
-                        //so handle it here                        
-                        draws++;
-                        wdlList.get(count).get(1).add(dsets[d]);
-                        wdlPlusMinus[count][d] = "0";
-                        continue;
-                    }
-
-                    double p = TwoSampleTests.studentT_PValue(foldAccs[c1][d], foldAccs[c2][d]);
-
-                    if (p > pval) {
-                        draws++;
-                        wdlList.get(count).get(1).add(dsets[d]);
-                        wdlPlusMinus[count][d] = "0";
-                    }
-                    else { //is sig
-                        if (accs[c1][d] > accs[c2][d]) {
-                            wins++;
-                            wdlList.get(count).get(0).add(dsets[d]);
-                            wdlPlusMinus[count][d] = "1";
-                        }
-                        else  {
-                            losses++;
-                            wdlList.get(count).get(2).add(dsets[d]);
-                            wdlPlusMinus[count][d] = "-1";
-                        }
-                    }
-                }
-                table.append(","+wins+"|"+draws+"|"+losses);
-                count++;
-            }
-            table.append("\n");
-        }
-
-        StringBuilder list = new StringBuilder();
-        for (int i = 0; i < wdlListNames.size(); ++i) {
-            list.append(wdlListNames.get(i));
-            list.append("\n");
-            list.append("Wins("+wdlList.get(i).get(0).size()+"):");
-            for (String dset : wdlList.get(i).get(0))
-                list.append(",").append(dset);
-            list.append("\n");
-            list.append("Draws("+wdlList.get(i).get(1).size()+"):");
-            for (String dset : wdlList.get(i).get(1))
-                list.append(",").append(dset);
-            list.append("\n");
-            list.append("Losses("+wdlList.get(i).get(2).size()+"):");
-            for (String dset : wdlList.get(i).get(2))
-                list.append(",").append(dset);
-            list.append("\n\n");
-        }
-
-        StringBuilder plusMinuses = new StringBuilder();
-        for (int j = 0; j < wdlPlusMinus.length; j++)
-            plusMinuses.append(",").append(wdlListNames.get(j));
-
-        for (int i = 0; i < dsets.length; i++) {
-            plusMinuses.append("\n").append(dsets[i]);
-            for (int j = 0; j < wdlPlusMinus.length; j++)
-                plusMinuses.append(",").append(wdlPlusMinus[j][i]);
-        }
-
-        return new String[] { table.toString(), list.toString(), plusMinuses.toString() };
-    }
-
-
-    /**
-     * Intended for potentially new stats that are introduced over time (at time of writing this function,
-     * build and especially test times), where maybe some older files in the intended analysis 
-     * dont have the stat but newer ones do, or some classifiers that write their own files 
-     * (via e.g TrainAccuracyEstimate) aren't properly writing them.
-     *
-     * Missing for timings is defined as -1. why cant i hold all this spaghetti?
-     *
-     * Looking ONLY at the test files, a) because they should all be here anyway else 
-     * wouldnt have got as far as needing to call this, b) because the 'testtime' stored 
-     * in the testfold files are the test timing we're generally actually interested in,
-     * i.e. the total prediction time of the fully trained classifier on the test set, 
-     * as opposed to the test time of the classifier on (e.g) corssvalidation folds in training
-     * that is stored in the train file
-     *
-     * @returns null if any of the wanted info is missing, else the score described by the stat for each results
-     */
-    private static double[][][] getTimingsIfAllArePresent(List<ClassifierEvaluation> res, Function<ClassifierResults, Double> getter) {
-        double[][][] info = new double[res.size()][res.get(0).testResults.length][res.get(0).testResults[0].length];
-
-        for (int i = 0; i < res.size(); i++) {
-            for (int j = 0; j < res.get(i).testResults.length; j++) {
-                for (int k = 0; k < res.get(i).testResults[j].length; k++) {
-                    info[i][j][k] = getter.apply(res.get(i).testResults[j][k]);
-
-                    if (info[i][j][k] == -1)
-                        return null;
-                }
-            }
-        }
-
-        return info;
-    }
-
-    protected static double[][][] getInfo(List<ClassifierEvaluation> res, Function<ClassifierResults, Double> getter, String trainortest) {
-        double[][][] info = new double[res.size()][res.get(0).testResults.length][res.get(0).testResults[0].length];
-        for (int i = 0; i < res.size(); i++) {
-            if (trainortest.equalsIgnoreCase(trainLabel))
-                for (int j = 0; j < res.get(i).trainResults.length; j++)
-                    for (int k = 0; k < res.get(i).trainResults[j].length; k++)
-                        info[i][j][k] = getter.apply(res.get(i).trainResults[j][k]);
-            else if (trainortest.equalsIgnoreCase(testLabel))
-                for (int j = 0; j < res.get(i).testResults.length; j++)
-                    for (int k = 0; k < res.get(i).testResults[j].length; k++)
-                        info[i][j][k] = getter.apply(res.get(i).testResults[j][k]);
-            else {
-                System.out.println("getInfo(), trainortest="+trainortest);
-                System.exit(0);
-            }
-        }
-        return info;
-    }
-
-    protected static String[] getNames(List<ClassifierEvaluation> res) {
-        String[] names = new String[res.size()];
-        for (int i = 0; i < res.size(); i++)
-            names[i] = res.get(i).classifierName;
-        return names;
-    }
-
-    protected static void jxl_buildResultsSpreadsheet(String basePath, String expName, List<PerformanceMetric> metrics) {
-        WritableWorkbook wb = null;
-        WorkbookSettings wbs = new WorkbookSettings();
-        wbs.setLocale(new Locale("en", "EN"));
-
-        try {
-            wb = Workbook.createWorkbook(new File(basePath + expName + "ResultsSheet.xls"), wbs);
-        } catch (Exception e) {
-            System.out.println("ERROR CREATING RESULTS SPREADSHEET");
-            System.out.println(e);
-            System.exit(0);
-        }
-
-        WritableSheet summarySheet = wb.createSheet("GlobalSummary", 0);
-        String summaryCSV = basePath + expName + "_SMALLglobalSummary.csv";
-        jxl_copyCSVIntoSheet(summarySheet, summaryCSV);
-
-        for (int i = 0; i < metrics.size(); i++) {
-            if (metrics.get(i).equals(PerformanceMetric.buildTime))
-                jxl_buildStatSheets_timings(wb, basePath, metrics.get(i), i, trainLabel, "RAW");
-            else if (metrics.get(i).equals(testTimeMetric))
-                jxl_buildStatSheets_timings(wb, basePath, metrics.get(i), i, testLabel, "RAW");
-            else if (metrics.get(i).equals(PerformanceMetric.buildTimeBenchmarked))
-                jxl_buildStatSheets_timings(wb, basePath, metrics.get(i), i, trainLabel, "BENCHMARKED");
-            else if (metrics.get(i).equals(benchmarkedTestTimeMetric))
-                jxl_buildStatSheets_timings(wb, basePath, metrics.get(i), i, testLabel, "BENCHMARKED");
-            else
-                jxl_buildStatSheets(wb, basePath, metrics.get(i), i);
-        }
-
-        try {
-            wb.write();
-            wb.close();
-        } catch (Exception e) {
-            System.out.println("ERROR WRITING AND CLOSING RESULTS SPREADSHEET");
-            System.out.println(e);
-            System.exit(0);
-        }
-    }
-
-    protected static void jxl_buildStatSheets(WritableWorkbook wb, String basePath, PerformanceMetric metric, int statIndex) {
-        String metricPath = basePath + metric + "/";
-        String testMetricPath = metricPath + testLabel + "/";
-
-        WritableSheet testSheet = wb.createSheet(metric+"Test", wb.getNumberOfSheets());
-        String testCSV = testMetricPath+ fileNameBuild_avgsFile(testLabel, metric);
-        jxl_copyCSVIntoSheet(testSheet, testCSV);
-
-        WritableSheet summarySheet = wb.createSheet(metric+"TestSigDiffs", wb.getNumberOfSheets());
-        String summaryCSV = testMetricPath + fileNameBuild_summaryFile(testLabel, metric);
-        jxl_copyCSVIntoSheet(summarySheet, summaryCSV);
-    }
-
-    protected static void jxl_buildStatSheets_timings(WritableWorkbook wb, String basePath, PerformanceMetric metric, int statIndex, String evalSet, String timingType) {
-        // ************* the difference: timings folder assumed instead of going by the specific metric name
-        //i.e Timings/TRAIN/TrainTimings and Timings/TEST/TestTimings    
-        //instead of TrainTimings/TRAIN/TrainTimings ... 
-        String metricPath = basePath + "Timings"+timingType+"/" + evalSet + "/";
-
-        WritableSheet avgsSheet = wb.createSheet(metric.name, wb.getNumberOfSheets());
-        String testCSV = metricPath + fileNameBuild_avgsFile(evalSet, metric);
-        jxl_copyCSVIntoSheet(avgsSheet, testCSV);
-
-        WritableSheet summarySheet = wb.createSheet(metric.name+"SigDiffs", wb.getNumberOfSheets());
-        String summaryCSV = metricPath + fileNameBuild_summaryFile(evalSet, metric);
-        jxl_copyCSVIntoSheet(summarySheet, summaryCSV);
-
-    }
-
-    protected static void jxl_copyCSVIntoSheet(WritableSheet sheet, String csvFile) {
-        try {
-            Scanner fileIn = new Scanner(new File(csvFile));
-
-            int rowInd = 0;
-            while (fileIn.hasNextLine()) {
-                Scanner lineIn = new Scanner(fileIn.nextLine());
-                lineIn.useDelimiter(",");
-
-                int colInd = -1;
-                while (lineIn.hasNext()) {
-                    colInd++; //may not reach end of block, so incing first and initialising at -1
-
-                    String cellContents = lineIn.next();
-                    WritableFont font = new WritableFont(WritableFont.ARIAL, 10);
-                    WritableCellFormat format = new WritableCellFormat(font);
-
-                    try {
-                        int iCellContents = Integer.parseInt(cellContents);
-                        sheet.addCell(new jxl.write.Number(colInd, rowInd, iCellContents, format));
-                        continue; //if successful, val was int, has been written, move on
-                    } catch (NumberFormatException nfm) { }
-
-                    try {
-                        double dCellContents = Double.parseDouble(cellContents);
-                        sheet.addCell(new jxl.write.Number(colInd, rowInd, dCellContents, format));
-                        continue; //if successful, val was int, has been written, move on
-                    } catch (NumberFormatException nfm) { }
-
-
-                    sheet.addCell(new jxl.write.Label(colInd, rowInd, cellContents, format));
-                }
-                rowInd++;
-            }
-        } catch (Exception e) {
-            System.out.println("ERROR BUILDING RESULTS SPREADSHEET, COPYING CSV");
-            System.out.println(e);
-            System.exit(0);
-        }
-    }
-
-    public static Pair<String[], double[][]> matlab_readRawFile(String file, int numDsets) throws FileNotFoundException {
-        ArrayList<String> cnames = new ArrayList<>();
-
-        Scanner in = new Scanner(new File(file));
-
-        Scanner linein = new Scanner(in.nextLine());
-        linein.useDelimiter(",");
-
-        while (linein.hasNext())
-            cnames.add(linein.next());
-
-        double[][] vals = new double[cnames.size()][numDsets];
-
-        for (int d = 0; d < numDsets; d++) {
-            linein = new Scanner(in.nextLine());
-            linein.useDelimiter(",");
-            for (int c = 0; c < cnames.size(); c++)
-                vals[c][d] = linein.nextDouble();
-        }
-        return new Pair<>(cnames.toArray(new String[] { }), vals);
-    }
-
-    public static void matlab_buildPairwiseScatterDiagrams(String outPath, String expName, List<PerformanceMetric> metrics, String[] dsets) {
-        outPath += pairwiseScatterDiaPath;
-
-        for (PerformanceMetric metric : metrics) {
-            try {
-                Pair<String[], double[][]> asd = matlab_readRawFile(outPath + fileNameBuild_pws(expName, metric.name) + ".csv", dsets.length);
-                ResultTable rt = new ResultTable(ResultTable.createColumns(asd.var1, dsets, asd.var2));
-
-                int numClassiifers = rt.getColumns().size();
-
-                MatlabController proxy = MatlabController.getInstance();
-
-                for (int c1 = 0; c1 < numClassiifers-1; c1++) {
-                    for (int c2 = c1+1; c2 < numClassiifers; c2++) {
-                        String c1name = rt.getColumns().get(c1).getName();
-                        String c2name = rt.getColumns().get(c2).getName();
-
-                        if (c1name.compareTo(c2name) > 0) {
-                            String t = c1name;
-                            c1name = c2name;
-                            c2name = t;
-                        }
-
-                        String pwFolderName = outPath + c1name + "vs" + c2name + "/";
-                        (new File(pwFolderName)).mkdir();
-
-                        List<ResultColumn> pwrl = new ArrayList<>(2);
-                        pwrl.add(rt.getColumn(c1name).get());
-                        pwrl.add(rt.getColumn(c2name).get());
-                        ResultTable pwrt = new ResultTable(pwrl);
-
-                        proxy.eval("array = ["+ pwrt.toStringValues(false) + "];");
-
-                        final StringBuilder concat = new StringBuilder();
-                        concat.append("'");
-                        concat.append(c1name.replaceAll("_", "\\\\_"));
-                        concat.append("',");
-                        concat.append("'");
-                        concat.append(c2name.replaceAll("_", "\\\\_"));
-                        concat.append("'");
-                        proxy.eval("labels = {" + concat.toString() + "};");
-
-//                        System.out.println("array = ["+ pwrt.toStringValues(false) + "];");
-//                        System.out.println("labels = {" + concat.toString() + "}");
-//                        System.out.println("pairedscatter('" + pwFolderName + fileNameBuild_pwsInd(c1name, c2name, statName).replaceAll("\\.", "") + "',array(:,1),array(:,2),labels,'"+statName+"')");
-
-                        proxy.eval("pairedscatter('" + pwFolderName + fileNameBuild_pwsInd(c1name, c2name, metric.name).replaceAll("\\.", "") + "',array(:,1),array(:,2),labels,'"+metric.name+"','"+metric.comparisonDescriptor+"')");
-                        proxy.eval("clear");
-                    }
-                }
-            } catch (Exception io) {
-                System.out.println("buildPairwiseScatterDiagrams("+outPath+") failed loading " + metric.name + " file\n" + io);
-            }
-        }
-    }
-
-
-    public static int[] dsetGroups_clusterDsetResults(double[/*classifier*/][/*dataset*/] results) {
-        double[/*dataset*/][/*classifier*/] dsetScores = GenericTools.cloneAndTranspose(results);
-        int numDsets = dsetScores.length;
-
-        for (int dset = 0; dset < dsetScores.length; dset++) {
-            double dsetAvg = StatisticalUtilities.mean(dsetScores[dset], false);
-            for (int clsfr = 0; clsfr < dsetScores[dset].length; clsfr++)
-                dsetScores[dset][clsfr] -= dsetAvg;
-        }
-
-        Instances clusterData = InstanceTools.toWekaInstances(dsetScores);
-
-        XMeans xmeans = new XMeans();
-        xmeans.setMaxNumClusters(Math.min((int)Math.sqrt(numDsets), 5));
-        xmeans.setSeed(0);
-
-        try {
-            xmeans.buildClusterer(new Instances(clusterData));
-            //pass copy, just in case xmeans does any kind of reordering of 
-            //instances. we want to maintain order of dsets/instances for indexing purposes
-        } catch (Exception e) {
-            System.out.println("Problem building clusterer for post hoc dataset groupings\n" + e);
-        }
-
-        int numClusters = xmeans.numberOfClusters();
-
-        int[] assignments = new int[numDsets+1];
-        assignments[numDsets] = numClusters;
-
-        for (int i = 0; i < numDsets; i++) {
-            try {
-                assignments[i] = xmeans.clusterInstance(clusterData.instance(i));
-            } catch (Exception e) {
-                System.out.println("Problem assigning clusters in post hoc dataset groupings, dataset " + i + "\n" + e);
-            }
-        }
-
-        return assignments;
-    }
-
-    public static void main(String[] args) throws Exception {
-        String[] settings=new String[6];
-        settings[0]="Z:/Data/UCIDelgado/";
-        settings[1]="Z:/Results_7_2_19/CAWPEReproducabiltyTests/CAWPEReproducabiltyTest23/Results/";
-        settings[2]="false";
-        settings[3]="a";
-        settings[4]="a";
-        settings[5]="1";
-
-        String[] datasets = { "flags","glass","haberman-survival","hayes-roth","heart-cleveland","heart-hungarian","heart-switzerland","heart-va","hepatitis","hill-valley","horse-colic","ilpd-indian-liver","image-segmentation","ionosphere","iris","led-display","lenses","letter","libras","low-res-spect","lung-cancer","lymphography","mammographic",
-                "molec-biol-promoter","molec-biol-splice","monks-1","monks-2","monks-3","mushroom","musk-1","musk-2","nursery","oocytes_merluccius_nucleus_4d","oocytes_merluccius_states_2f","oocytes_trisopterus_nucleus_2f",
-                "oocytes_trisopterus_states_5b","optical","ozone","page-blocks","parkinsons","pendigits","pima","pittsburg-bridges-MATERIAL","pittsburg-bridges-REL-L","pittsburg-bridges-SPAN","pittsburg-bridges-T-OR-D",
-                "pittsburg-bridges-TYPE","planning","plant-margin","plant-shape","plant-texture","post-operative","primary-tumor","ringnorm","seeds","semeion","soybean","spambase","spect","spectf","statlog-australian-credit",
-                "statlog-german-credit","statlog-heart","statlog-image","statlog-landsat","statlog-shuttle","statlog-vehicle","steel-plates","synthetic-control","teaching","thyroid","tic-tac-toe","titanic","trains","twonorm",
-                "vertebral-column-2clases","vertebral-column-3clases","wall-following","waveform","waveform-noise","wine","wine-quality-red","wine-quality-white","yeast","zoo"
-        };
-
-        String[] classifiers = new String[]{ "NN", "C45",  "Logistic", "SVML" };
-
-//        Experiments.ExperimentalArguments expSettings = new Experiments.ExperimentalArguments(settings);
-//        setupAndRunMultipleExperimentsThreaded(expSettings, classifiers,datasets,0,3);
-//        
-
-        new MultipleClassifierEvaluation("Z:/Results_7_2_19/CAWPEReproducabiltyTests/CAWPEReproducabiltyTest23/Analysis", "timingsDiaTest", 3).
-                setTestResultsOnly(true).
-//            setTestResultsOnly(false).
-        setBuildMatlabDiagrams(true).
-//            setBuildMatlabDiagrams(false).
-        setUseAccuracyOnly().
-                setDatasets(datasets).
-                readInClassifiers(classifiers, classifiers, "Z:/Results_7_2_19/CAWPEReproducabiltyTests/CAWPEReproducabiltyTest22/Results/").
-                runComparison();
-    }
-}
+/*
+ *   This program is free software: you can redistribute it and/or modify
+ *   it under the terms of the GNU General Public License as published by
+ *   the Free Software Foundation, either version 3 of the License, or
+ *   (at your option) any later version.
+ *
+ *   This program is distributed in the hope that it will be useful,
+ *   but WITHOUT ANY WARRANTY; without even the implied warranty of
+ *   MERCHANTABILITY or FITNESS FOR A PARTICULAR PURPOSE.  See the
+ *   GNU General Public License for more details.
+ *
+ *   You should have received a copy of the GNU General Public License
+ *   along with this program.  If not, see <http://www.gnu.org/licenses/>.
+ */
+package evaluation;
+
+import evaluation.storage.ClassifierResults;
+import ResultsProcessing.MatlabController;
+import ResultsProcessing.ResultColumn;
+import ResultsProcessing.ResultTable;
+import evaluation.storage.ClassifierResultsCollection;
+import fileIO.OutFile;
+import java.io.File;
+import java.io.FileNotFoundException;
+import java.util.ArrayList;
+import java.util.Arrays;
+import java.util.Collections;
+import java.util.HashMap;
+import java.util.List;
+import java.util.Locale;
+import java.util.Map;
+import java.util.Scanner;
+import java.util.function.Function;
+import jxl.Workbook;
+import jxl.WorkbookSettings;
+import jxl.write.WritableCellFormat;
+import jxl.write.WritableFont;
+import jxl.write.WritableSheet;
+import jxl.write.WritableWorkbook;
+import statistics.tests.OneSampleTests;
+import statistics.tests.TwoSampleTests;
+import utilities.GenericTools;
+import utilities.InstanceTools;
+import utilities.StatisticalUtilities;
+import utilities.generic_storage.Pair;
+import weka.clusterers.XMeans;
+import weka.core.Instances;
+
+
+
+/**
+ *
+ * This is a monster of a class, with some bad code and not enough documentation. It's improving over time however.
+ If there are any questions about it, best bet would be to email me (see below).
+
+ This class is given a much better front end/'api' in MultipleClassifierEvaluation.java. Users should almost always use
+ that class for their comparative summaries of different classifiers. 
+
+ The two functions from this class in particular a user would actually use in their code might be: 
+ performFullEvaluation(...) and performTestAccEvalOnly(...), the former of which is the the 
+ function wrapped by MultipleClassifierEvaluation
+
+ Basically, this is a collection of static functions to analyse/handle COMPLETED (i.e no folds missing out 
+ of those expected of the specified classifierXdatasetXfoldXsplit set) sets of results in ClassifierResults format
+
+ For some reason, the excel workbook writer library i found/used makes xls files (instead of xlsx) and doesn't 
+ support recent excel default fonts. Just open it and saveas xlsx if you want to
+
+ Future work when wanted/needed would be to handle incomplete results (e.g random folds missing), more matlab figures over time, 
+ and a MASSIVE refactor to remove the crap code
+ *
+ * @author James Large james.large@uea.ac.uk
+ */
+public class ClassifierResultsAnalysis {
+
+    //actual parameters
+    public static String expRootDirectory;
+    public static boolean buildMatlabDiagrams = false;
+    public static boolean testResultsOnly = false;
+
+//        PerformanceMetric testTimeMetric = PerformanceMetric.totalTestTime;
+//        PerformanceMetric benchmarkedTestTimeMetric = PerformanceMetric.totalTestTimeBenchmarked;
+    public static PerformanceMetric testTimeMetric = PerformanceMetric.avgTestPredTime;
+    public static PerformanceMetric benchmarkedTestTimeMetric = PerformanceMetric.avgTestPredTimeBenchmarked;
+
+    //    public static PerformanceMetric estimateTimeMetric = PerformanceMetric.additionalTimeForEstimate;
+    //    public static PerformanceMetric benchmarkedEstimateTimeMetric = PerformanceMetric.additionalTimeForEstimateBenchmarked;
+    public static PerformanceMetric estimateTimeMetric = PerformanceMetric.fromScratchEstimateTime;
+    public static PerformanceMetric benchmarkedEstimateTimeMetric = PerformanceMetric.fromScratchEstimateTimeBenchmarked;
+
+    //final id's and path suffixes
+    protected static final String matlabFilePath = "src/main/matlab/";
+    protected static final String pairwiseScatterDiaPath = "dias_PairwiseScatter/";
+    protected static final String cdDiaFolderName = "dias_CriticalDifference/";
+    protected static final String pairwiseCDDiaDirName = "pairwise/";
+    protected static final String friedmanCDDiaDirName = "friedman/";
+
+    //todo being used for both raw and benchmarked 2019/10/21
+    //eval_timings... editing folder name before own ana, then resetting. fix.
+    protected static String timingDiaFolderName = "dias_Timings";
+    protected static String timingDiaFolderName_raw = "dias_TimingsRAW";
+    protected static String timingDiaFolderName_benchmark = "dias_TimingsBENCHMARKED";
+
+    public static final double FRIEDMANCDDIA_PVAL = 0.05;
+    public static final String testLabel = "TEST";
+    public static final String trainLabel = "TRAIN";
+    public static final String trainTestDiffLabel = "TRAINTESTDIFFS";
+    public static final String estimateLabel = "ESTIMATE";
+    public static final String clusterGroupingIdentifier = "PostHocXmeansClustering";
+
+
+    public static class ClassifierEvaluation  {
+        public String classifierName;
+        public ClassifierResults[][] testResults; //[dataset][fold]
+        public ClassifierResults[][] trainResults; //[dataset][fold]
+
+        public ClassifierEvaluation(String name, ClassifierResults[][] testResults, ClassifierResults[][] trainResults) {
+            this.classifierName = name;
+            this.testResults = testResults;
+            this.trainResults = trainResults;
+        }
+    }
+
+
+    /**
+     * THIS IS THE METHOD YOU'D ACTUALLY USE, the public 'actually do stuff' method   
+     *
+     * @param outPath a single directory, called expName, will be made in this location, containing the analysis
+     * @param expname this will be the name of the parent folder that is made and will appear on a number of files
+     * @param metrics a list of PerformanceMetrics that effectively are able to summarise a ClassifierResults 
+     *          object into a single double, the prediction set's score. e.g. accuracy for these predictions
+     *          These metrics will also have indications of how comparisons of this metric should be calculated and represented
+     * @param results a ClassifierResultsCollection containing test (and optionally train) results of 1/more classifiers on 1/more datasets over 1/more resamples.
+     *          Classifier and dataset names are retrieved from this object
+     * @param dsetGroupings Optional, a map { grouping name, groupings } of maps { group name, datasets in groups } that describe different subsets of 
+     *          the data within which to repeat the analysis, e.g one group might be 2class datasets vs multiclass datasets. The analysis would 
+     *          aid in seeing if one classifier has a competitive advantage over the others within different data characteristics/groupings
+     */
+    public static void performFullEvaluation(
+            String outPath,
+            String expname,
+            List<PerformanceMetric> metrics,
+            ClassifierResultsCollection results,
+            Map<String, Map<String, String[]>> dsetGroupings)
+    {
+        //hacky housekeeping
+        MultipleClassifiersPairwiseTest.beQuiet = true;
+        OneSampleTests.beQuiet = true;
+
+        outPath = outPath.replace("\\", "/");
+        if (!outPath.endsWith("/"))
+            outPath+="/";
+        outPath += expname + "/";
+        new File(outPath).mkdirs();
+
+        expRootDirectory = outPath;
+
+        OutFile bigSummary = new OutFile(outPath + expname + "_BIGglobalSummary.csv");
+        OutFile smallSummary = new OutFile(outPath + expname + "_SMALLglobalSummary.csv");
+
+        //this will collect the clique arrays for each metric as foudn by pairwise stats,
+        //so that they can later be passed to the cd dia maker 
+        ArrayList<String> statCliquesForCDDias = new ArrayList<>();
+
+        // START USER DEFINED STATS
+        for (PerformanceMetric metric : metrics) {
+            String[] summary = null;
+            try {
+                summary = eval_metric(outPath, expname, results, metric, dsetGroupings);
+            } catch (Exception fnf) {
+                System.out.println("Something went wrong while writing " + metric + "files, likely later stages of analysis could "
+                        + "not find files that should have been made "
+                        + "internally in earlier stages of the pipeline, FATAL");
+                fnf.printStackTrace();
+                System.exit(0);
+            }
+
+            bigSummary.writeString(metric.name+":");
+            bigSummary.writeLine(summary[0]);
+
+            smallSummary.writeString(metric.name+":");
+            smallSummary.writeLine(summary[1]);
+
+            if (summary[2] != null)
+                statCliquesForCDDias.add(summary[2]);
+        }
+        // END USER DEFINED STATS
+
+
+
+
+
+
+        // START TIMINGS 
+        //timings will attempt to always be summarised if they are present, so handle them here as a special case
+        //and add them onto the list of metrics
+        String[][] trainTestTimingSummaries = new String[4][];
+        try {
+            String[][] trainTestTimingSummaryRaw = eval_timingsRAW(outPath, expname, results, null); //dont bother with groupings for timings
+
+            trainTestTimingSummaries[0] = trainTestTimingSummaryRaw[0];
+            trainTestTimingSummaries[1] = trainTestTimingSummaryRaw[1];
+
+        } catch (FileNotFoundException fnf) {
+            System.out.println("Something went wrong while writing RAW timing files, likely "
+                    + "later stages of analysis could not find files that should have been made"
+                    + "internally in earlier stages of the pipeline, FATAL");
+            fnf.printStackTrace();
+            System.exit(0);
+        } catch (Exception ex) {
+            ex.printStackTrace();
+            System.out.println("Something went wrong while writing RAW timing files. But NOT "
+                    + "a filenotfound error. Either timings werent found, some NaN errors occurred,"
+                    + " etc. Todo look into cases of this as they crop up.\n"
+                    + "CONTINUING THE ANALYSIS FOR NOW, but ignoring the RAW timings");
+        }
+
+        // TODO proper support for benchmarked timings, link up to the diagram creation code, global summary files, etc
+        // currently standalone
+        try {
+            String[][] trainTestTimingSummaryBenchmarked = eval_timingsBENCHMARKED(outPath, expname, results, null); //dont bother with groupings for timings
+
+            trainTestTimingSummaries[2] = trainTestTimingSummaryBenchmarked[0];
+            trainTestTimingSummaries[3] = trainTestTimingSummaryBenchmarked[1];
+        } catch (FileNotFoundException fnf) {
+            System.out.println("Something went wrong while writing BENCHMARKED timing files, likely "
+                    + "later stages of analysis could not find files that should have been made"
+                    + "internally in earlier stages of the pipeline, FATAL");
+            fnf.printStackTrace();
+            System.exit(0);
+        } catch (Exception ex) {
+            ex.printStackTrace();
+            System.out.println("Something went wrong while writing BENCHMARKED timing files. But NOT "
+                    + "a filenotfound error. Either timings werent found, some NaN errors occurred,"
+                    + " etc. Todo look into cases of this as they crop up.\n"
+                    + "CONTINUING THE ANALYSIS FOR NOW, but ignoring the BENCHMARKED timings");
+        }
+        //end benchmarked
+
+        //TODO clean all of this timing stuff up, it's jsut another layer of hacky nonsense.
+        //just need a CLEAN break of 'does everything have timings? do all the timing analysis.
+        //does ANYTHING not have timings? do NONE of the timing analysis
+
+        //using the presence of summaries for train and test timings as an indicator that they are present
+        List<PerformanceMetric> timeMetrics = new ArrayList<>();
+
+        if (trainTestTimingSummaries != null) {
+            timeMetrics.add(PerformanceMetric.buildTime);
+            timeMetrics.add(testTimeMetric);
+            timeMetrics.add(PerformanceMetric.buildTimeBenchmarked);
+            timeMetrics.add(benchmarkedTestTimeMetric);
+//            timeMetrics.add(estimateTimeMetric);
+            for (int j = trainTestTimingSummaries.length-1; j >= 0; j--) {
+                String label = timeMetrics.get(j).name;
+                if (trainTestTimingSummaries[j] != null) {
+                    //present, so add on automatically to the list of metrics for passing around to spreadsheet/image makers etc
+                    metrics.add(timeMetrics.get(j));
+
+                    bigSummary.writeString(label + ":");
+                    bigSummary.writeLine(trainTestTimingSummaries[j][0]);
+
+                    smallSummary.writeString(label + ":");
+                    smallSummary.writeLine(trainTestTimingSummaries[j][1]);
+
+                    statCliquesForCDDias.add(trainTestTimingSummaries[j][2]);
+                }
+                else {
+                    //not present, ignore, and remove from list of time-specific metrics
+                    //to be passed to the timing dia creator
+                    timeMetrics.remove(j);
+
+                    bigSummary.writeString(label + ":  MISSING\n\n");
+                    smallSummary.writeString(label + ": MISSING\n\n");
+                }
+            }
+        }
+        //END TIMINGS
+
+        bigSummary.closeFile();
+        smallSummary.closeFile();
+
+        jxl_buildResultsSpreadsheet(outPath, expname, metrics);
+
+        String[] statCliquesForCDDiasArr = statCliquesForCDDias.toArray(new String[] { });
+        if(buildMatlabDiagrams) {
+            MatlabController proxy = MatlabController.getInstance();
+            proxy.eval("addpath(genpath('"+matlabFilePath+"'))");
+            matlab_buildTimingsDias(timeMetrics);
+            matlab_buildCDDias(expname, statCliquesForCDDiasArr);
+            matlab_buildPairwiseScatterDiagrams(outPath, expname, metrics, results.getDatasetNamesInOutput());
+        }
+    }
+
+    /**
+     * Essentially just a wrapper for what eval_metricOnSplit does, in the simple case that we just have a 3d array of test accs and want summaries for it
+     Mostly for legacy results not in the classifier results file format
+     */
+    public static void performTestAccEvalOnly(String outPath, String filename, double[][][] testFolds, String[] cnames, String[] dsets, Map<String, Map<String, String[]>> dsetGroupings) throws FileNotFoundException {
+        eval_metricOnSplit(outPath, filename, null, testLabel, PerformanceMetric.acc, testFolds, cnames, dsets, dsetGroupings);
+    }
+
+
+
+
+
+
+
+
+
+
+
+
+
+
+
+
+    protected static void writeTableFile_ClassifierDataset(String filename, String tableName, double[][] scores, String[] cnames, String[] dsets) {
+        OutFile out=new OutFile(filename);
+        out.writeLine(tableName + fileHelper_tabulate(scores, cnames, dsets));
+        out.closeFile();
+    }
+
+    protected static void writeRawTableFile_ClassifierDataset(String filename, double[][] scores, String[] cnames) {
+        OutFile out=new OutFile(filename);
+        out.writeLine(fileHelper_tabulateRaw(scores, cnames));
+        out.closeFile();
+    }
+
+    protected static void writeTableFile_ClassifierDatasetFolds(String filename, String tableName, double[][][] scores, String[] cnames, String[] dsets) {
+        OutFile out=new OutFile(filename);
+        out.writeLine(tableName + fileHelper_tabulate(scores, cnames, dsets));
+        out.closeFile();
+    }
+
+    protected static void writeRawTableFile_ClassifierDatasetFolds(String filename, double[][][] scores, String[] cnames) {
+        OutFile out=new OutFile(filename);
+        out.writeLine(fileHelper_tabulateRaw(scores, cnames));
+        out.closeFile();
+    }
+
+    /**
+     * also writes separate win/draw/loss files now
+     */
+    protected static String[] eval_metricOnSplitStatsFile(String outPath, String evalSet, PerformanceMetric metric, double[][][] statPerFold, double[][] statPerDset, double[][] ranks, double[][] stddevsFoldAccs, String[] cnames, String[] dsets) {
+        String splitMetricLabel = evalSet + metric.toString();
+
+        StringBuilder shortSummaryStats = new StringBuilder();
+        shortSummaryStats.append(fileHelper_header(cnames)).append("\n");
+        shortSummaryStats.append("Avg"+splitMetricLabel+":").append(util_mean(statPerDset)).append("\n");
+        shortSummaryStats.append("Avg"+splitMetricLabel+"_RANK:").append(util_mean(ranks)).append("\n");
+
+        StringBuilder longSummaryStats = new StringBuilder();
+        longSummaryStats.append(splitMetricLabel).append(fileHelper_header(cnames)).append("\n");
+        longSummaryStats.append("Avg"+splitMetricLabel+"OverDsets:").append(util_mean(statPerDset)).append("\n");
+        longSummaryStats.append("Avg"+splitMetricLabel+"RankOverDsets:").append(util_mean(ranks)).append("\n");
+        longSummaryStats.append("StddevOf"+splitMetricLabel+"OverDsets:").append(util_stddev(statPerDset)).append("\n");
+        longSummaryStats.append("AvgOfStddevsOf"+splitMetricLabel+"OverDsetFolds:").append(util_mean(stddevsFoldAccs)).append("\n");
+        longSummaryStats.append("StddevsOf"+splitMetricLabel+"RanksOverDsets:").append(util_stddev(ranks)).append("\n");
+
+        String[] wdl =      eval_winsDrawsLosses(statPerDset, cnames, dsets);
+        String[] sig01wdl = eval_sigWinsDrawsLosses(0.01, statPerDset, statPerFold, cnames, dsets);
+        String[] sig05wdl = eval_sigWinsDrawsLosses(0.05, statPerDset, statPerFold, cnames, dsets);
+
+
+
+        String wdlDir = outPath+"/WinsDrawsLosses/";
+        (new File(wdlDir)).mkdir();
+        OutFile outwdl = null;
+        outwdl = new OutFile(wdlDir + splitMetricLabel + "WinDrawLoss_LIST.csv");
+        outwdl.writeLine(wdl[1]);
+        outwdl.closeFile();
+        outwdl = new OutFile(wdlDir + splitMetricLabel + "WinDrawLoss_LIST_Sig01.csv");
+        outwdl.writeLine(sig01wdl[1]);
+        outwdl.closeFile();
+        outwdl = new OutFile(wdlDir + splitMetricLabel + "WinDrawLoss_LIST_Sig05.csv");
+        outwdl.writeLine(sig05wdl[1]);
+        outwdl.closeFile();
+
+        outwdl = new OutFile(wdlDir + splitMetricLabel + "WinDrawLoss_TABLE.csv");
+        outwdl.writeLine(wdl[2]);
+        outwdl.closeFile();
+        outwdl = new OutFile(wdlDir + splitMetricLabel + "WinDrawLoss_TABLE_Sig01.csv");
+        outwdl.writeLine(sig01wdl[2]);
+        outwdl.closeFile();
+        outwdl = new OutFile(wdlDir + splitMetricLabel + "WinDrawLoss_TABLE_Sig05.csv");
+        outwdl.writeLine(sig05wdl[2]);
+        outwdl.closeFile();
+
+        String summaryFname = outPath + fileNameBuild_summaryFile(evalSet,metric);
+        OutFile out=new OutFile(summaryFname);
+
+        out.writeLine(longSummaryStats.toString());
+        out.writeLine(wdl[0]);
+        out.writeLine("\n");
+        out.writeLine(sig01wdl[0]);
+        out.writeLine("\n");
+        out.writeLine(sig05wdl[0]);
+        out.writeLine("\n");
+
+        String cliques = "";
+        String avgsFile = outPath + fileNameBuild_avgsFile(evalSet, metric);
+        try {
+            out.writeLine(MultipleClassifiersPairwiseTest.runTests(avgsFile).toString());
+//            out.writeLine(MultipleClassifiersPairwiseTest.runTests(outPath+filename+"_"+splitMetricLabal+".csv").toString());
+            cliques = MultipleClassifiersPairwiseTest.printCliques();
+            out.writeLine("\n\n" + cliques);
+        } catch (Exception e) {
+            System.err.println("\n\n");
+            System.err.println("*****".replace("*", "*****"));
+
+            System.err.println("MultipleClassifiersPairwiseTest.runTests() failed. Almost certainly this is because there were"
+                    + "too many ties/duplicates within one of the pairwise tests and then an index out of bounds error was thrown. "
+                    + "This will be fixed at some point. The analysis will CARRY ON, and everything that is successfully printed out "
+                    + "IS CORRECT, however whatever particular table that test would have been summarised as is missing from your files.");
+            System.err.println("avgs filename = "+avgsFile);
+            e.printStackTrace();
+
+            System.err.println("*****".replace("*", "*****"));
+            System.err.println("\n\n");
+        }
+
+        out.closeFile();
+
+        return new String[] { longSummaryStats.toString(), shortSummaryStats.toString(), cliques };
+    }
+
+    protected static String fileNameBuild_cd(String filename, String statistic) {
+        return "cd_"+filename+"_"+statistic+"S";
+    }
+    protected static String fileNameBuild_pws(String filename, String statistic) {
+        return "pws_"+filename+"_"+statistic+"S";
+    }
+    protected static String fileNameBuild_pwsInd(String c1, String c2, String statistic) {
+        return "pws_"+c1+"VS"+c2+"_"+statistic+"S";
+    }
+    protected static String fileNameBuild_avgsFile(String evalSet, PerformanceMetric metric) {
+        return evalSet+metric+"_"+(metric.takeMean?"MEANS":"MEDIANS")+".csv";
+    }
+    protected static String fileNameBuild_ranksFile(String evalSet, PerformanceMetric metric) {
+        return evalSet+metric+"_RANKS.csv";
+    }
+    protected static String fileNameBuild_stddevFile(String evalSet, PerformanceMetric metric) {
+        return evalSet+metric+"_STDDEV.csv";
+    }
+    protected static String fileNameBuild_rawAvgsFile(String evalSet, PerformanceMetric metric) {
+        return evalSet+metric+"_RAW.csv";
+    }
+    protected static String fileNameBuild_summaryFile(String evalSet, PerformanceMetric metric) {
+        return evalSet+metric+"_SUMMARY.csv";
+    }
+    protected static String fileNameBuild_wdlFile(String evalSet, PerformanceMetric metric) {
+        return evalSet+metric+"_SUMMARY.csv";
+    }
+
+    protected static String[] eval_metricOnSplit(String outPath, String filename, String groupingName, String evalSet, PerformanceMetric metric, double[][][] foldVals, String[] cnames, String[] dsets, Map<String, Map<String, String[]>> dsetGroupings) throws FileNotFoundException {
+        outPath += evalSet + "/";
+        if (groupingName != null && !groupingName.equals(""))
+            outPath += groupingName + "/";
+
+        //BEFORE ordering, write the individual folds files
+        eval_perFoldFiles(outPath+evalSet+"FOLD"+metric+"S/", foldVals, cnames, dsets, evalSet);
+
+        double[][] dsetVals = findAvgsOverFolds(foldVals, metric.takeMean);
+        double[][] stddevsFoldVals = findStddevsOverFolds(foldVals);
+        double[][] ranks = findRanks(dsetVals, metric.maximise);
+
+        int[] ordering = findOrdering(ranks);
+        //ordering is now an array of value referring to the rank-order of the element at each index
+        //e.g [1, 4, 2, 3] means that the first (in index 0) classifier is best, third is next, then fourth, then second
+
+        //now order all the info (essentially in parallel arrays) we've collected by the classifier's ranks
+        //such that e.g the data referring to the first classifier is still in index 0, the data referring to
+        //the second classifier is moved to index 1, etc
+        ranks = util_order(ranks, ordering);
+        cnames = util_order(cnames, ordering);
+        foldVals = util_order(foldVals, ordering);
+        dsetVals = util_order(dsetVals, ordering);
+        stddevsFoldVals = util_order(stddevsFoldVals, ordering);
+
+        if (evalSet.equalsIgnoreCase("TEST") || metric.equals(PerformanceMetric.buildTime) || metric.equals(PerformanceMetric.buildTimeBenchmarked)) {
+            //qol for cd dia creation, make a copy of all the raw test stat files in a common folder, one for pairwise, one for freidman
+            String cdFolder = expRootDirectory + cdDiaFolderName;
+            (new File(cdFolder)).mkdirs();
+            OutFile out = new OutFile(cdFolder+"readme.txt");
+            out.writeLine("remember that nlls are auto-negated now for cd dia ordering\n");
+            out.writeLine("and that basic notepad wont show the line breaks properly, view (cliques especially) in notepad++");
+            out.closeFile();
+            for (String subFolder : new String[] { pairwiseCDDiaDirName, friedmanCDDiaDirName }) {
+                (new File(cdFolder+subFolder+"/")).mkdirs();
+                String cdName = cdFolder+subFolder+"/"+fileNameBuild_cd(filename,metric.name)+".csv";
+
+                //meta hack for qol, negate the nll (sigh...) for correct ordering on dia
+                //ALSO now negating the timings, smaller = better
+                if (!metric.maximise) {
+                    double[][] negatedDsetVals = new double[dsetVals.length][dsetVals[0].length];
+                    for (int i = 0; i < dsetVals.length; i++) {
+                        for (int j = 0; j < dsetVals[i].length; j++) {
+                            negatedDsetVals[i][j] = dsetVals[i][j] * -1;
+                        }
+                    }
+                    writeRawTableFile_ClassifierDataset(cdName, negatedDsetVals, cnames);
+                } else {
+                    writeRawTableFile_ClassifierDataset(cdName, dsetVals, cnames);
+                }
+            } //end cd dia qol
+
+            //qol for pairwisescatter dia creation, make a copy of the test stat files
+            String pwsFolder = expRootDirectory + pairwiseScatterDiaPath;
+            (new File(pwsFolder)).mkdirs();
+            String pwsName = pwsFolder+fileNameBuild_pws(filename,metric.name)+".csv";
+            writeRawTableFile_ClassifierDataset(pwsName, dsetVals, cnames);
+            //end pairwisescatter qol
+
+            //qol for timing dia creation, make a copy of the avgs files with headers
+            if (metric.equals(PerformanceMetric.buildTime) || metric.equals(PerformanceMetric.totalTestTime) || metric.equals(PerformanceMetric.avgTestPredTime) ||
+                    metric.equals(PerformanceMetric.buildTimeBenchmarked) || metric.equals(PerformanceMetric.totalTestTimeBenchmarked) || metric.equals(PerformanceMetric.avgTestPredTimeBenchmarked)) {
+                String timingDir = expRootDirectory+ timingDiaFolderName + "/";
+                (new File(timingDir)).mkdirs();
+                String fname = timingDir+fileNameBuild_avgsFile(evalSet,metric);
+                writeTableFile_ClassifierDataset(fname, evalSet+metric, dsetVals, cnames, dsets);
+            }
+            //end timing dia qol
+        }
+
+
+        writeTableFile_ClassifierDataset(outPath + fileNameBuild_ranksFile(evalSet, metric), evalSet+metric+"RANKS", ranks, cnames, dsets);
+        writeTableFile_ClassifierDataset(outPath + fileNameBuild_avgsFile(evalSet, metric), evalSet+metric, dsetVals, cnames, dsets);
+        writeRawTableFile_ClassifierDataset(outPath + fileNameBuild_rawAvgsFile(evalSet, metric), dsetVals, cnames); //for matlab stuff
+        writeTableFile_ClassifierDataset(outPath + fileNameBuild_stddevFile(evalSet, metric), evalSet+metric+"STDDEVS", stddevsFoldVals, cnames, dsets);
+
+        String[] groupingSummary = { "" };
+        if (dsetGroupings != null && dsetGroupings.size() != 0)
+            groupingSummary = eval_metricDsetGroups(outPath, filename, evalSet, metric, foldVals, cnames, dsets, dsetGroupings);
+
+
+        String[] summaryStrings = {};
+        summaryStrings = eval_metricOnSplitStatsFile(outPath, evalSet, metric, foldVals, dsetVals, ranks, stddevsFoldVals, cnames, dsets);
+
+        //write these even if not actually making the dias this execution, might manually make them later
+        writeCliqueHelperFiles(expRootDirectory + cdDiaFolderName + pairwiseCDDiaDirName, filename, metric, summaryStrings[2]);
+
+        //this really needs cleaning up at some point... jsut make it a list and stop circlejerking to arrays
+        String[] summaryStrings2 = new String[summaryStrings.length+groupingSummary.length];
+        int i = 0;
+        for ( ; i < summaryStrings.length; i++)
+            summaryStrings2[i] = summaryStrings[i];
+        for (int j = 0; j < groupingSummary.length; j++)
+            summaryStrings2[i] = groupingSummary[j];
+
+        return summaryStrings2;
+    }
+
+    public static String[] eval_metricDsetGroups(String outPathBase, String filename, String evalSet, PerformanceMetric metric, double[][][] foldVals, String[] cnames, String[] dsets, Map<String, Map<String, String[]>> dsetGroupings) throws FileNotFoundException {
+        String outPath = expRootDirectory + "DatasetGroupings/";
+//        String outPath = outPathBase + "DatasetGroupings/";
+        (new File(outPath)).mkdir();
+
+        //for each grouping method
+        for (Map.Entry<String, Map<String, String[]>> dsetGroupingMethodEntry : dsetGroupings.entrySet()) {
+            String groupingMethodName = dsetGroupingMethodEntry.getKey();
+            String groupingMethodPath = outPath + groupingMethodName + "/";
+            (new File(groupingMethodPath+metric.name+"/"+evalSet+"/")).mkdirs();
+
+            Map<String, String[]> dsetGroupingMethod = dsetGroupingMethodEntry.getValue();
+
+            if (groupingMethodName.equals(clusterGroupingIdentifier)) {
+                //if clustering is to be done, build the groups now.
+                //can't 'put' these groups back into the dsetGroupings map
+                //since we'd be editing a map that we're currently iterating over
+                //EDIT: actually, jsut move this process outside the for loop as
+                //a preprocess step, if the need ever arises
+
+                assert(dsetGroupingMethod == null);
+                dsetGroupingMethod = new HashMap<>();
+
+                int[] assignments = dsetGroups_clusterDsetResults(StatisticalUtilities.averageFinalDimension(foldVals));
+
+                //puts numClusters as final element
+                assert(assignments.length == dsets.length+1);
+                int numClusters = assignments[dsets.length];
+
+                String[] clusterNames = new String[numClusters];
+                String[][] clusterDsets = new String[numClusters][];
+
+                //would generally prefer to jsut loop once over the assignments array, but that would
+                //require we already know the size of each cluster and/or wankery with array lists
+                for (int cluster = 0; cluster < numClusters; cluster++) {
+                    ArrayList<String> dsetAlist = new ArrayList<>();
+                    for (int dset = 0; dset < dsets.length; dset++)
+                        if (assignments[dset] == cluster)
+                            dsetAlist.add(dsets[dset]);
+
+                    clusterNames[cluster] = "Cluster " + (cluster+1);
+                    clusterDsets[cluster] = dsetAlist.toArray(new String[] { });
+                    dsetGroupingMethod.put(clusterNames[cluster], clusterDsets[cluster]);
+                }
+
+                //writing all the clusters to one file start here
+                OutFile allDsetsOut = new OutFile(groupingMethodPath+metric.name+"/"+evalSet+"/" + "clusters.csv");
+
+                for (int cluster = 0; cluster < numClusters; cluster++)
+                    allDsetsOut.writeString(clusterNames[cluster] + ",");
+                allDsetsOut.writeLine("");
+
+                //printing variable length 2d array in table form, columns = clusters, rows = dsets
+                int dsetInd = 0;
+                boolean allDone = false;
+                while (!allDone) {
+                    allDone = true;
+                    for (int cluster = 0; cluster < numClusters; cluster++) {
+                        if (dsetInd < clusterDsets[cluster].length) {
+                            allDsetsOut.writeString(clusterDsets[cluster][dsetInd]);
+                            allDone = false;
+                        }
+                        allDsetsOut.writeString(",");
+                    }
+                    allDsetsOut.writeLine("");
+                    dsetInd++;
+                }
+                allDsetsOut.closeFile();
+                //writing all the clusters to one file end here
+
+                String clusterGroupsPath = groupingMethodPath+metric+"/"+evalSet+"/" + "DsetClustersTxtFiles/";
+                (new File(clusterGroupsPath)).mkdir();
+
+                //writing each individual clsuter file start here
+                for (int cluster = 0; cluster < numClusters; cluster++) {
+                    OutFile clusterFile = new OutFile(clusterGroupsPath + clusterNames[cluster] + ".txt");
+                    for (String dset : clusterDsets[cluster])
+                        clusterFile.writeLine(dset);
+                    clusterFile.closeFile();
+                }
+            }
+
+            int numGroups = dsetGroupingMethod.size();
+            String[] groupNames = new String[numGroups];
+
+            //using maps for this because classifiernames could be in different ordering based on rankings
+            //within each group. ordering of dataset groups temselves is constant though. jsut skips
+            //annoying/bug inducing housekeeping of indices
+            Map<String, double[]> groupWins = new HashMap<>(); //will reflect ties, e.g if 2 classifiers tie for first rank, each will get 'half' a win
+            Map<String, double[]> groupAccs = new HashMap<>();
+            for (int i = 0; i < cnames.length; i++) {
+                groupWins.put(cnames[i], new double[numGroups]);
+                groupAccs.put(cnames[i], new double[numGroups]);
+            }
+
+            //for each group in this grouping method
+            StringBuilder [] groupSummaryStringBuilders = new StringBuilder[numGroups];
+            int groupIndex = 0;
+
+            for (Map.Entry<String, String[]> dsetGroup : dsetGroupingMethod.entrySet()) {
+                String groupName = dsetGroup.getKey();
+                groupNames[groupIndex] = groupName;
+//                String groupPath = groupingMethodPath + groupName + "/";
+//                (new File(groupPath)).mkdir();
+
+                //perform group analysis
+                String[] groupDsets = dsetGroup.getValue();
+                double[][][] groupFoldVals = dsetGroups_collectDsetVals(foldVals, dsets, groupDsets);
+                String groupFileName = filename + "-" + groupName + "-";
+//                String[] groupSummaryFileStrings = eval_metricOnSplit(groupPath+statName+"/", groupFileName, groupName, evalSet, statName, groupFoldVals, cnames, groupDsets, null);
+                String[] groupSummaryFileStrings = eval_metricOnSplit(groupingMethodPath+metric+"/", groupFileName, groupName, evalSet, metric, groupFoldVals, cnames, groupDsets, null);
+
+                //collect the accuracies for the dataset group
+                String[] classifierNamesLine = groupSummaryFileStrings[1].split("\n")[0].split(",");
+                assert(classifierNamesLine.length-1 == cnames.length);
+                String[] accLineParts = groupSummaryFileStrings[1].split("\n")[1].split(",");
+                for (int i = 1; i < accLineParts.length; i++) { //i=1 => skip the row fileHelper_header
+                    double[] accs = groupAccs.get(classifierNamesLine[i]);
+                    accs[groupIndex] = Double.parseDouble(accLineParts[i]);
+                    groupAccs.put(classifierNamesLine[i], accs);
+                }
+
+                //collect the wins for the group
+                Scanner ranksFileIn = new Scanner(new File(groupingMethodPath+metric+"/"+evalSet+"/"+groupName+"/"+groupFileName+"_"+evalSet+metric+"RANKS.csv"));
+                classifierNamesLine = ranksFileIn.nextLine().split(",");
+                double[] winCounts = new double[classifierNamesLine.length];
+                while (ranksFileIn.hasNextLine()) {
+                    //read the ranks on this dataset
+                    String[] ranksStr = ranksFileIn.nextLine().split(",");
+                    double[] ranks = new double[ranksStr.length];
+                    ranks[0] = Double.MAX_VALUE;
+                    for (int i = 1; i < ranks.length; i++)
+                        ranks[i] = Double.parseDouble(ranksStr[i]);
+
+                    //there might be ties, so cant just look for the rank "1"
+                    List<Integer> minRanks = util_min(ranks);
+                    for (Integer minRank : minRanks)
+                        winCounts[minRank] += 1.0 / minRanks.size();
+                }
+                ranksFileIn.close();
+
+                for (int i = 1; i < winCounts.length; i++) {
+                    double[] wins = groupWins.get(classifierNamesLine[i]);
+                    wins[groupIndex] = winCounts[i];
+                    groupWins.put(classifierNamesLine[i], wins);
+                }
+
+                //build the summary string
+                StringBuilder sb = new StringBuilder("Group: " +groupName + "\n");
+                sb.append(groupSummaryFileStrings[1]);
+
+                //when will the hacks ever end?
+                String cliques = groupSummaryFileStrings[2];
+                cliques = cliques.replace("cliques = [", "cliques=,").replace("]", ""); //remove spaces in 'title' before next step
+                cliques = cliques.replace(" ", ",").replace("\n", "\n,"); //make vals comma separated, to line up in csv file
+                sb.append("\n"+cliques);
+
+                groupSummaryStringBuilders[groupIndex] = sb;
+                groupIndex++;
+            }
+
+            String groupMethodSummaryFilename = groupingMethodPath + filename + "_" + groupingMethodName + "_" + evalSet + metric + ".csv";
+            dsetGroups_writeGroupingMethodSummaryFile(groupMethodSummaryFilename, groupSummaryStringBuilders, cnames, groupNames, groupWins, groupAccs);
+        }
+
+        return new String[] { };
+    }
+
+    public static void dsetGroups_writeGroupingMethodSummaryFile(String filename, StringBuilder [] groupSummaryStringBuilders, String[] cnames, String[] groupNames,
+                                                                 Map<String, double[]> groupWins, Map<String, double[]> groupAccs) {
+
+        OutFile groupingMethodSummaryFile = new OutFile(filename);
+        for (StringBuilder groupSummary : groupSummaryStringBuilders) {
+            groupingMethodSummaryFile.writeLine(groupSummary.toString());
+            groupingMethodSummaryFile.writeLine("\n\n");
+        }
+
+        groupingMethodSummaryFile.writeString(dsetGroups_buildAccsTableString(groupAccs, cnames, groupNames));
+        groupingMethodSummaryFile.writeLine("\n\n");
+        groupingMethodSummaryFile.writeString(dsetGroups_buildWinsTableString(groupWins, cnames, groupNames));
+
+        groupingMethodSummaryFile.closeFile();
+    }
+
+    public static String dsetGroups_buildWinsTableString(Map<String, double[]> groupWins, String[] cnames, String[] groupNames) {
+        int numGroups = groupNames.length;
+        StringBuilder sb = new StringBuilder();
+
+        sb.append("This table accounts for ties on a dset e.g if 2 classifiers share best accuracy "
+                + "that will count as half a win for each").append("\n");
+
+        //header row
+        sb.append("NumWinsInGroups:");
+        for (String cname : cnames)
+            sb.append(","+cname);
+        sb.append(",TotalNumDsetsInGroup").append("\n");
+
+        //calc the avgs too
+        double[] groupSums = new double[numGroups], clsfrSums = new double[cnames.length];
+        for (int i = 0; i < numGroups; i++) {
+            sb.append(groupNames[i]);
+            for (int j = 0; j < cnames.length; j++) {
+                double val = groupWins.get(cnames[j])[i];
+                groupSums[i] += val;
+                clsfrSums[j] += val;
+                sb.append(","+val);
+            }
+            sb.append(","+(groupSums[i])).append("\n");
+        }
+
+        //print final row, avg of classifiers
+        double globalSum = 0;
+        sb.append("TotalNumWinsForClassifier");
+        for (int j = 0; j < cnames.length; j++) {
+            globalSum += clsfrSums[j];
+            sb.append(","+clsfrSums[j]);
+        }
+
+        sb.append(","+globalSum).append("\n");
+
+        return sb.toString();
+    }
+
+    public static String dsetGroups_buildAccsTableString(Map<String, double[]> groupAccs, String[] cnames, String[] groupNames) {
+        int numGroups = groupNames.length;
+        StringBuilder sb = new StringBuilder();
+
+        //header row
+        sb.append("AvgAccsOnGroups:");
+        for (String cname : cnames)
+            sb.append(","+cname);
+        sb.append(",Averages").append("\n");
+
+        //calc the avgs too
+        double[] groupAvgs = new double[numGroups], clsfrAvgs = new double[cnames.length];
+        for (int i = 0; i < numGroups; i++) {
+            sb.append(groupNames[i]);
+            for (int j = 0; j < cnames.length; j++) {
+                double val = groupAccs.get(cnames[j])[i];
+                groupAvgs[i] += val;
+                clsfrAvgs[j] += val;
+                sb.append(","+val);
+            }
+            sb.append(","+(groupAvgs[i]/cnames.length)).append("\n");
+        }
+
+        //print final row, avg of classifiers
+        double globalAvg = 0;
+        sb.append("Averages");
+        for (int j = 0; j < cnames.length; j++) {
+            double avg = clsfrAvgs[j]/numGroups;
+            globalAvg += avg;
+            sb.append(","+avg);
+        }
+        globalAvg /= cnames.length;
+        sb.append(","+globalAvg).append("\n");
+
+        return sb.toString();
+    }
+
+    public static double[][][] dsetGroups_collectDsetVals(double[][][] foldVals, String[] dsets, String[] groupDsets) {
+        //cloning arrays to avoid any potential referencing issues considering we're recursing + doing more stuff after all this grouping shite
+        double[][][] groupFoldVals = new double[foldVals.length][groupDsets.length][foldVals[0][0].length];
+
+        for (int groupDsetInd = 0; groupDsetInd < groupDsets.length; ++groupDsetInd) {
+            String dset = groupDsets[groupDsetInd];
+            int globalDsetInd = Arrays.asList(dsets).indexOf(dset);
+
+            for (int classifier = 0; classifier < foldVals.length; classifier++) {
+                for (int fold = 0; fold < foldVals[classifier][globalDsetInd].length; fold++) {
+                    groupFoldVals[classifier][groupDsetInd][fold] = foldVals[classifier][globalDsetInd][fold];
+                }
+            }
+        }
+
+        return groupFoldVals;
+    }
+
+
+    protected static String[] eval_metric(String outPath, String filename, ClassifierResultsCollection results, PerformanceMetric metric, Map<String, Map<String, String[]>> dsetGroupings) throws Exception {
+        String statName = metric.name;
+        outPath += statName + "/";
+        new File(outPath).mkdirs();
+
+        String[] cnames = results.getClassifierNamesInOutput();
+        String[] dsets = results.getDatasetNamesInOutput();
+
+        double[][][] testFolds = results.sliceSplit("test").retrieveDoubles(metric.getter)[0];
+
+        if (!testResultsOnly) {
+            double[][][] trainFolds = results.sliceSplit("train").retrieveDoubles(metric.getter)[0];
+            double[][][] trainTestDiffsFolds = findTrainTestDiffs(trainFolds, testFolds);
+
+            eval_metricOnSplit(outPath, filename, null, trainLabel, metric, trainFolds, cnames, dsets, dsetGroupings);
+            eval_metricOnSplit(outPath, filename, null, trainTestDiffLabel, metric, trainTestDiffsFolds, cnames, dsets, dsetGroupings);
+        }
+
+        return eval_metricOnSplit(outPath, filename, null, testLabel, metric, testFolds, cnames, dsets, dsetGroupings);
+    }
+
+    protected static String[/*{train,test}*/][] eval_timingsRAW(String outPath, String filename, ClassifierResultsCollection results, Map<String, Map<String, String[]>> dsetGroupings) throws Exception {
+        String[] cnames = results.getClassifierNamesInOutput();
+        String[] dsets = results.getDatasetNamesInOutput();
+
+        timingDiaFolderName = timingDiaFolderName_raw;
+
+        PerformanceMetric trainTimeMetric = PerformanceMetric.buildTime;
+
+        outPath += "TimingsRAW/"; //special case for timings
+        new File(outPath).mkdirs();
+
+        // NOTE: getting train timings from test files intentionally ( train.. = ..sliceSplit("test")..), avoids check for whether we're actually loading in
+        // train files in comparison set up. build times should be same in both trainFoldX and testFoldX file anyway
+
+        double[][][] trainTimes = results.sliceSplit("test").retrieveDoubles(trainTimeMetric.getter)[0];
+        String[] trainResStr = null;
+        if (trainTimes != null)
+            trainResStr = eval_metricOnSplit(outPath, filename, null, trainLabel, trainTimeMetric, trainTimes, cnames, dsets, dsetGroupings);
+
+        double[][][] testTimes = results.sliceSplit("test").retrieveDoubles(testTimeMetric.getter)[0];
+        String[] testResStr = null;
+        if (testTimes != null)
+            testResStr = eval_metricOnSplit(outPath, filename, null, testLabel, testTimeMetric, testTimes, cnames, dsets, dsetGroupings);
+
+//        double[][][] estimateTimes = results.sliceSplit("test").retrieveDoubles(estimateTimeMetric.getter)[0];
+//        String[] estimateResStr = null;
+//        if (estimateTimes != null)
+//            estimateResStr = eval_metricOnSplit(outPath, filename, null, estimateLabel, estimateTimeMetric, estimateTimes, cnames, dsets, dsetGroupings);
+
+        return new String[][] { trainResStr, testResStr };
+//        return new String[][] { trainResStr, testResStr, estimateResStr };
+    }
+
+    protected static String[/*{train,test}*/][] eval_timingsBENCHMARKED(String outPath, String filename, ClassifierResultsCollection results, Map<String, Map<String, String[]>> dsetGroupings) throws Exception {
+        String[] cnames = results.getClassifierNamesInOutput();
+        String[] dsets = results.getDatasetNamesInOutput();
+
+        timingDiaFolderName = timingDiaFolderName_benchmark;
+
+        PerformanceMetric trainTimeMetric = PerformanceMetric.buildTimeBenchmarked;
+
+        outPath += "TimingsBENCHMARKED/"; //special case for timings
+        new File(outPath).mkdirs();
+
+        // NOTE: getting train timings from test files intentionally ( train.. = ..sliceSplit("test")..), avoids check for whether we're actually loading in
+        // train files in comparison set up. build times should be same in both trainFoldX and testFoldX file anyway
+
+        double[][][] benchmarkedTrainTimes = results.sliceSplit("test").retrieveDoubles(trainTimeMetric.getter)[0];
+
+        String[] trainResStr = null;
+        if (benchmarkedTrainTimes != null) {
+            trainResStr = eval_metricOnSplit(outPath, filename, null, trainLabel, trainTimeMetric, benchmarkedTrainTimes, cnames, dsets, dsetGroupings);
+            writeTableFile_ClassifierDatasetFolds(outPath + "allTrainBenchmarkTimes.csv", "TrainBenchmarkTimes", benchmarkedTrainTimes, cnames, dsets);
+        }
+
+        double[][][] benchmarkedTestTimes = results.sliceSplit("test").retrieveDoubles(benchmarkedTestTimeMetric.getter)[0];
+
+        String[] testResStr = null;
+        if (benchmarkedTestTimes != null) {
+            testResStr = eval_metricOnSplit(outPath, filename, null, testLabel, benchmarkedTestTimeMetric, benchmarkedTestTimes, cnames, dsets, dsetGroupings);
+            writeTableFile_ClassifierDatasetFolds(outPath + "allTestBenchmarkTimes.csv", "TestBenchmarkTimes", benchmarkedTestTimes, cnames, dsets);
+        }
+
+//        double[][][] estimateTimes = results.sliceSplit("test").retrieveDoubles(estimateTimeMetric.getter)[0];
+//        String[] estimateResStr = null;
+//        if (estimateTimes != null)
+//            estimateResStr = eval_metricOnSplit(outPath, filename, null, estimateLabel, estimateTimeMetric, estimateTimes, cnames, dsets, dsetGroupings);
+
+        return new String[][] { trainResStr, testResStr };
+//        return new String[][] { trainResStr, testResStr, estimateResStr };
+    }
+
+    protected static void writeCliqueHelperFiles(String cdCSVpath, String expname, PerformanceMetric metric, String cliques) {
+        (new File(cdCSVpath)).mkdirs();
+
+        //temp workaround, just write the cliques and readin again from matlab for ease of checking/editing for pairwise edge cases
+        OutFile out = new OutFile (cdCSVpath + fileNameBuild_cd(expname, metric.name) + "_cliques.txt");
+        out.writeString(cliques);
+        out.closeFile();
+    }
+
+    /**
+     * this will build all the diagrams it can from the average results files that
+     * exist in the cddia directory, instead of being given a list of stats that it should expect
+     * to find there, carry over from when I made the diagrams manually. todo maybe now force it to take 
+     * a list of stats to expect as a form of error checking
+     */
+    protected static void matlab_buildCDDias(String expname, String[] cliques) {
+        MatlabController proxy = MatlabController.getInstance();
+        proxy.eval("buildDiasInDirectory('"+expRootDirectory+cdDiaFolderName+"/"+friedmanCDDiaDirName+"', 0, "+FRIEDMANCDDIA_PVAL+")"); //friedman 
+        proxy.eval("clear");
+        proxy.eval("buildDiasInDirectory('"+expRootDirectory+cdDiaFolderName+"/"+pairwiseCDDiaDirName+"', 1)");  //pairwise
+        proxy.eval("clear");
+    }
+
+
+    protected static void matlab_buildTimingsDias(List<PerformanceMetric> metrics) {
+        MatlabController proxy = MatlabController.getInstance();
+
+        for (PerformanceMetric metric : metrics) {
+
+            String diaFolder = expRootDirectory + "/" + (metric.name.toLowerCase().contains("benchmark") ? timingDiaFolderName_benchmark : timingDiaFolderName_raw) + "/";
+
+            String evalSet = metric.equals(PerformanceMetric.totalTestTime) || metric.equals(testTimeMetric) ||
+                            metric.equals(PerformanceMetric.totalTestTimeBenchmarked) || metric.equals(benchmarkedTestTimeMetric)
+                    ? testLabel
+                    : trainLabel;
+            String filenameNoExtension = fileNameBuild_avgsFile(evalSet, metric).replace(".csv", "");
+            proxy.eval("timingsLinePlot('" + diaFolder + filenameNoExtension + "', '" + evalSet.toLowerCase() + "');");
+        }
+    }
+
+    protected static void eval_perFoldFiles(String outPath, double[][][] folds, String[] cnames, String[] dsets, String splitLabel) {
+        new File(outPath).mkdirs();
+
+        StringBuilder headers = new StringBuilder("folds:");
+        for (int f = 0; f < folds[0][0].length; f++)
+            headers.append(","+f);
+
+        for (int c = 0; c < folds.length; c++) {
+            OutFile out=new OutFile(outPath + cnames[c]+"_"+splitLabel+"FOLDS.csv");
+            out.writeLine(headers.toString());
+
+            for (int d = 0; d < folds[c].length; d++) {
+                out.writeString(dsets[d]);
+                for (int f = 0; f < folds[c][d].length; f++)
+                    out.writeString("," + folds[c][d][f]);
+                out.writeLine("");
+            }
+
+            out.closeFile();
+        }
+
+        writeRawTableFile_ClassifierDatasetFolds(outPath + "TEXASPLOT_"+splitLabel+".csv", folds, cnames);
+    }
+
+
+
+    protected static String fileHelper_tabulate(double[][] res, String[] cnames, String[] dsets) {
+        StringBuilder sb = new StringBuilder();
+        sb.append(fileHelper_header(cnames));
+
+        for (int dset = 0; dset < res[0].length; ++dset) {
+            sb.append("\n").append(dsets[dset]);
+
+            for (int classifier = 0; classifier < res.length; classifier++)
+                sb.append("," + res[classifier][dset]);
+        }
+        return sb.toString();
+    }
+
+    protected static String fileHelper_tabulateRaw(double[][] res, String[] cnames) {
+        StringBuilder sb = new StringBuilder();
+        sb.append(fileHelper_header(cnames).substring(1));
+
+        for (int dset = 0; dset < res[0].length; ++dset) {
+            sb.append("\n").append(res[0][dset]);
+            for (int classifier = 1; classifier < res.length; classifier++)
+                sb.append("," + res[classifier][dset]);
+        }
+        return sb.toString();
+    }
+
+    protected static String fileHelper_tabulate(double[][][] res, String[] cnames, String[] dsets) {
+        StringBuilder sb = new StringBuilder();
+        sb.append(fileHelper_header(cnames));
+
+        for (int dset = 0; dset < res[0].length; ++dset) {
+            for (int fold = 0; fold < res[0][0].length; fold++) {
+                sb.append("\n").append(dsets[dset]).append("_").append(fold);
+                for (int classifier = 0; classifier < res.length; classifier++)
+                    sb.append("," + res[classifier][dset][fold]);
+            }
+        }
+        return sb.toString();
+    }
+
+    protected static String fileHelper_tabulateRaw(double[][][] res, String[] cnames) {
+        StringBuilder sb = new StringBuilder();
+        sb.append(fileHelper_header(cnames).substring(1));
+
+        for (int dset = 0; dset < res[0].length; ++dset) {
+            for (int fold = 0; fold < res[0][0].length; fold++) {
+                sb.append("\n").append(res[0][dset][fold]);
+                for (int classifier = 1; classifier < res.length; classifier++)
+                    sb.append("," + res[classifier][dset][fold]);
+            }
+        }
+        return sb.toString();
+    }
+
+    protected static String fileHelper_header(String[] names) {
+        StringBuilder sb = new StringBuilder();
+        for (int i = 0; i < names.length; i++)
+            sb.append(",").append(names[i]);
+        return sb.toString();
+    }
+
+    protected static String util_mean(double[][] res) {
+        StringBuilder sb = new StringBuilder();
+        for (int i = 0; i < res.length; i++)
+            sb.append(",").append(StatisticalUtilities.mean(res[i], false));
+
+        return sb.toString();
+    }
+
+    protected static String util_stddev(double[][] res) {
+        StringBuilder sb = new StringBuilder();
+        for (int i = 0; i < res.length; i++)
+            sb.append(",").append(StatisticalUtilities.standardDeviation(res[i], false, StatisticalUtilities.mean(res[i], false)));
+
+        return sb.toString();
+    }
+
+//    protected static double[][][] util_correctTimingsForBenchmarks(double[][][] timings, double[][][] benchmarks) {
+//        for (int classifier = 0; classifier < timings.length; classifier++)
+//            for (int dset = 0; dset < timings[0].length; dset++)
+//                for (int fold = 0; fold < timings[0][0].length; fold++)
+//                    timings[classifier][dset][fold] /= benchmarks[classifier][dset][fold];
+//
+//        return timings;
+//    }
+
+    protected static double[][][] findTrainTestDiffs(double[][][] trainFoldAccs, double[][][] testFoldAccs) {
+        double[][][] diffs = new double[trainFoldAccs.length][trainFoldAccs[0].length][trainFoldAccs[0][0].length];
+
+        for (int c = 0; c < diffs.length; c++)
+            for (int d = 0; d < diffs[c].length; d++)
+                for (int f = 0; f < diffs[c][d].length; f++)
+                    diffs[c][d][f] =  trainFoldAccs[c][d][f] - testFoldAccs[c][d][f];
+
+        return diffs;
+    }
+
+    /**
+     * todo maybe enum for mode etc
+     *
+     * @param takeMean if true, will average by taking mean, else will take median
+     */
+    protected static double[][] findAvgsOverFolds(double[][][] foldaccs, boolean takeMean) {
+        double[][] accs = new double[foldaccs.length][foldaccs[0].length];
+        for (int i = 0; i < accs.length; i++)
+            for (int j = 0; j < accs[i].length; j++)
+                if (takeMean)
+                    accs[i][j] = StatisticalUtilities.mean(foldaccs[i][j], false);
+                else
+                    accs[i][j] = StatisticalUtilities.median(foldaccs[i][j]);
+
+        return accs;
+    }
+
+    protected static double[][] findStddevsOverFolds(double[][][] foldaccs) {
+        double[][] devs = new double[foldaccs.length][foldaccs[0].length];
+        for (int i = 0; i < devs.length; i++)
+            for (int j = 0; j < devs[i].length; j++)
+                devs[i][j] = StatisticalUtilities.standardDeviation(foldaccs[i][j], false, StatisticalUtilities.mean(foldaccs[i][j], false));
+
+        return devs;
+    }
+
+    protected static int[] findOrdering(double[][] r) {
+        double[] avgranks = new double[r.length];
+        for (int i = 0; i < r.length; i++)
+            avgranks[i] = StatisticalUtilities.mean(r[i], false);
+
+        int[] res = new int[avgranks.length];
+
+        int i = 0;
+        while (i < res.length) {
+            ArrayList<Integer> mins = util_min(avgranks);
+
+            for (int j = 0; j < mins.size(); j++) {
+                res[mins.get(j)] = i++;
+                avgranks[mins.get(j)] = Double.MAX_VALUE;
+            }
+        }
+
+        return res;
+    }
+
+    protected static int[] findReverseOrdering(double[][] r) {
+        double[] avgranks = new double[r.length];
+        for (int i = 0; i < r.length; i++)
+            avgranks[i] = StatisticalUtilities.mean(r[i], false);
+
+        int[] res = new int[avgranks.length];
+
+        int i = 0;
+        while (i < res.length) {
+            ArrayList<Integer> maxs = util_max(avgranks);
+
+            for (int j = 0; j < maxs.size(); j++) {
+                res[maxs.get(j)] = i++;
+                avgranks[maxs.get(j)] = -Double.MAX_VALUE;
+            }
+        }
+
+        return res;
+    }
+
+    protected static ArrayList<Integer> util_min(double[] d) {
+        double min = d.length+1;
+        ArrayList<Integer> minIndices = null;
+
+        for (int c = 0; c < d.length; c++) {
+            if(d[c] < min){
+                min = d[c];
+                minIndices = new ArrayList<>();
+                minIndices.add(c);
+            }else if(d[c] == min){
+                minIndices.add(c);
+            }
+        }
+
+        return minIndices;
+    }
+
+    protected static ArrayList<Integer> util_max(double[] d) {
+        double max = -1;
+        ArrayList<Integer> maxIndices = null;
+
+        for (int c = 0; c < d.length; c++) {
+            if(d[c] > max){
+                max = d[c];
+                maxIndices = new ArrayList<>();
+                maxIndices.add(c);
+            }else if(d[c] == max){
+                maxIndices.add(c);
+            }
+        }
+
+        return maxIndices;
+    }
+
+    protected static String[] util_order(String[] s, int[] ordering) {
+        String[] res = new String[s.length];
+
+        for (int i = 0; i < ordering.length; i++)
+            res[ordering[i]] = s[i];
+
+        return res;
+    }
+
+    protected static double[][] util_order(double[][] s, int[] ordering) {
+        double[][] res = new double[s.length][];
+
+        for (int i = 0; i < ordering.length; i++)
+            res[ordering[i]] = s[i];
+
+        return res;
+    }
+
+    protected static double[][][] util_order(double[][][] s, int[] ordering) {
+        double[][][] res = new double[s.length][][];
+
+        for (int i = 0; i < ordering.length; i++)
+            res[ordering[i]] = s[i];
+
+        return res;
+    }
+
+    /**
+     * @param accs [classifiers][acc on datasets]
+     * @param higherIsBetter if true, larger values will receive a better (i.e. lower) rank, false vice versa. e.g want to maximise acc, but want to minimise time
+     * @return [classifiers][rank on dataset]
+     */
+    protected static double[][] findRanks(double[][] accs, boolean higherIsBetter) {
+        double[][] ranks = new double[accs.length][accs[0].length];
+
+        for (int d = 0; d < accs[0].length; d++) {
+            Double[] orderedAccs = new Double[accs.length];
+            for (int c = 0; c < accs.length; c++)
+                orderedAccs[c] = accs[c][d];
+
+            if (higherIsBetter)
+                Arrays.sort(orderedAccs, Collections.reverseOrder());
+            else
+                Arrays.sort(orderedAccs);
+
+//            //README - REDACTED, this problem is currently just being ignored, since it makes so many headaches and is so insignificant anyway
+//            //to create parity between this and the matlab critical difference diagram code,
+//            //rounding the *accuracies used to calculate ranks* to 15 digits (after the decimal) 
+//            //this affects the average rank summary statistic, but not e.g the average accuracy statistic
+//            //matlab has a max default precision of 16. in a tiny number of cases, there are differences 
+//            //in accuracy that are smaller than this maximum precision, which were being taken into
+//            //acount here (by declaring one as havign a higher rank than the other), but not being 
+//            //taken into account in matlab (which considered them a tie). 
+//            //one could argue the importance of a difference less than 1x10^-15 when comparing classifiers,
+//            //so for ranks only, will round to matlab's precision. rounding the accuracies everywhere
+//            //creates a number of headaches, therefore the tiny inconsistency as a result of this
+//            //will jsut have to be lived with
+//            final int DEFAULT_MATLAB_PRECISION = 15;
+//            for (int c = 0; c < accs.length; c++) {
+//                MathContext mc = new MathContext(DEFAULT_MATLAB_PRECISION, RoundingMode.DOWN);
+//                BigDecimal bd = new BigDecimal(orderedAccs[c],mc);
+//                orderedAccs[c] = bd.doubleValue();
+//            }
+
+
+            for (int rank = 0; rank < accs.length; rank++) {
+                for (int c = 0; c < accs.length; c++) {
+//                    if (orderedAccs[rank] == new BigDecimal(accs[c][d], new MathContext(DEFAULT_MATLAB_PRECISION, RoundingMode.DOWN)).doubleValue()) {
+                    if (orderedAccs[rank] == accs[c][d]) {
+                        ranks[c][d] = rank; //count from one
+                    }
+                }
+            }
+
+            //correcting ties
+            int[] hist = new int[accs.length];
+            for (int c = 0; c < accs.length; c++)
+                ++hist[(int)ranks[c][d]];
+
+            for (int r = 0; r < hist.length; r++) {
+                if (hist[r] > 1) {//ties
+                    double newRank = 0;
+                    for (int i = 0; i < hist[r]; i++)
+                        newRank += r-i;
+                    newRank/=hist[r];
+                    for (int c = 0; c < ranks.length; c++)
+                        if (ranks[c][d] == r)
+                            ranks[c][d] = newRank;
+                }
+            }
+
+            //correcting for index from 1
+            for (int c = 0; c < accs.length; c++)
+                ++ranks[c][d];
+        }
+
+        return ranks;
+    }
+
+    protected static String[] eval_winsDrawsLosses(double[][] accs, String[] cnames, String[] dsets) {
+        StringBuilder table = new StringBuilder();
+        ArrayList<ArrayList<ArrayList<String>>> wdlList = new ArrayList<>(); //[classifierPairing][win/draw/loss][dsetNames]
+        ArrayList<String> wdlListNames = new ArrayList<>();
+
+        String[][] wdlPlusMinus = new String[cnames.length*cnames.length][dsets.length];
+
+        table.append("flat" + fileHelper_header(cnames)).append("\n");
+
+        int count = 0;
+        for (int c1 = 0; c1 < accs.length; c1++) {
+            table.append(cnames[c1]);
+            for (int c2 = 0; c2 < accs.length; c2++) {
+                wdlListNames.add(cnames[c1] + "_VS_" + cnames[c2]);
+                wdlList.add(new ArrayList<>());
+                wdlList.get(count).add(new ArrayList<>());
+                wdlList.get(count).add(new ArrayList<>());
+                wdlList.get(count).add(new ArrayList<>());
+
+                int wins=0, draws=0, losses=0;
+                for (int d = 0; d < dsets.length; d++) {
+                    if (accs[c1][d] > accs[c2][d]) {
+                        wins++;
+                        wdlList.get(count).get(0).add(dsets[d]);
+                        wdlPlusMinus[count][d] = "1";
+                    }
+                    else if ((accs[c1][d] == accs[c2][d])) {
+                        draws++;
+                        wdlList.get(count).get(1).add(dsets[d]);
+                        wdlPlusMinus[count][d] = "0";
+                    }
+                    else {
+                        losses++;
+                        wdlList.get(count).get(2).add(dsets[d]);
+                        wdlPlusMinus[count][d] = "-1";
+                    }
+                }
+                table.append(","+wins+"|"+draws+"|"+losses);
+                count++;
+            }
+            table.append("\n");
+        }
+
+        StringBuilder list = new StringBuilder();
+        for (int i = 0; i < wdlListNames.size(); ++i) {
+            list.append(wdlListNames.get(i));
+            list.append("\n");
+            list.append("Wins("+wdlList.get(i).get(0).size()+"):");
+            for (String dset : wdlList.get(i).get(0))
+                list.append(",").append(dset);
+            list.append("\n");
+            list.append("Draws("+wdlList.get(i).get(1).size()+"):");
+            for (String dset : wdlList.get(i).get(1))
+                list.append(",").append(dset);
+            list.append("\n");
+            list.append("Losses("+wdlList.get(i).get(2).size()+"):");
+            for (String dset : wdlList.get(i).get(2))
+                list.append(",").append(dset);
+            list.append("\n\n");
+        }
+
+        StringBuilder plusMinuses = new StringBuilder();
+        for (int j = 0; j < wdlPlusMinus.length; j++)
+            plusMinuses.append(",").append(wdlListNames.get(j));
+
+        for (int i = 0; i < dsets.length; i++) {
+            plusMinuses.append("\n").append(dsets[i]);
+            for (int j = 0; j < wdlPlusMinus.length; j++)
+                plusMinuses.append(",").append(wdlPlusMinus[j][i]);
+        }
+
+        return new String[] { table.toString(), list.toString(), plusMinuses.toString() };
+    }
+
+    protected static String[] eval_sigWinsDrawsLosses(double pval, double[][] accs, double[][][] foldAccs, String[] cnames, String[] dsets) {
+        StringBuilder table = new StringBuilder();
+        ArrayList<ArrayList<ArrayList<String>>> wdlList = new ArrayList<>(); //[classifierPairing][win/draw/loss][dsetNames]
+        ArrayList<String> wdlListNames = new ArrayList<>();
+
+        String[][] wdlPlusMinus = new String[cnames.length*cnames.length][dsets.length];
+
+        table.append("p=" + pval + fileHelper_header(cnames)).append("\n");
+
+        int count = 0;
+        for (int c1 = 0; c1 < foldAccs.length; c1++) {
+            table.append(cnames[c1]);
+            for (int c2 = 0; c2 < foldAccs.length; c2++) {
+                wdlListNames.add(cnames[c1] + "_VS_" + cnames[c2]);
+                wdlList.add(new ArrayList<>());
+                wdlList.get(count).add(new ArrayList<>());
+                wdlList.get(count).add(new ArrayList<>());
+                wdlList.get(count).add(new ArrayList<>());
+
+                int wins=0, draws=0, losses=0;
+                for (int d = 0; d < dsets.length; d++) {
+                    if (accs[c1][d] == accs[c2][d]) {
+                        //when the accuracies are identical, p == NaN. 
+                        //because NaN < 0.05 apparently it wont be counted as a draw, but a loss
+                        //so handle it here                        
+                        draws++;
+                        wdlList.get(count).get(1).add(dsets[d]);
+                        wdlPlusMinus[count][d] = "0";
+                        continue;
+                    }
+
+                    double p = TwoSampleTests.studentT_PValue(foldAccs[c1][d], foldAccs[c2][d]);
+
+                    if (p > pval) {
+                        draws++;
+                        wdlList.get(count).get(1).add(dsets[d]);
+                        wdlPlusMinus[count][d] = "0";
+                    }
+                    else { //is sig
+                        if (accs[c1][d] > accs[c2][d]) {
+                            wins++;
+                            wdlList.get(count).get(0).add(dsets[d]);
+                            wdlPlusMinus[count][d] = "1";
+                        }
+                        else  {
+                            losses++;
+                            wdlList.get(count).get(2).add(dsets[d]);
+                            wdlPlusMinus[count][d] = "-1";
+                        }
+                    }
+                }
+                table.append(","+wins+"|"+draws+"|"+losses);
+                count++;
+            }
+            table.append("\n");
+        }
+
+        StringBuilder list = new StringBuilder();
+        for (int i = 0; i < wdlListNames.size(); ++i) {
+            list.append(wdlListNames.get(i));
+            list.append("\n");
+            list.append("Wins("+wdlList.get(i).get(0).size()+"):");
+            for (String dset : wdlList.get(i).get(0))
+                list.append(",").append(dset);
+            list.append("\n");
+            list.append("Draws("+wdlList.get(i).get(1).size()+"):");
+            for (String dset : wdlList.get(i).get(1))
+                list.append(",").append(dset);
+            list.append("\n");
+            list.append("Losses("+wdlList.get(i).get(2).size()+"):");
+            for (String dset : wdlList.get(i).get(2))
+                list.append(",").append(dset);
+            list.append("\n\n");
+        }
+
+        StringBuilder plusMinuses = new StringBuilder();
+        for (int j = 0; j < wdlPlusMinus.length; j++)
+            plusMinuses.append(",").append(wdlListNames.get(j));
+
+        for (int i = 0; i < dsets.length; i++) {
+            plusMinuses.append("\n").append(dsets[i]);
+            for (int j = 0; j < wdlPlusMinus.length; j++)
+                plusMinuses.append(",").append(wdlPlusMinus[j][i]);
+        }
+
+        return new String[] { table.toString(), list.toString(), plusMinuses.toString() };
+    }
+
+
+    /**
+     * Intended for potentially new stats that are introduced over time (at time of writing this function,
+     * build and especially test times), where maybe some older files in the intended analysis 
+     * dont have the stat but newer ones do, or some classifiers that write their own files 
+     * (via e.g TrainAccuracyEstimate) aren't properly writing them.
+     *
+     * Missing for timings is defined as -1. why cant i hold all this spaghetti?
+     *
+     * Looking ONLY at the test files, a) because they should all be here anyway else 
+     * wouldnt have got as far as needing to call this, b) because the 'testtime' stored 
+     * in the testfold files are the test timing we're generally actually interested in,
+     * i.e. the total prediction time of the fully trained classifier on the test set, 
+     * as opposed to the test time of the classifier on (e.g) corssvalidation folds in training
+     * that is stored in the train file
+     *
+     * @returns null if any of the wanted info is missing, else the score described by the stat for each results
+     */
+    private static double[][][] getTimingsIfAllArePresent(List<ClassifierEvaluation> res, Function<ClassifierResults, Double> getter) {
+        double[][][] info = new double[res.size()][res.get(0).testResults.length][res.get(0).testResults[0].length];
+
+        for (int i = 0; i < res.size(); i++) {
+            for (int j = 0; j < res.get(i).testResults.length; j++) {
+                for (int k = 0; k < res.get(i).testResults[j].length; k++) {
+                    info[i][j][k] = getter.apply(res.get(i).testResults[j][k]);
+
+                    if (info[i][j][k] == -1)
+                        return null;
+                }
+            }
+        }
+
+        return info;
+    }
+
+    protected static double[][][] getInfo(List<ClassifierEvaluation> res, Function<ClassifierResults, Double> getter, String trainortest) {
+        double[][][] info = new double[res.size()][res.get(0).testResults.length][res.get(0).testResults[0].length];
+        for (int i = 0; i < res.size(); i++) {
+            if (trainortest.equalsIgnoreCase(trainLabel))
+                for (int j = 0; j < res.get(i).trainResults.length; j++)
+                    for (int k = 0; k < res.get(i).trainResults[j].length; k++)
+                        info[i][j][k] = getter.apply(res.get(i).trainResults[j][k]);
+            else if (trainortest.equalsIgnoreCase(testLabel))
+                for (int j = 0; j < res.get(i).testResults.length; j++)
+                    for (int k = 0; k < res.get(i).testResults[j].length; k++)
+                        info[i][j][k] = getter.apply(res.get(i).testResults[j][k]);
+            else {
+                System.out.println("getInfo(), trainortest="+trainortest);
+                System.exit(0);
+            }
+        }
+        return info;
+    }
+
+    protected static String[] getNames(List<ClassifierEvaluation> res) {
+        String[] names = new String[res.size()];
+        for (int i = 0; i < res.size(); i++)
+            names[i] = res.get(i).classifierName;
+        return names;
+    }
+
+    protected static void jxl_buildResultsSpreadsheet(String basePath, String expName, List<PerformanceMetric> metrics) {
+        WritableWorkbook wb = null;
+        WorkbookSettings wbs = new WorkbookSettings();
+        wbs.setLocale(new Locale("en", "EN"));
+
+        try {
+            wb = Workbook.createWorkbook(new File(basePath + expName + "ResultsSheet.xls"), wbs);
+        } catch (Exception e) {
+            System.out.println("ERROR CREATING RESULTS SPREADSHEET");
+            System.out.println(e);
+            System.exit(0);
+        }
+
+        WritableSheet summarySheet = wb.createSheet("GlobalSummary", 0);
+        String summaryCSV = basePath + expName + "_SMALLglobalSummary.csv";
+        jxl_copyCSVIntoSheet(summarySheet, summaryCSV);
+
+        for (int i = 0; i < metrics.size(); i++) {
+            if (metrics.get(i).equals(PerformanceMetric.buildTime))
+                jxl_buildStatSheets_timings(wb, basePath, metrics.get(i), i, trainLabel, "RAW");
+            else if (metrics.get(i).equals(testTimeMetric))
+                jxl_buildStatSheets_timings(wb, basePath, metrics.get(i), i, testLabel, "RAW");
+            else if (metrics.get(i).equals(PerformanceMetric.buildTimeBenchmarked))
+                jxl_buildStatSheets_timings(wb, basePath, metrics.get(i), i, trainLabel, "BENCHMARKED");
+            else if (metrics.get(i).equals(benchmarkedTestTimeMetric))
+                jxl_buildStatSheets_timings(wb, basePath, metrics.get(i), i, testLabel, "BENCHMARKED");
+            else
+                jxl_buildStatSheets(wb, basePath, metrics.get(i), i);
+        }
+
+        try {
+            wb.write();
+            wb.close();
+        } catch (Exception e) {
+            System.out.println("ERROR WRITING AND CLOSING RESULTS SPREADSHEET");
+            System.out.println(e);
+            System.exit(0);
+        }
+    }
+
+    protected static void jxl_buildStatSheets(WritableWorkbook wb, String basePath, PerformanceMetric metric, int statIndex) {
+        String metricPath = basePath + metric + "/";
+        String testMetricPath = metricPath + testLabel + "/";
+
+        WritableSheet testSheet = wb.createSheet(metric+"Test", wb.getNumberOfSheets());
+        String testCSV = testMetricPath+ fileNameBuild_avgsFile(testLabel, metric);
+        jxl_copyCSVIntoSheet(testSheet, testCSV);
+
+        WritableSheet summarySheet = wb.createSheet(metric+"TestSigDiffs", wb.getNumberOfSheets());
+        String summaryCSV = testMetricPath + fileNameBuild_summaryFile(testLabel, metric);
+        jxl_copyCSVIntoSheet(summarySheet, summaryCSV);
+    }
+
+    protected static void jxl_buildStatSheets_timings(WritableWorkbook wb, String basePath, PerformanceMetric metric, int statIndex, String evalSet, String timingType) {
+        // ************* the difference: timings folder assumed instead of going by the specific metric name
+        //i.e Timings/TRAIN/TrainTimings and Timings/TEST/TestTimings    
+        //instead of TrainTimings/TRAIN/TrainTimings ... 
+        String metricPath = basePath + "Timings"+timingType+"/" + evalSet + "/";
+
+        WritableSheet avgsSheet = wb.createSheet(metric.name, wb.getNumberOfSheets());
+        String testCSV = metricPath + fileNameBuild_avgsFile(evalSet, metric);
+        jxl_copyCSVIntoSheet(avgsSheet, testCSV);
+
+        WritableSheet summarySheet = wb.createSheet(metric.name+"SigDiffs", wb.getNumberOfSheets());
+        String summaryCSV = metricPath + fileNameBuild_summaryFile(evalSet, metric);
+        jxl_copyCSVIntoSheet(summarySheet, summaryCSV);
+
+    }
+
+    protected static void jxl_copyCSVIntoSheet(WritableSheet sheet, String csvFile) {
+        try {
+            Scanner fileIn = new Scanner(new File(csvFile));
+
+            int rowInd = 0;
+            while (fileIn.hasNextLine()) {
+                Scanner lineIn = new Scanner(fileIn.nextLine());
+                lineIn.useDelimiter(",");
+
+                int colInd = -1;
+                while (lineIn.hasNext()) {
+                    colInd++; //may not reach end of block, so incing first and initialising at -1
+
+                    String cellContents = lineIn.next();
+                    WritableFont font = new WritableFont(WritableFont.ARIAL, 10);
+                    WritableCellFormat format = new WritableCellFormat(font);
+
+                    try {
+                        int iCellContents = Integer.parseInt(cellContents);
+                        sheet.addCell(new jxl.write.Number(colInd, rowInd, iCellContents, format));
+                        continue; //if successful, val was int, has been written, move on
+                    } catch (NumberFormatException nfm) { }
+
+                    try {
+                        double dCellContents = Double.parseDouble(cellContents);
+                        sheet.addCell(new jxl.write.Number(colInd, rowInd, dCellContents, format));
+                        continue; //if successful, val was int, has been written, move on
+                    } catch (NumberFormatException nfm) { }
+
+
+                    sheet.addCell(new jxl.write.Label(colInd, rowInd, cellContents, format));
+                }
+                rowInd++;
+            }
+        } catch (Exception e) {
+            System.out.println("ERROR BUILDING RESULTS SPREADSHEET, COPYING CSV");
+            System.out.println(e);
+            System.exit(0);
+        }
+    }
+
+    public static Pair<String[], double[][]> matlab_readRawFile(String file, int numDsets) throws FileNotFoundException {
+        ArrayList<String> cnames = new ArrayList<>();
+
+        Scanner in = new Scanner(new File(file));
+
+        Scanner linein = new Scanner(in.nextLine());
+        linein.useDelimiter(",");
+
+        while (linein.hasNext())
+            cnames.add(linein.next());
+
+        double[][] vals = new double[cnames.size()][numDsets];
+
+        for (int d = 0; d < numDsets; d++) {
+            linein = new Scanner(in.nextLine());
+            linein.useDelimiter(",");
+            for (int c = 0; c < cnames.size(); c++)
+                vals[c][d] = linein.nextDouble();
+        }
+        return new Pair<>(cnames.toArray(new String[] { }), vals);
+    }
+
+    public static void matlab_buildPairwiseScatterDiagrams(String outPath, String expName, List<PerformanceMetric> metrics, String[] dsets) {
+        outPath += pairwiseScatterDiaPath;
+
+        for (PerformanceMetric metric : metrics) {
+            try {
+                Pair<String[], double[][]> asd = matlab_readRawFile(outPath + fileNameBuild_pws(expName, metric.name) + ".csv", dsets.length);
+                ResultTable rt = new ResultTable(ResultTable.createColumns(asd.var1, dsets, asd.var2));
+
+                int numClassiifers = rt.getColumns().size();
+
+                MatlabController proxy = MatlabController.getInstance();
+
+                for (int c1 = 0; c1 < numClassiifers-1; c1++) {
+                    for (int c2 = c1+1; c2 < numClassiifers; c2++) {
+                        String c1name = rt.getColumns().get(c1).getName();
+                        String c2name = rt.getColumns().get(c2).getName();
+
+                        if (c1name.compareTo(c2name) > 0) {
+                            String t = c1name;
+                            c1name = c2name;
+                            c2name = t;
+                        }
+
+                        String pwFolderName = outPath + c1name + "vs" + c2name + "/";
+                        (new File(pwFolderName)).mkdir();
+
+                        List<ResultColumn> pwrl = new ArrayList<>(2);
+                        pwrl.add(rt.getColumn(c1name).get());
+                        pwrl.add(rt.getColumn(c2name).get());
+                        ResultTable pwrt = new ResultTable(pwrl);
+
+                        proxy.eval("array = ["+ pwrt.toStringValues(false) + "];");
+
+                        final StringBuilder concat = new StringBuilder();
+                        concat.append("'");
+                        concat.append(c1name.replaceAll("_", "\\\\_"));
+                        concat.append("',");
+                        concat.append("'");
+                        concat.append(c2name.replaceAll("_", "\\\\_"));
+                        concat.append("'");
+                        proxy.eval("labels = {" + concat.toString() + "};");
+
+//                        System.out.println("array = ["+ pwrt.toStringValues(false) + "];");
+//                        System.out.println("labels = {" + concat.toString() + "}");
+//                        System.out.println("pairedscatter('" + pwFolderName + fileNameBuild_pwsInd(c1name, c2name, statName).replaceAll("\\.", "") + "',array(:,1),array(:,2),labels,'"+statName+"')");
+
+                        proxy.eval("pairedscatter('" + pwFolderName + fileNameBuild_pwsInd(c1name, c2name, metric.name).replaceAll("\\.", "") + "',array(:,1),array(:,2),labels,'"+metric.name+"','"+metric.comparisonDescriptor+"')");
+                        proxy.eval("clear");
+                    }
+                }
+            } catch (Exception io) {
+                System.out.println("buildPairwiseScatterDiagrams("+outPath+") failed loading " + metric.name + " file\n" + io);
+            }
+        }
+    }
+
+
+    public static int[] dsetGroups_clusterDsetResults(double[/*classifier*/][/*dataset*/] results) {
+        double[/*dataset*/][/*classifier*/] dsetScores = GenericTools.cloneAndTranspose(results);
+        int numDsets = dsetScores.length;
+
+        for (int dset = 0; dset < dsetScores.length; dset++) {
+            double dsetAvg = StatisticalUtilities.mean(dsetScores[dset], false);
+            for (int clsfr = 0; clsfr < dsetScores[dset].length; clsfr++)
+                dsetScores[dset][clsfr] -= dsetAvg;
+        }
+
+        Instances clusterData = InstanceTools.toWekaInstances(dsetScores);
+
+        XMeans xmeans = new XMeans();
+        xmeans.setMaxNumClusters(Math.min((int)Math.sqrt(numDsets), 5));
+        xmeans.setSeed(0);
+
+        try {
+            xmeans.buildClusterer(new Instances(clusterData));
+            //pass copy, just in case xmeans does any kind of reordering of 
+            //instances. we want to maintain order of dsets/instances for indexing purposes
+        } catch (Exception e) {
+            System.out.println("Problem building clusterer for post hoc dataset groupings\n" + e);
+        }
+
+        int numClusters = xmeans.numberOfClusters();
+
+        int[] assignments = new int[numDsets+1];
+        assignments[numDsets] = numClusters;
+
+        for (int i = 0; i < numDsets; i++) {
+            try {
+                assignments[i] = xmeans.clusterInstance(clusterData.instance(i));
+            } catch (Exception e) {
+                System.out.println("Problem assigning clusters in post hoc dataset groupings, dataset " + i + "\n" + e);
+            }
+        }
+
+        return assignments;
+    }
+
+    public static void main(String[] args) throws Exception {
+        String[] settings=new String[6];
+        settings[0]="Z:/Data/UCIDelgado/";
+        settings[1]="Z:/Results_7_2_19/CAWPEReproducabiltyTests/CAWPEReproducabiltyTest23/Results/";
+        settings[2]="false";
+        settings[3]="a";
+        settings[4]="a";
+        settings[5]="1";
+
+        String[] datasets = { "flags","glass","haberman-survival","hayes-roth","heart-cleveland","heart-hungarian","heart-switzerland","heart-va","hepatitis","hill-valley","horse-colic","ilpd-indian-liver","image-segmentation","ionosphere","iris","led-display","lenses","letter","libras","low-res-spect","lung-cancer","lymphography","mammographic",
+                "molec-biol-promoter","molec-biol-splice","monks-1","monks-2","monks-3","mushroom","musk-1","musk-2","nursery","oocytes_merluccius_nucleus_4d","oocytes_merluccius_states_2f","oocytes_trisopterus_nucleus_2f",
+                "oocytes_trisopterus_states_5b","optical","ozone","page-blocks","parkinsons","pendigits","pima","pittsburg-bridges-MATERIAL","pittsburg-bridges-REL-L","pittsburg-bridges-SPAN","pittsburg-bridges-T-OR-D",
+                "pittsburg-bridges-TYPE","planning","plant-margin","plant-shape","plant-texture","post-operative","primary-tumor","ringnorm","seeds","semeion","soybean","spambase","spect","spectf","statlog-australian-credit",
+                "statlog-german-credit","statlog-heart","statlog-image","statlog-landsat","statlog-shuttle","statlog-vehicle","steel-plates","synthetic-control","teaching","thyroid","tic-tac-toe","titanic","trains","twonorm",
+                "vertebral-column-2clases","vertebral-column-3clases","wall-following","waveform","waveform-noise","wine","wine-quality-red","wine-quality-white","yeast","zoo"
+        };
+
+        String[] classifiers = new String[]{ "NN", "C45",  "Logistic", "SVML" };
+
+//        Experiments.ExperimentalArguments expSettings = new Experiments.ExperimentalArguments(settings);
+//        setupAndRunMultipleExperimentsThreaded(expSettings, classifiers,datasets,0,3);
+//        
+
+        new MultipleClassifierEvaluation("Z:/Results_7_2_19/CAWPEReproducabiltyTests/CAWPEReproducabiltyTest23/Analysis", "timingsDiaTest", 3).
+                setTestResultsOnly(true).
+//            setTestResultsOnly(false).
+        setBuildMatlabDiagrams(true).
+//            setBuildMatlabDiagrams(false).
+        setUseAccuracyOnly().
+                setDatasets(datasets).
+                readInClassifiers(classifiers, classifiers, "Z:/Results_7_2_19/CAWPEReproducabiltyTests/CAWPEReproducabiltyTest22/Results/").
+                runComparison();
+    }
+}