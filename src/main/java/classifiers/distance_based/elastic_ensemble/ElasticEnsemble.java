package classifiers.distance_based.elastic_ensemble;

import classifiers.distance_based.elastic_ensemble.iteration.*;
import classifiers.distance_based.elastic_ensemble.iteration.feedback.AbstractFeedbackIterator;
import classifiers.distance_based.elastic_ensemble.iteration.feedback.ThresholdIterator;
import classifiers.distance_based.elastic_ensemble.iteration.limited.LimitedIterator;
import classifiers.distance_based.elastic_ensemble.iteration.linear.LinearIterator;
import classifiers.distance_based.elastic_ensemble.iteration.random.RandomIterator;
import classifiers.distance_based.elastic_ensemble.iteration.random.RoundRobinIterator;
import classifiers.distance_based.knn.Knn;
import classifiers.distance_based.knn.TrainEstimationSource;
import classifiers.distance_based.knn.sampling.DistributedRandomSampler;
import classifiers.distance_based.knn.sampling.LinearSampler;
import classifiers.distance_based.knn.sampling.RandomSampler;
import classifiers.distance_based.knn.sampling.RoundRobinRandomSampler;
import classifiers.template.TemplateClassifier;
import classifiers.template.TemplateClassifierInterface;
import classifiers.template.configuration.ConfigState;
import classifiers.template.configuration.TemplateConfig;
import evaluation.storage.ClassifierResults;
import evaluation.tuning.ParameterSet;
import evaluation.tuning.ParameterSpace;
import timeseriesweka.classifiers.ContractClassifier;
import utilities.ArrayUtilities;
import utilities.Copyable;
import weka.classifiers.AbstractClassifier;
import weka.classifiers.Classifier;
import weka.core.Instance;
import weka.core.Instances;

import java.util.*;
import java.util.function.Function;
import java.util.function.Supplier;

public class ElasticEnsemble extends TemplateClassifier<ElasticEnsemble> {

    @Override
    public ElasticEnsemble copy() throws
                           Exception {
        throw new UnsupportedOperationException();
    }

    public static class CandidateIterator<A extends AbstractClassifier, B extends TemplateConfig<B>>
        extends AbstractFeedbackIterator<A, CandidateIterator<A, B>, Double, Boolean> { // todo shift over to config struct
        public String getName() {
            return name;
        }

        @Override
        public Boolean feedback(final Double value) {
            return iterator.feedback(value);
        }

        @Override
        public CandidateIterator<A, B> iterator() {
            try {
                return new CandidateIterator<>(this);
            } catch (Exception e) {
                throw new IllegalStateException(e);
            }
        }


        public static class Builder<A extends AbstractClassifier> {
            private final String name;
            private ParameterSpace parameterSpace;
            private Function<Instances, ParameterSpace> parameterSpaceGetter;
            private int parameterSetCountThreshold = -1;
            private final Supplier<A> supplier;
            private final TemplateConfig<?> config;
            private ParameterSetSearchStrategy parameterSetSearchStrategy = ParameterSetSearchStrategy.RANDOM;
            private int parameterSetCountLimit = -1;

            public Builder(final String name,
                           final Supplier<A> supplier,
                           final TemplateConfig<?> config) {
                this.name = name;
                this.supplier = supplier;
                this.config = config;
            }

            public Builder setParameterSpaceGetter(Function<Instances, ParameterSpace> parameterSpaceGetter) {
                this.parameterSpaceGetter = parameterSpaceGetter;
                return this;
            }

            public Builder setParameterSpace(ParameterSpace parameterSpace) {
                this.parameterSpace = parameterSpace;
                return this;
            }

            public CandidateIterator build(Instances instances, Random random) {
                if(parameterSpaceGetter != null) {
                    if(parameterSpace != null) {
                        throw new IllegalStateException("both parameter space and getter set, which should be used?!");
                    }
                    parameterSpace = parameterSpaceGetter.apply(instances);
                }
                ParameterSetIterator iterator = buildParameterSetIterator(random);
                return new CandidateIterator<>(supplier, config, name, parameterSetCountThreshold, parameterSetCountLimit, iterator);
            }

            public Builder setParameterSetCountThreshold(int parameterSetCountThreshold) {
                this.parameterSetCountThreshold = parameterSetCountThreshold;
                return this;
            }

            public Builder setParameterSetSearchStrategy(ParameterSetSearchStrategy parameterSetSearchStrategy) {
                this.parameterSetSearchStrategy = parameterSetSearchStrategy;
                return this;
            }

            public ParameterSetIterator buildParameterSetIterator(Random random) {
                List<Integer> values = ArrayUtilities.sequence(parameterSpace.size());
                switch (parameterSetSearchStrategy) {
                    case RANDOM: return new ParameterSetIterator(parameterSpace, new RandomIterator<>(values, random));
//            case SPREAD: return new ParameterSetIterator(parameterSpace, new SpreadIterator<>(values));
                    case LINEAR: return new ParameterSetIterator(parameterSpace, new LinearIterator<>(values));
                    default: throw new IllegalStateException(parameterSetSearchStrategy.name() + " not implemented yet");
                }
            }

            public ParameterSpace getParameterSpace() {
                return parameterSpace;
            }

            public Function<Instances, ParameterSpace> getParameterSpaceGetter() {
                return parameterSpaceGetter;
            }

            public int getParameterSetCountThreshold() {
                return parameterSetCountThreshold;
            }

            public ParameterSetSearchStrategy getParameterSetSearchStrategy() {
                return parameterSetSearchStrategy;
            }

            public String getName() {
                return name;
            }

            public int getParameterSetCountLimit() {
                return parameterSetCountLimit;
            }

            public Builder setParameterSetCountLimit(final int parameterSetCountLimit) {
                this.parameterSetCountLimit = parameterSetCountLimit;
                return this;
            }

            public TemplateConfig<?> getConfig() {
                return config;
            }

        }

        private final Supplier<A> supplier;
        private final TemplateConfig<?> config;
        private final String name;
        private final AbstractFeedbackIterator<ParameterSet, ?, Double, Boolean> iterator;

        private CandidateIterator(final Supplier<A> supplier, final TemplateConfig<?> config,
                                  final String name, int threshold, int limit,
                                  DynamicIterator<ParameterSet, ?> iterator) {
            this.supplier = supplier;
            this.config = config;
            this.name = name;
            this.iterator = new ThresholdIterator<>(new LimitedIterator<>(iterator, limit), threshold);
        }

        private CandidateIterator(CandidateIterator<A, B> other) throws
                                                                 Exception {
            name = other.name;
            iterator = other.iterator.iterator();
            config = other.config.copy();
            supplier = other.supplier;
        }

        @Override
        public boolean hasNext() {
            return iterator.hasNext();
        }

        @Override
        public A next() {
            ParameterSet parameterSet = iterator.next();
            A classifier = supplier.get();
            try {
                classifier.setOptions(config.getOptions());
                classifier.setOptions(parameterSet.getOptions());
            } catch (Exception e) {
                throw new IllegalStateException(e);
            }
            return classifier;
        }

        @Override
        public void remove() {
            iterator.remove();
        }

        @Override
        public void add(final A a) {
            iterator.add(new ParameterSet(a.getOptions()));
        }
    }

    private Instances trainSet; // todo needed?
    private final ConfigState<ElasticEnsembleConfig> configState = new ConfigState<>(ElasticEnsembleConfig::new);
    private ElasticEnsembleConfig config = null;
    private List<Instance> trainNeighbourhood = null;
    private List<Instance> trainEstimateSet = null;
    private DynamicIterator<CandidateIterator, ?> candidateIteratorIterator = null;

    private void setup(Instances trainSet) {
        configState.shift();
        if (trainSetChanged(trainSet) || configState.mustResetTrain()) {
            getTrainStopWatch().reset();
            config = configState.getCurrentConfig();
            this.trainSet = trainSet;
            List<CandidateIterator> candidateIterators = new ArrayList<>();
            trainNeighbourhood = buildTrainNeighbourhood(trainSet);
            trainEstimateSet = buildTrainEstimateSet(trainSet);
            for(CandidateIterator.Builder candidateIteratorBuilder : config.getCandidateIteratorBuilders()) {
                CandidateIterator candidateIterator = candidateIteratorBuilder.build(trainSet, getTrainRandom());
                candidateIterators.add(candidateIterator);
            }
            candidateIteratorIterator = buildCandidateIteratorIterator(candidateIterators);
            config.getKnnConfiguration().setupNeighbourhoodSize(trainSet);
            config.getKnnConfiguration().setupTrainEstimateSetSize(trainSet);
            getTrainStopWatch().lap();
        }
    }

<<<<<<< HEAD
    private void setupNeighbourSearchStrategy() {
        AbstractIterator<Instance, ?> neighboursIterator;
        switch (neighbourSearchStrategy) {
=======
    private DynamicIterator<CandidateIterator, ?> buildCandidateIteratorIterator(List<CandidateIterator> candidateParameterSetIterators) {
        DynamicIterator<CandidateIterator, ?> iterator;
        switch (config.getParameterSpaceIterationStrategy()) {
>>>>>>> b8020586
            case RANDOM:
                iterator = new RandomIterator<>(getTrainRandom());
                break;
            case ROUND_ROBIN:
                iterator = new RoundRobinIterator<>();
                break;
            default:
                throw new UnsupportedOperationException();
        }
        for(CandidateIterator candidateParameterSetIterator : candidateParameterSetIterators) {
            if(candidateParameterSetIterator.hasNext()) {
                candidateIteratorIterator.add(candidateParameterSetIterator);
            }
        }
        return iterator;
    }


    private boolean hasRemainingCandidateParameterSets() {
        return candidateIteratorIterator.hasNext();
    }

    private void evalNextCandidate() throws
                                     Exception {
        CandidateIterator candidateIterator = candidateIteratorIterator.next();
        AbstractClassifier candidate = candidateIterator.next();
        candidateIterator.remove();
        if(!candidateIterator.hasNext()) {
            candidateIteratorIterator.remove();
        }
        if(candidate instanceof Knn) { // todo build into candidate iterator? probs best
            ((Knn) candidate).getConfig().setPredefinedTrainEstimateSet(trainEstimateSet);
            ((Knn) candidate).getConfig().setPredefinedTrainEstimateSet(trainNeighbourhood);
        } else {
            throw new UnsupportedOperationException();
        }
        if(candidate instanceof ContractClassifier) {
            ((Knn) candidate).setTimeLimit(remainingTrainContractNanos());
        }
        candidate.buildClassifier(trainSet);
        ClassifierResults trainResults;
        if(candidate instanceof TemplateClassifierInterface) {
            trainResults = ((Knn) candidate).getTrainResults();
        } else {
            throw new UnsupportedOperationException();
        }
        boolean improvement = candidateIterator.feedback(config.getTrainResultsMetricGetter().apply(trainResults));
        if(improvement) {
            // todo record best param
            // todo dump all this in the tuners for individ dms
        }
        throw new UnsupportedOperationException();
    }

    private List<Instance> buildTrainNeighbourhood(Collection<Instance> trainSet) {
        DynamicIterator<Instance, ?> iterator = config.getKnnConfiguration()
                                                      .buildNeighbourSearchStrategy(trainSet, getTrainRandom());
        List<Instance> trainNeighbourhood = new ArrayList<>();
        ArrayUtilities.addAllAndRemove(trainNeighbourhood, iterator);
        return trainNeighbourhood;
    }

    private List<Instance> buildTrainEstimateSet(Collection<Instance> trainSet) {
        DynamicIterator<Instance, ?> iterator = config.getKnnConfiguration()
                                                       .buildTrainEstimationStrategy(trainSet, getTrainRandom());
        List<Instance> trainEstimateSet = new ArrayList<>();
        if(config.getKnnConfiguration().getTrainEstimationSource().equals(TrainEstimationSource.FROM_TRAIN_NEIGHBOURHOOD)) {
            trainEstimateSet.addAll(trainNeighbourhood);
        } else {
            ArrayUtilities.addAllAndRemove(trainEstimateSet, iterator);
        }
        return trainEstimateSet;
    }

    @Override
    public void setOption(final String key, final String value) throws
                                                                Exception {

    }

    @Override
    public void buildClassifier(final Instances trainSet) throws
                                                                Exception {
        setup(trainSet);
        while (hasRemainingCandidateParameterSets() && withinTrainContract()) {
            evalNextCandidate();
            getTrainStopWatch().lap();
        }
    }

    public boolean evaluateCandidate(AbstractClassifier classifier) {
        if(classifier instanceof Knn) {
            ((Knn) classifier).getConfig().setPredefinedTrainNeighbourhood(trainNeighbourhood);
            ((Knn) classifier).getConfig().setPredefinedTrainEstimateSet(trainEstimateSet);
        }
        throw new UnsupportedOperationException();
    }

    private static class TrainedCandidate {
        private final ClassifierResults trainResults;
        private final Classifier classifier;

        private TrainedCandidate(final ClassifierResults trainResults,
                                 final Classifier classifier) {
            this.trainResults = trainResults;
            this.classifier = classifier;
        }

        public Classifier getClassifier() {
            return classifier;
        }

        public ClassifierResults getTrainResults() {
            return trainResults;
        }
    }

    //    private final static String NUM_PARAMETER_SETS_KEY = "p";
//    private final static String NEIGHBOURHOOD_SIZE_KEY = "n";
//    private final static String NUM_PARAMETER_SETS_PERCENTAGE_KEY = "pp";
//    private final static String NEIGHBOURHOOD_SIZE_PERCENTAGE_KEY = "np";
//
//    private final List<CandidateParameterSpaceIteratorBuilder> candidateParameterSpaceIteratorBuilders = new ArrayList<>();
//    private final List<CandidateParameterSpaceIterator> iterators = new ArrayList<>();
//
//    private final List<Function<Instances, ParameterSpace>> parameterSpaceGetters = new ArrayList<>();
//
//    private final List<ParameterSpace> parameterSpaces = new ArrayList<>();
//    private final List<Candidate> candidates = new ArrayList<>();
//    private final List<Candidate> constituents = new ArrayList<>();
//    private boolean removeDuplicateParameterSets = true;
//    private Selector<Candidate> candidateSelector = new BestPerTypeSelector<>(Candidate::getParameterSpace, (candidate, other) -> {
//        int comparison = Integer.compare(candidate.getKnn().getTrainNeighbourhoodSizeLimit(), other.getKnn().getTrainNeighbourhoodSizeLimit());
//        if (comparison != 0) {
//            return comparison;
//        }
//        comparison = Integer.compare(candidate.getKnn().getTrainNeighbourhoodSizeLimit(), other.getKnn().getTrainNeighbourhoodSizeLimit());
//        if (comparison <= 0) {
//            comparison = Comparator.comparingDouble(ClassifierResults::getAcc).compare(candidate.getKnn().getTrainResults(), other.getKnn().getTrainResults());
//        }
//        return comparison;
//    });
//    private ParameterSpacesIterationStrategy parameterSpaceIterationStrategy = ParameterSpacesIterationStrategy.RANDOM;
//    private ParameterSetSearchStrategy parameterSetSearchStrategy = ParameterSetSearchStrategy.RANDOM; // need to define this per param space
//    private Knn.NeighbourSearchStrategy neighbourSearchStrategy = Knn.NeighbourSearchStrategy.RANDOM; // need to define this per param space
//    public final static int DEFAULT_NUM_PARAMETER_SETS = -1;
//    private int numParametersLimit = DEFAULT_NUM_PARAMETER_SETS;
//    private int parameterCount = 0;
//    public final static int DEFAULT_NEIGHBOURHOOD_SIZE = -1;
//    private int trainNeighbourhoodSizeLimit = DEFAULT_NEIGHBOURHOOD_SIZE;
//    public final static double DEFAULT_NUM_PARAMETER_SETS_PERCENTAGE = -1;
//    private double numParametersLimitPercentage = DEFAULT_NUM_PARAMETER_SETS_PERCENTAGE;
//    public final static double DEFAULT_NEIGHBOURHOOD_SIZE_PERCENTAGE = -1;
//    private double neighbourhoodSizeLimitPercentage = DEFAULT_NEIGHBOURHOOD_SIZE_PERCENTAGE;
//    private Iterator<IterableParameterSpace> parameterSpaceIterator;
//    public final static int DEFAULT_TRAIN_SUB_SET_SIZE = -1;
//    public final static int DEFAULT_TRAIN_SUB_SET_SIZE_PERCENTAGE = -1;
//    private final List<Instance> trainNeighbourhood = new ArrayList<>();
//    private boolean progressive = false;
//    private int parameterIterationThreshold = 15;
//    private int neighbourIterationThreshold = 10;
//    private Map<ParameterSpace, Integer> parameterIterationCounts = null;
//
//    public int getTrainEstimateSetSize() {
//        return trainEstimateSetSize;
//    }
//
//    public void setTrainEstimateSetSize(final int trainEstimateSetSize) {
//        this.trainEstimateSetSize = trainEstimateSetSize;
//    }
//
//    private int trainEstimateSetSize = DEFAULT_TRAIN_SUB_SET_SIZE;
//    private double trainEstimateSetSizePercentage = DEFAULT_TRAIN_SUB_SET_SIZE_PERCENTAGE;
//    private Instances trainSet;
//
//    public ElasticEnsemble() {
//        this(getClassicParameterSpaceGetters());
//    }
//
//    @Override
//    public void setOption(String key, String value) throws Exception {
//        switch (key) {
//            case NUM_PARAMETER_SETS_KEY:
//                setNumParametersLimit(Integer.parseInt(value));
//                break;
//            case NEIGHBOURHOOD_SIZE_KEY:
//                setTrainNeighbourhoodSizeLimit(Integer.parseInt(value));
//                break;
//            case NEIGHBOURHOOD_SIZE_PERCENTAGE_KEY:
//                setNeighbourhoodSizeLimitPercentage(Double.parseDouble(value));
//                break;
//            case NUM_PARAMETER_SETS_PERCENTAGE_KEY:
//                setNumParametersLimitPercentage(Double.parseDouble(value));
//                break;
//        }
//    }
//
//    public ElasticEnsemble(Function<Instances, ParameterSpace>... parameterSpaceGetters) {
//        this(Arrays.asList(parameterSpaceGetters));
//    }
//
//    public ElasticEnsemble(List<Function<Instances, ParameterSpace>> parameterSpaceGetters) {
//        setParameterSpaceGetters(parameterSpaceGetters);
//    }
//
//    public static List<Function<Instances, ParameterSpace>> getClassicParameterSpaceGetters() {
//        return new ArrayList<>(Arrays.asList(
//                instances -> Dtw.edParameterSpace(),
//                instances -> Dtw.fullWarpParameterSpace(),
//                Dtw::warpParameterSpace,
//                instances -> CachedDdtw.fullWarpParameterSpace(),
//                CachedDdtw::warpParameterSpace,
//                instances -> Wdtw.parameterSpace(),
//                instances -> CachedWddtw.parameterSpace(),
//                Lcss::parameterSpace,
//                Erp::parameterSpace,
//                instances -> Msm.parameterSpace(),
//                instances -> Twe.parameterSpace()
//        ));
//    }
//
//    public static List<Function<Instances, ParameterSpace>> getDefaultParameterSpaceGetters() {
//        return new ArrayList<>(Arrays.asList(
//                Dtw::allWarpParameterSpace,
//                CachedDdtw::allWarpParameterSpace,
//                instances -> Wdtw.parameterSpace(),
//                instances -> CachedWddtw.parameterSpace(),
//                Lcss::parameterSpace,
//                Erp::parameterSpace,
//                instances -> Msm.parameterSpace(),
//                instances -> Twe.parameterSpace()
//        ));
//    }
//
//    public static List<ParameterSpace> getParameterSpaces(Instances instances, List<Function<Instances, ParameterSpace>> parameterSpaceGetters) {
//        List<ParameterSpace> parameterSpaces = new ArrayList<>();
//        for (Function<Instances, ParameterSpace> getter : parameterSpaceGetters) {
//            ParameterSpace parameterSpace = getter.apply(instances);
//            parameterSpaces.add(parameterSpace);
//        }
//        return parameterSpaces;
//    }
//
//    @Override
//    public String toString() {
//        return "ee";
//    }
//
//    public boolean isRemoveDuplicateParameterSets() {
//        return removeDuplicateParameterSets;
//    }
//
//    public void setRemoveDuplicateParameterSets(final boolean removeDuplicateParameterSets) {
//        this.removeDuplicateParameterSets = removeDuplicateParameterSets;
//    }
//
//    public int getTrainNeighbourhoodSizeLimit() {
//        return trainNeighbourhoodSizeLimit;
//    }
//
//    public void setTrainNeighbourhoodSizeLimit(final int trainNeighbourhoodSizeLimit) {
//        this.trainNeighbourhoodSizeLimit = trainNeighbourhoodSizeLimit;
//    }
//
//    public int getNumParametersLimit() {
//        return numParametersLimit;
//    }
//
//    public void setNumParametersLimit(final int numParametersLimit) {
//        this.numParametersLimit = numParametersLimit;
//    }
//
//    public List<Function<Instances, ParameterSpace>> getParameterSpaceGetters() {
//        return parameterSpaceGetters;
//    }
//
//    public void setParameterSpaceGetters(List<Function<Instances, ParameterSpace>> parameterSpaceGetters) {
//        this.parameterSpaceGetters.clear();
//        this.parameterSpaceGetters.addAll(parameterSpaceGetters);
//    }
//
//    public Selector<Candidate> getCandidateSelector() {
//        return candidateSelector;
//    }
//
//    public void setCandidateSelector(final Selector<Candidate> candidateSelector) {
//        this.candidateSelector = candidateSelector;
//    }
//
//    public ParameterSpacesIterationStrategy getParameterSpaceIterationStrategy() {
//        return parameterSpaceIterationStrategy;
//    }
//
//    public void setParameterSpaceIterationStrategy(final ParameterSpacesIterationStrategy parameterSpaceIterationStrategy) {
//        this.parameterSpaceIterationStrategy = parameterSpaceIterationStrategy;
//    }
//
//    public ParameterSetSearchStrategy getParameterSetSearchStrategy() {
//        return parameterSetSearchStrategy;
//    }
//
//    public void setParameterSetSearchStrategy(final ParameterSetSearchStrategy parameterSetSearchStrategy) {
//        this.parameterSetSearchStrategy = parameterSetSearchStrategy;
//    }
//
//    public Knn.NeighbourSearchStrategy getNeighbourSearchStrategy() {
//        return neighbourSearchStrategy;
//    }
//
//    public void setNeighbourSearchStrategy(final Knn.NeighbourSearchStrategy neighbourSearchStrategy) {
//        this.neighbourSearchStrategy = neighbourSearchStrategy;
//    }
//
//    @Override
//    public String[] getOptions() { // todo update
//        return ArrayUtilities.concat(super.getOptions(), new String[]{
//                NUM_PARAMETER_SETS_KEY,
//                String.valueOf(getNumParametersLimit()),
//                NEIGHBOURHOOD_SIZE_KEY,
//                String.valueOf(getTrainNeighbourhoodSizeLimit()),
//                NUM_PARAMETER_SETS_PERCENTAGE_KEY,
//                String.valueOf(getNumParametersLimitPercentage()),
//                NEIGHBOURHOOD_SIZE_PERCENTAGE_KEY,
//                String.valueOf(getNeighbourhoodSizeLimitPercentage())
//        });
//    }
//
//    private void setupNeighbourhoodSize() {
//        if (neighbourhoodSizeLimitPercentage >= 0) {
//            setTrainNeighbourhoodSizeLimit((int) (neighbourhoodSizeLimitPercentage * trainSet.size()));
//        }
//    }
//
//    private void setupNumParameterSets() {
//        if (numParametersLimitPercentage >= 0) {
//            int size = 0;
//            for (ParameterSpace parameterSpace : parameterSpaces) {
//                size += parameterSpace.size();
//            }
//            numParametersLimit = (int) (numParametersLimitPercentage * size);
//        }
//    }
//
//    public double getNumParametersLimitPercentage() {
//        return numParametersLimitPercentage;
//    }
//
//    public void setNumParametersLimitPercentage(final double numParametersLimitPercentage) {
//        this.numParametersLimitPercentage = numParametersLimitPercentage;
//    }
//
//    public double getNeighbourhoodSizeLimitPercentage() {
//        return neighbourhoodSizeLimitPercentage;
//    }
//
//    public void setNeighbourhoodSizeLimitPercentage(final double neighbourhoodSizeLimitPercentage) {
//        this.neighbourhoodSizeLimitPercentage = neighbourhoodSizeLimitPercentage;
//    }
//
//    private Iterator<IterableParameterSpace> getParameterSpacesIterator(List<IterableParameterSpace> iterableParameterSpaces) {
//        switch (parameterSpaceIterationStrategy) {
//            case RANDOM: return parameterSpaceIterator = new RandomIterator<>(iterableParameterSpaces, getTrainRandom().nextLong());
//            case ROUND_ROBIN: return parameterSpaceIterator = new RoundRobinIterator<>(iterableParameterSpaces);
//            default: throw new IllegalStateException(parameterSpaceIterationStrategy.name() + " not implemented");
//        }
//    }
//
//    private ParameterSetIterator getParameterSetIterator(ParameterSpace parameterSpace) {
//        ArrayList<Integer> values =
//                new ArrayList<>(Arrays.asList(ArrayUtilities.box(ArrayUtilities.range(parameterSpace.size() - 1))));
//        switch (parameterSetSearchStrategy) {
//            case RANDOM: return new ParameterSetIterator(parameterSpace, new RandomIterator<>(values, getTrainRandom().nextLong()));
////            case SPREAD: return new ParameterSetIterator(parameterSpace, new SpreadIterator<>(values));
//            case LINEAR: return new ParameterSetIterator(parameterSpace, new LinearIterator<>(values));
//            default: throw new IllegalStateException(parameterSetSearchStrategy.name() + " not implemented yet");
//        }
//    }
//
//    private boolean hasRemainingParameterSets() {
//        return (parameterCount < numParametersLimit || numParametersLimit < 0) && parameterSpaceIterator.hasNext();
//    }
//
//    private void setupTrainEstimateSetSize() {
//        if(trainEstimateSetSizePercentage >= 0) {
//            setTrainEstimateSetSize((int) (trainSet.size() * trainEstimateSetSizePercentage));
//        }
//    }
//
//
//
//
//    private boolean evaluateCandidate(Candidate candidate) throws Exception {
//        Knn knn = candidate.getKnn();
//        knn.setTrainContractNanos(remainingTrainContractNanos());
//        knn.buildClassifier(trainSet);
//        Candidate trainedCandidate = candidate;//new Candidate(candidate);
//        boolean improvement = candidateSelector.add(trainedCandidate);
//        return improvement;
//    }
//
//    @Override
//    public void buildClassifier(final Instances trainSet) throws
//            Exception {
//        setup(trainSet);
//        // todo fully trained candidates for setter changes post build
//        getTrainStopWatch().lap();
//        if (getTrainNeighbourhoodSizeLimit() != 0) {
////            int count = 0;
//            boolean remainingParameters = hasRemainingParameterSets();
//            boolean remainingCandidates = !candidates.isEmpty();
//            while ((remainingParameters || remainingCandidates)) {
////                System.out.println(count++);
//                Knn knn;
//                Candidate candidate;
//                int knnIndex;
////                boolean choice = true;
////                if (remainingParameters && remainingCandidates) {
////                    choice = random.nextBoolean();
////                } else if (remainingCandidates) {
////                    choice = false;
////                }
////                if (choice) {
//                if (remainingParameters) {
//                    IterableParameterSpace iterableParameterSpace = parameterSpaceIterator.next();
//                    Iterator<String[]> parameterSetIterator = iterableParameterSpace.getIterator();
//                    ParameterSpace parameterSpace = iterableParameterSpace.getParameterSpace();
//                    String[] parameters = parameterSetIterator.next();
//                    parameterSetIterator.remove();
//                    int parameterIterationCount = parameterIterationCounts.get(parameterSpace);
//                    parameterIterationCounts.put(parameterSpace, parameterIterationCount + 1);
//                    if (!parameterSetIterator.hasNext() || parameterIterationCount > parameterIterationThreshold) {
//                        parameterSpaceIterator.remove();
//                    } // todo random guess if no params or constituents
//                    knn = new Knn();
//                    knn.setOptions(parameters);
////                    if(progressive) {
////                        knn.setTrainNeighbourhoodSizeLimit(1);
////                    } else {
//                        knn.setTrainNeighbourhoodSizeLimit(trainNeighbourhoodSizeLimit);
////                    }
//                    knn.setEarlyAbandon(true);
//                    knn.setTrainNeighbourSearchStrategy(neighbourSearchStrategy);
//                    knn.setSeed(getTrainRandom().nextInt());
//                    knn.setPredefinedTrainNeighbourhood(trainNeighbourhood);
//                    knn.setTrainEstimateSetSizeLimit(trainEstimateSetSize); // todo make knn adapt when train set size changes / make enum strategy
//                    candidate = new Candidate(knn, parameterSpace);
//                    candidates.add(candidate);
//                    knnIndex = candidates.size() - 1;
//                    parameterCount++;
//                    boolean improvement = evaluateCandidate(candidate);
//                    if(improvement) {
//                        parameterIterationCounts.put(parameterSpace, 0);
//                    }
//                } else {
//                    knnIndex = getTrainRandom().nextInt(candidates.size());
//                    candidate = candidates.get(knnIndex);
//                    knn = candidate.getKnn();
//                    int sampleSize = knn.getTrainNeighbourhoodSizeLimit() + 1;
//                    knn.setTrainNeighbourhoodSizeLimit(sampleSize);
//                    evaluateCandidate(candidate);
//                }
//                if ((knn.getTrainNeighbourhoodSizeLimit() + 1 > getTrainNeighbourhoodSizeLimit()
//                        && getTrainNeighbourhoodSizeLimit() >= 0)
//                        || knn.getTrainNeighbourhoodSizeLimit() + 1 > trainSet.size()) {
////                    fullyTrainedCandidates.add(
//                            candidates.remove(knnIndex);
////                    );
//                }
//                remainingParameters = hasRemainingParameterSets();
//                remainingCandidates = !candidates.isEmpty();
//                getTrainStopWatch().lap();
//            }
//        }
//        constituents.clear();
//        constituents.addAll(candidateSelector.getSelected());
//        String savePath = getSavePath();
//        if (savePath != null) {
//            Utilities.mkdir(savePath);
//        }
//        if (savePath != null) {
//            for (int i = 0; i < constituents.size(); i++) {
//                Knn knn = constituents.get(i).getKnn();
//                ClassifierResults results = knn.getTrainResults();
//                results.writeFullResultsToFile(savePath + "/train" + i + ".csv");
//            }
//        }
//        ClassifierResults trainResults = new ClassifierResults();
//        setTrainResults(trainResults);
//        for (int i = 0; i < trainSet.size(); i++) {
//            long predictionTime = System.nanoTime();
//            double[] distribution = new double[trainSet.numClasses()];
//            for(Candidate constituent : constituents) {
//                Knn knn = constituent.getKnn();
//                double[] candidateDistribution;
////                if(samplesTrainSet()) {
//                    candidateDistribution = knn.distributionForInstance(trainSet.get(i));
////                } else { todo use pre-computed train results if not sampling train set in knns
////                    ClassifierResults constituentTrainResults = knn.getTrainResults();
////                    candidateDistribution = constituentTrainResults.getProbabilityDistribution(i);
////                    predictionTime -= constituentTrainResults.getPredictionTimeInNanos(i);
////                }
//                ArrayUtilities.multiply(candidateDistribution, knn.getTrainResults().getAcc());
//                ArrayUtilities.normaliseInplace(candidateDistribution);
//                ArrayUtilities.add(distribution, candidateDistribution);
//            }
//            ArrayUtilities.normaliseInplace(distribution);
//            predictionTime = System.nanoTime() - predictionTime;
//            trainResults.addPrediction(trainSet.get(i).classValue(), distribution, Utilities.argMax(distribution, getTrainRandom()), predictionTime, null);
//        }
//        getTrainStopWatch().lap();
//        setClassifierResultsMetaInfo(trainResults);
//    }
//
//    private boolean samplesTrainSet() {
//        return trainEstimateSetSize >= 0 && trainEstimateSetSize < trainSet.size();
//    }
//
//    @Override
//    public double[] distributionForInstance(final Instance testInstance) throws
//            Exception {
//        double[] distribution = new double[testInstance.numClasses()];
//        for(Candidate constituent : constituents) {
//            Knn knn = constituent.getKnn();
//            double[] candidateDistribution;
//            candidateDistribution = knn.distributionForInstance(testInstance);
//            ArrayUtilities.multiply(candidateDistribution, knn.getTrainResults().getAcc());
//            ArrayUtilities.add(distribution, candidateDistribution);
//        }
//        ArrayUtilities.normaliseInplace(distribution);
//        return distribution;
//    }
//
//    public double getTrainEstimateSetSizePercentage() {
//        return trainEstimateSetSizePercentage;
//    }
//
//    public void setTrainEstimateSetSizePercentage(final double trainEstimateSetSizePercentage) {
//        this.trainEstimateSetSizePercentage = trainEstimateSetSizePercentage;
//    }
//

//

//
//
//
//    private static class IterableParameterSpace {
//        private final ParameterSpace parameterSpace;
//        private final Iterator<String[]> iterator;
//
//        private IterableParameterSpace(final ParameterSpace parameterSpace,
//                                       final Iterator<String[]> iterator) {
//            this.parameterSpace = parameterSpace;
//            this.iterator = iterator;
//        }
//
//        public Iterator<String[]> getIterator() {
//            return iterator;
//        }
//
//        public ParameterSpace getParameterSpace() {
//            return parameterSpace;
//        }
//    }
//
//    private class Candidate {
//        private final Knn knn;
//        private final ParameterSpace parameterSpace;
//
//        private Candidate(final Knn knn, final ParameterSpace parameterSpace) {
//            this.knn = knn;
//            this.parameterSpace = parameterSpace;
//        }
//
//        private Candidate(Candidate candidate) {
//            this(candidate.knn.copy(), candidate.parameterSpace);
//        }
//
//        public Knn getKnn() {
//            return knn;
//        }
//
//        public ParameterSpace getParameterSpace() {
//            return parameterSpace;
//        }
//
//    }
}<|MERGE_RESOLUTION|>--- conflicted
+++ resolved
@@ -233,15 +233,9 @@
         }
     }
 
-<<<<<<< HEAD
     private void setupNeighbourSearchStrategy() {
         AbstractIterator<Instance, ?> neighboursIterator;
         switch (neighbourSearchStrategy) {
-=======
-    private DynamicIterator<CandidateIterator, ?> buildCandidateIteratorIterator(List<CandidateIterator> candidateParameterSetIterators) {
-        DynamicIterator<CandidateIterator, ?> iterator;
-        switch (config.getParameterSpaceIterationStrategy()) {
->>>>>>> b8020586
             case RANDOM:
                 iterator = new RandomIterator<>(getTrainRandom());
                 break;
