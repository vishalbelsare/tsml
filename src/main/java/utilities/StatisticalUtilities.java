--- conflicted
+++ resolved
@@ -340,8 +340,6 @@
         for (int i = 0; i < inst1.length; i++)
             sum += inst1[i] * inst2[i];
         return sum;
-<<<<<<< HEAD
-=======
     }
 
     public static int dot(int[] inst1, int[] inst2){
@@ -349,6 +347,5 @@
         for (int i = 0; i < inst1.length; i++)
             sum += inst1[i] * inst2[i];
         return sum;
->>>>>>> 3c4a1f56
     }
 }