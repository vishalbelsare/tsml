--- conflicted
+++ resolved
@@ -1,580 +1,573 @@
-/*
- *   This program is free software: you can redistribute it and/or modify
- *   it under the terms of the GNU General Public License as published by
- *   the Free Software Foundation, either version 3 of the License, or
- *   (at your option) any later version.
- *
- *   This program is distributed in the hope that it will be useful,
- *   but WITHOUT ANY WARRANTY; without even the implied warranty of
- *   MERCHANTABILITY or FITNESS FOR A PARTICULAR PURPOSE.  See the
- *   GNU General Public License for more details.
- *
- *   You should have received a copy of the GNU General Public License
- *   along with this program.  If not, see <http://www.gnu.org/licenses/>.
- */
-package utilities.multivariate_tools;
-
-import utilities.InstanceTools;
-import utilities.class_counts.TreeSetClassCounts;
-import weka.core.*;
-import tsml.transformers.RowNormalizer;
-
-import java.util.ArrayList;
-
-/**
- *
- * @author raj09hxu
- */
-public class MultivariateInstanceTools {
-    
-    
-    //given some univariate datastreams, we want to merge them to be interweaved.
-    //so given dataset X, Y, Z.
-    //X_0,Y_0,Z_0,X_1,.....,Z_m
-
-    //Needs more testing.
-    public static Instances mergeStreams(String dataset, Instances[] inst, String[] dimChars){
-        
-        String name;
-        
-        Instances firstInst = inst[0];
-        int dimensions = inst.length;
-        int length = (firstInst.numAttributes()-1)*dimensions;
-
-        ArrayList<Attribute> atts = new ArrayList<>();
-        for (int i = 0; i < length; i++) {
-            name = dataset + "_" + dimChars[i%dimensions] + "_" + (i/dimensions);
-            atts.add(new Attribute(name));
-        }
-        
-        //clone the class values over. 
-        //Could be from x,y,z doesn't matter.
-        Attribute target = firstInst.attribute(firstInst.classIndex());
-        ArrayList<String> vals = new ArrayList<>(target.numValues());
-        for (int i = 0; i < target.numValues(); i++) {
-            vals.add(target.value(i));
-        }
-        atts.add(new Attribute(firstInst.attribute(firstInst.classIndex()).name(), vals));
-        
-        //same number of xInstances 
-        Instances result = new Instances(dataset, atts, firstInst.numInstances());
-
-        int size = result.numAttributes()-1;
-        
-        for(int i=0; i< firstInst.numInstances(); i++){
-            result.add(new DenseInstance(size+1));
-            
-            for(int j=0; j<size;){
-                for(int k=0; k< dimensions; k++){
-                    result.instance(i).setValue(j,inst[k].get(i).value(j/dimensions)); j++;
-                }
-            }
-        }
-        
-        for (int j = 0; j < result.numInstances(); j++) {
-            result.instance(j).setValue(size, firstInst.get(j).classValue());
-        }
-        
-        return result;
-    }
-    
-    //this function concatinates an array of instances by adding the attributes together. maintains same size in n.
-    //assumes properly orderered for class values
-    //all atts in inst1, then all atts in inst2 etc.
-    public static Instances concatinateInstances(Instances[] data){
-        ArrayList<Attribute> atts = new ArrayList();
-        String name;
-        
-        Instances firstInst = data[0];       
-        int length =0;
-        for (Instances data1 : data) {
-            length += data1.numAttributes() - 1;
-        }
-                
-        int dim = 0;
-        int localAtt = 0;
-        for (int i = 0; i < length; i++) {
-            if(i % (length/(firstInst.numAttributes()-1)) == 0){
-                    dim++;
-                    localAtt=0;
-            }
-            
-            name = "attribute_dimension_" + dim + "_" + localAtt++ + data[0].attribute(0).name();
-            atts.add(new Attribute(name));
-        }
-        
-        //clone the class values over. 
-        //Could be from x,y,z doesn't matter.
-        Attribute target = firstInst.attribute(firstInst.classIndex());
-        ArrayList<String> vals = new ArrayList<>(target.numValues());
-        for (int i = 0; i < target.numValues(); i++) {
-            vals.add(target.value(i));
-        }
-        atts.add(new Attribute(firstInst.attribute(firstInst.classIndex()).name(), vals));
-        
-        //same number of xInstances 
-        Instances result = new Instances(firstInst.relationName() + "_concatinated", atts, firstInst.numInstances());
-        
-        for(int i=0; i< firstInst.numInstances(); i++){
-            result.add(new DenseInstance(length+1));
-            int k=0;
-            //for each instance 
-            for(Instances inst  : data){
-                double[] values = inst.get(i).toDoubleArray();
-                for(int j=0; j<values.length - 1; j++){
-                    result.instance(i).setValue(k++, values[j]);
-                }
-            }
-        } 
-        
-        for (int j = 0; j < result.numInstances(); j++) {
-            //we always want to write the true ClassValue here. Irrelevant of binarised or not.
-            result.instance(j).setValue(length, firstInst.get(j).classValue());
-        }
-        
-        //se the class index where we put it.
-        result.setClassIndex(length);
-        
-        return result;
-    }
-    
-    
-    public static Instances createRelationFrom(Instances header, double[][] data){
-        int numAttsInChannel = data[0].length;
-        Instances output = new Instances(header, data.length);
-
-        //each dense instance is row/ which is actually a channel.
-        for(int i=0; i< data.length; i++){
-            output.add(new DenseInstance(numAttsInChannel));
-            for(int j=0; j<numAttsInChannel; j++)
-                output.instance(i).setValue(j, data[i][j]);
-        }
-        
-        return output;
-    }
-
-    public static Instances createRelationFrom(Instances header,  ArrayList<ArrayList<Double>> data){
-        Instances output = new Instances(header, data.size());
-
-        //each dense instance is row/ which is actually a channel.
-        for(int i=0; i< data.size(); i++){
-            int numAttsInChannel = data.get(i).size();
-            output.add(new DenseInstance(numAttsInChannel));
-            for(int j=0; j<numAttsInChannel; j++)
-                output.instance(i).setValue(j, data.get(i).get(j));
-        }
-
-        return output;
-    }
-    
-    public static Instances createRelationHeader(int numAttsInChannel, int numChannels){
-        //construct relational attribute vector.
-        ArrayList<Attribute> relational_atts = new ArrayList(numAttsInChannel);
-        for (int i = 0; i < numAttsInChannel; i++) {
-            relational_atts.add(new Attribute("att" + i));
-        }
-        
-        return new Instances("", relational_atts, numChannels);
-    }
-/**
- * Input a list of instances, assumed to be properly aligned, where each Instances
- * contains data relating to a single dimension 
- * @param instances: array of Instances
- * @return Instances: single merged file
- */    
-    public static Instances mergeToMultivariateInstances(Instances[] instances){
-        
-        Instance firstInst = instances[0].firstInstance();
-        int numAttsInChannel = instances[0].numAttributes()-1;
-
-
-        ArrayList<Attribute> attributes = new ArrayList<>();
-        
-        //construct relational attribute.#
-        Instances relationHeader = createRelationHeader(numAttsInChannel, instances.length);
-        relationHeader.setRelationName("relationalAtt");
-        Attribute relational_att = new Attribute("relationalAtt", relationHeader, numAttsInChannel);        
-        attributes.add(relational_att);
-        
-        //clone the class values over. 
-        //Could be from x,y,z doesn't matter.
-        Attribute target = firstInst.attribute(firstInst.classIndex());
-        ArrayList<String> vals = new ArrayList<>(target.numValues());
-        for (int i = 0; i < target.numValues(); i++) {
-            vals.add(target.value(i));
-        }
-        attributes.add(new Attribute(firstInst.attribute(firstInst.classIndex()).name(), vals));
-        
-        Instances output = new Instances("", attributes, instances[0].numInstances());
-        
-        for(int i=0; i < instances[0].numInstances(); i++){
-            //create each row.
-            //only two attribtues, relational and class.
-            output.add(new DenseInstance(2));
-            
-            double[][] data = new double[instances.length][numAttsInChannel];
-            for(int j=0; j<instances.length; j++)
-                for(int k=0; k<numAttsInChannel; k++)
-                    data[j][k] = instances[j].get(i).value(k);
-            
-            //set relation for the dataset/
-            Instances relational = createRelationFrom(relationHeader, data);
-            
-            int index = output.instance(i).attribute(0).addRelation(relational);
-            output.instance(i).setValue(0, index);           
-            
-            //set class value.
-            output.instance(i).setValue(1, instances[0].get(i).classValue());
-        }
-        
-        output.setClassIndex(output.numAttributes()-1);
-        //System.out.println(relational);
-        return output; 
-    }
-    
-    //function which returns the separate channels of a multivariate problem as Instances[].
-    public static Instances[] splitMultivariateInstances(Instances multiInstances){
-        Instances[] output = new Instances[numDimensions(multiInstances)];
-        
-        int length = channelLength(multiInstances); //all the values + a class value.
-
-        //each channel we want to build an Instances object which contains the data, and the class attribute.
-        for(int i=0; i< output.length; i++){
-            //construct numeric attributes
-            ArrayList<Attribute> atts = new ArrayList<>();
-            for (int att = 0; att < length; att++) {
-                atts.add(new Attribute("channel_"+i+"_"+att));
-            }
-            
-            //construct the class values atttribute.
-            Attribute target = multiInstances.attribute(multiInstances.classIndex());
-            ArrayList<String> vals = new ArrayList(target.numValues());
-            for (int k = 0; k < target.numValues(); k++) {
-                vals.add(target.value(k));
-            }
-            atts.add(new Attribute(multiInstances.attribute(multiInstances.classIndex()).name(), vals));
-            
-            output[i] = new Instances(multiInstances.relationName() + "_channel_" + i, atts, multiInstances.numInstances());
-            output[i].setClassIndex(length);
-            
-            //for each Instance in 
-            for(int j =0; j< multiInstances.numInstances(); j++){
-                
-                //add the denseinstance to write too.
-                output[i].add(new DenseInstance(length+1));
-
-                //System.out.println(index);
-                double [] channel = multiInstances.get(j).relationalValue(0).get(i).toDoubleArray();
-                int k=0;
-                for(; k<channel.length; k++){
-                    output[i].instance(j).setValue(k, channel[k]);
-                }
-                
-                double classVal = multiInstances.get(j).classValue();
-                output[i].instance(j).setValue(k, classVal);
-            }
-        }
-        
-        return output;
-    }
-
-
-    
-    public static Instances[] resampleMultivariateInstances(Instances dataset, long seed, double prop){
-        Instances[] data_channels = splitMultivariateInstances(dataset);
-        Instances[] resample_train_channels = new Instances[data_channels.length];
-        Instances[] resample_test_channels = new Instances[data_channels.length];
-        
-       for (int i = 0; i < resample_train_channels.length; i++) {
-            Instances[] temp = utilities.InstanceTools.resampleInstances(data_channels[i], seed, prop);
-            resample_train_channels[i] = temp[0];
-            resample_test_channels[i] = temp[1];
-        }
-        
-        Instances[] output = new Instances[2];
-        output[0] = mergeToMultivariateInstances(resample_train_channels);
-        output[1] = mergeToMultivariateInstances(resample_test_channels);
-       
-        return output;
-    }
-    
-
-    public static void main(String[] args){
-        String local_path = "D:\\Work\\Data\\Multivariate_arff\\"; //Aarons local path for testing.
-        String dataset_name = "EigenWorms";
-        Instances train = experiments.data.DatasetLoading.loadData(local_path + dataset_name + java.io.File.separator + dataset_name+"_TRAIN.arff");
-        Instances test  = experiments.data.DatasetLoading.loadData(local_path + dataset_name + java.io.File.separator + dataset_name+"_TEST.arff");
-        Instances[] resampled = MultivariateInstanceTools.resampleMultivariateTrainAndTestInstances(train, test, 1);
-        //Instances[] resampled_old = MultivariateInstanceTools.resampleMultivariateTrainAndTestInstances_old(train, test, 1);
-
-
-        System.out.println(resampled[1].get(resampled[1].numInstances()-1));
-        //System.out.println("------------------------------");
-        //System.out.println(resampled_old[1].get(resampled_old[1].numInstances()-1));
-    }
-
-
-    /**
-     * 
-     * This wraps the instancetools functionality for resampling. It is extremely fast compared with the old method.
-     * 
-     * @param train
-     * @param test
-     * @param seed
-     * @return
-    */
-    public static Instances[] resampleMultivariateTrainAndTestInstances(Instances train, Instances test, long seed){
-        return InstanceTools.resampleTrainAndTestInstances(train, test, seed);
-    }
-
-
-    /**
-     * 
-     * This function is miles slower. Do not use.
-     * 
-     * @param train
-     * @param test
-     * @param seed
-     * @return
-     */
-    @Deprecated
-    public static Instances[] resampleMultivariateTrainAndTestInstances_old(Instances train, Instances test, long seed){
-        Instances[] train_channels = splitMultivariateInstances(train);
-        Instances[] test_channels = splitMultivariateInstances(test);
-        
-        Instances[] resample_train_channels = new Instances[train_channels.length];
-        Instances[] resample_test_channels = new Instances[test_channels.length];
-        
-        for (int i = 0; i < resample_train_channels.length; i++) {
-            System.out.printf("%d / %d \n", i,  resample_train_channels.length);
-            Instances[] temp = utilities.InstanceTools.resampleTrainAndTestInstances(train_channels[i], test_channels[i], seed);
-            resample_train_channels[i] = temp[0];
-            resample_test_channels[i] = temp[1];
-        }
-        
-        Instances[] output = new Instances[2];
-        output[0] = mergeToMultivariateInstances(resample_train_channels);
-        output[0].setRelationName(train.relationName());
-        output[1] = mergeToMultivariateInstances(resample_test_channels);
-        output[1].setRelationName(test.relationName());
-        
-        return output;
-    }
-    
-    
-    public static Instance[] splitMultivariateInstanceWithClassVal(Instance instance){
-        Instances[] split = splitMultivariateInstances(instance.dataset());
-        
-        int index = instance.dataset().indexOf(instance);
-        
-        Instance[] output = new Instance[numDimensions(instance)];
-        for(int i=0; i< output.length; i++){
-            output[i] = split[i].get(index);
-        }  
-        return output;
-    }
-    
-    public static Instance[] splitMultivariateInstance(Instance instance){
-        Instance[] output = new Instance[numDimensions(instance)];
-        for(int i=0; i< output.length; i++){
-            output[i] = instance.relationalValue(0).get(i);
-        }    
-        return output;
-    }
-    
-    
-    //this won't include class value.    
-    public static double[][] convertMultiInstanceToArrays(Instance[] data){
-        double[][] output = new double[data.length][data[0].numAttributes()];
-        for(int i=0; i<output.length; i++){
-            for(int j=0; j<output[i].length; j++){
-                output[i][j] = data[i].value(j);
-            }
-        }
-        return output;
-    }
-    
-    //this won't include class value.
-    public static double[][] convertMultiInstanceToTransposedArrays(Instance[] data){ 
-        double[][] output = new double[data[0].numAttributes()][data.length];
-        for(int i=0; i<output.length; i++){
-            for(int j=0; j<output[i].length; j++){
-                output[i][j] = data[j].value(i);
-            }
-        }
-        
-        return output;
-    }
-    
-    public static int indexOfRelational(Instances inst, Instances findRelation){
-        int index = -1;
-        Attribute relationAtt = inst.get(0).attribute(0);
-        for(int i=0; i< inst.numInstances(); i++){
-            
-            if(relationAtt.relation(i).equals(findRelation)){
-                index  = i;
-                break;
-            }
-        }
-        return index;
-    }
-    
-    public static int numDimensions(Instance multiInstance){
-        return multiInstance.relationalValue(0).numInstances();
-    }
-
-
-    public static int numDimensions(Instances multiInstances){
-        //get the first attribute which we know is 
-        return numDimensions(multiInstances.firstInstance());
-    }
-
-    public static int channelLength(Instances multiInstances){
-        return channelLength(multiInstances.firstInstance());
-    }
-    public static int channelLength(Instance multiInstance){
-        return multiInstance.relationalValue(0).numAttributes();
-    }
-
- //Tony Added:
-/**
- Converts a standard Instances into a multivariate Instances. Assumes each dimension
- * is simply concatenated, so the first dimension is in positions 0 to length-1,
- * second in length to 2*length-1 etc. 
- * First check is that the number of attributes is divisible by length
- */
-  public static Instances convertUnivariateToMultivariate(Instances flat, int length){
-      int numAtts=flat.numAttributes()-1;
-      if(numAtts%length!=0){
-          System.out.println("Error, wrong number of attributes "+numAtts+" for problem of length "+length);
-          return null;
-      }
-      int d=numAtts/length;
-      System.out.println("Number of atts ="+numAtts+" num dimensions ="+d);
-      ArrayList<Attribute> attributes = new ArrayList<>();
-        //construct relational attribute.#
-        Instances relationHeader = createRelationHeader(length,d);
-//                System.out.println(relationHeader);
-
-        relationHeader.setRelationName("relationalAtt");
-        Attribute relational_att = new Attribute("relationalAtt", relationHeader, length);        
-        attributes.add(relational_att);
-        //clone the class values over. 
-        Attribute target = flat.attribute(flat.classIndex());
-        ArrayList<String> vals = new ArrayList<>(target.numValues());
-        for (int i = 0; i < target.numValues(); i++) {
-            vals.add(target.value(i));
-        }
-        attributes.add(new Attribute(flat.attribute(flat.classIndex()).name(), vals));
-        Instances output = new Instances(flat.relationName(), attributes, flat.numInstances());
-        for(int i=0; i < flat.numInstances(); i++){
-            //create each row.
-            //only two attribtues, relational and class.
-            output.add(new DenseInstance(2));
-            
-            double[][] data = new double[d][length];
-            for(int j=0; j<d; j++){
-                for(int k=0; k<length; k++){
-                    data[j][k] = flat.get(i).value(j*length+k);
-                }
-            }            
-            //set relation for the dataset/
-            Instances relational = createRelationFrom(relationHeader, data);
-            
-            int index = output.instance(i).attribute(0).addRelation(relational);
-            output.instance(i).setValue(0, index);           
-            
-            //set class value.
-            output.instance(i).setValue(1, flat.get(i).classValue());
-        }
-        
-        output.setClassIndex(output.numAttributes()-1);
-        return output;          
-    }
-//Especially for phil :)
-  public static Instances transposeRelationalData(Instances data){
-       Instances test=data.instance(0).relationalValue(0);
-        System.out.println("Number of cases ="+data.numInstances()+" Number of dimensions ="+test.numInstances()+" number of attributes ="+test.numAttributes());
-        int d=test.numAttributes();
-        int m=test.numInstances();
-        int count=0;
-        ArrayList<Attribute> attributes = new ArrayList<>();
-        Instances relationHeader=MultivariateInstanceTools.createRelationHeader(m,d);
-        
-         //construct relational attribute.#
-        relationHeader.setRelationName("relationalAtt");
-        Attribute relational_att = new Attribute("relationalAtt", relationHeader, m);        
-        attributes.add(relational_att);
-        //clone the class values over. 
-        Attribute target = data.attribute(data.classIndex());
-        ArrayList<String> vals = new ArrayList<String>(target.numValues());
-        for (int i = 0; i < target.numValues(); i++) {
-            vals.add(target.value(i));
-        }
-        attributes.add(new Attribute(data.attribute(data.classIndex()).name(), vals));
-        Instances output = new Instances(data.relationName(), attributes, data.numInstances());
-        for(int i=0; i < data.numInstances(); i++){
-            output.add(new DenseInstance(2));
-            double[][] raw=new double[d][m];
-            test=data.instance(i).relationalValue(0);
-            for(int j=0;j<test.numInstances();j++){
-                for(int k=0;k<test.instance(j).numAttributes();k++){
-                    raw[k][j]=test.instance(j).value(k);//6 dimensions, need to be put in
-                }
-            }
-            //set relation for the dataset/
-            Instances relational = createRelationFrom(relationHeader, raw);
-            
-            int index = output.instance(i).attribute(0).addRelation(relational);
-            output.instance(i).setValue(0, index);           
-            
-            //set class value.
-            output.instance(i).setValue(1, data.get(i).classValue());
-        }
-        output.setClassIndex(output.numAttributes()-1);
-        //System.out.println(relational);
-        return output;              
-  
-  }
-
-
-  public static Instances normaliseDimensions(Instances data) throws Exception {
-      Instances[] channels = splitMultivariateInstances(data);
-      
-<<<<<<< HEAD
-      NormalizeCase norm = new NormalizeCase();
-      for (int i = 0; i < channels.length; i++) {
-          channels[i] = norm.transform(channels[i]);
-=======
-      RowNormalizer norm = new RowNormalizer();
-      for (Instances channel : channels) {
-          channel = norm.transform(channel);
->>>>>>> 879aac1b
-      }
-      return mergeToMultivariateInstances(channels);
-  }
-
-    //function that get a relational instance and return as a set of instances
-    public static Instances splitMultivariateInstanceOnInstances(Instance instance){
-        Instances output = new Instances("instance", new FastVector(numDimensions(instance)),0);
-
-        for(int i=0; i< instance.relationalValue(0).numAttributes(); i++){
-            output.insertAttributeAt(new Attribute("attr" + i), 0);
-        }
-        for(int i = 0; i< numDimensions(instance); i++){
-            output.add(instance.relationalValue(0).get(i));
-        }
-        output.insertAttributeAt(new Attribute("class"), instance.relationalValue(0).numAttributes());
-        output.setClassIndex(output.numAttributes()-1);
-
-        for(int i = 0; i< numDimensions(instance); i++){
-            output.get(i).setClassValue(0);
-        }
-        return output;
-    }
-
-
-
-
-
-}
+/*
+ *   This program is free software: you can redistribute it and/or modify
+ *   it under the terms of the GNU General Public License as published by
+ *   the Free Software Foundation, either version 3 of the License, or
+ *   (at your option) any later version.
+ *
+ *   This program is distributed in the hope that it will be useful,
+ *   but WITHOUT ANY WARRANTY; without even the implied warranty of
+ *   MERCHANTABILITY or FITNESS FOR A PARTICULAR PURPOSE.  See the
+ *   GNU General Public License for more details.
+ *
+ *   You should have received a copy of the GNU General Public License
+ *   along with this program.  If not, see <http://www.gnu.org/licenses/>.
+ */
+package utilities.multivariate_tools;
+
+import utilities.InstanceTools;
+import utilities.class_counts.TreeSetClassCounts;
+import weka.core.*;
+import tsml.transformers.RowNormalizer;
+
+import java.util.ArrayList;
+
+/**
+ *
+ * @author raj09hxu
+ */
+public class MultivariateInstanceTools {
+    
+    
+    //given some univariate datastreams, we want to merge them to be interweaved.
+    //so given dataset X, Y, Z.
+    //X_0,Y_0,Z_0,X_1,.....,Z_m
+
+    //Needs more testing.
+    public static Instances mergeStreams(String dataset, Instances[] inst, String[] dimChars){
+        
+        String name;
+        
+        Instances firstInst = inst[0];
+        int dimensions = inst.length;
+        int length = (firstInst.numAttributes()-1)*dimensions;
+
+        ArrayList<Attribute> atts = new ArrayList<>();
+        for (int i = 0; i < length; i++) {
+            name = dataset + "_" + dimChars[i%dimensions] + "_" + (i/dimensions);
+            atts.add(new Attribute(name));
+        }
+        
+        //clone the class values over. 
+        //Could be from x,y,z doesn't matter.
+        Attribute target = firstInst.attribute(firstInst.classIndex());
+        ArrayList<String> vals = new ArrayList<>(target.numValues());
+        for (int i = 0; i < target.numValues(); i++) {
+            vals.add(target.value(i));
+        }
+        atts.add(new Attribute(firstInst.attribute(firstInst.classIndex()).name(), vals));
+        
+        //same number of xInstances 
+        Instances result = new Instances(dataset, atts, firstInst.numInstances());
+
+        int size = result.numAttributes()-1;
+        
+        for(int i=0; i< firstInst.numInstances(); i++){
+            result.add(new DenseInstance(size+1));
+            
+            for(int j=0; j<size;){
+                for(int k=0; k< dimensions; k++){
+                    result.instance(i).setValue(j,inst[k].get(i).value(j/dimensions)); j++;
+                }
+            }
+        }
+        
+        for (int j = 0; j < result.numInstances(); j++) {
+            result.instance(j).setValue(size, firstInst.get(j).classValue());
+        }
+        
+        return result;
+    }
+    
+    //this function concatinates an array of instances by adding the attributes together. maintains same size in n.
+    //assumes properly orderered for class values
+    //all atts in inst1, then all atts in inst2 etc.
+    public static Instances concatinateInstances(Instances[] data){
+        ArrayList<Attribute> atts = new ArrayList();
+        String name;
+        
+        Instances firstInst = data[0];       
+        int length =0;
+        for (Instances data1 : data) {
+            length += data1.numAttributes() - 1;
+        }
+                
+        int dim = 0;
+        int localAtt = 0;
+        for (int i = 0; i < length; i++) {
+            if(i % (length/(firstInst.numAttributes()-1)) == 0){
+                    dim++;
+                    localAtt=0;
+            }
+            
+            name = "attribute_dimension_" + dim + "_" + localAtt++ + data[0].attribute(0).name();
+            atts.add(new Attribute(name));
+        }
+        
+        //clone the class values over. 
+        //Could be from x,y,z doesn't matter.
+        Attribute target = firstInst.attribute(firstInst.classIndex());
+        ArrayList<String> vals = new ArrayList<>(target.numValues());
+        for (int i = 0; i < target.numValues(); i++) {
+            vals.add(target.value(i));
+        }
+        atts.add(new Attribute(firstInst.attribute(firstInst.classIndex()).name(), vals));
+        
+        //same number of xInstances 
+        Instances result = new Instances(firstInst.relationName() + "_concatinated", atts, firstInst.numInstances());
+        
+        for(int i=0; i< firstInst.numInstances(); i++){
+            result.add(new DenseInstance(length+1));
+            int k=0;
+            //for each instance 
+            for(Instances inst  : data){
+                double[] values = inst.get(i).toDoubleArray();
+                for(int j=0; j<values.length - 1; j++){
+                    result.instance(i).setValue(k++, values[j]);
+                }
+            }
+        } 
+        
+        for (int j = 0; j < result.numInstances(); j++) {
+            //we always want to write the true ClassValue here. Irrelevant of binarised or not.
+            result.instance(j).setValue(length, firstInst.get(j).classValue());
+        }
+        
+        //se the class index where we put it.
+        result.setClassIndex(length);
+        
+        return result;
+    }
+    
+    
+    public static Instances createRelationFrom(Instances header, double[][] data){
+        int numAttsInChannel = data[0].length;
+        Instances output = new Instances(header, data.length);
+
+        //each dense instance is row/ which is actually a channel.
+        for(int i=0; i< data.length; i++){
+            output.add(new DenseInstance(numAttsInChannel));
+            for(int j=0; j<numAttsInChannel; j++)
+                output.instance(i).setValue(j, data[i][j]);
+        }
+        
+        return output;
+    }
+
+    public static Instances createRelationFrom(Instances header,  ArrayList<ArrayList<Double>> data){
+        Instances output = new Instances(header, data.size());
+
+        //each dense instance is row/ which is actually a channel.
+        for(int i=0; i< data.size(); i++){
+            int numAttsInChannel = data.get(i).size();
+            output.add(new DenseInstance(numAttsInChannel));
+            for(int j=0; j<numAttsInChannel; j++)
+                output.instance(i).setValue(j, data.get(i).get(j));
+        }
+
+        return output;
+    }
+    
+    public static Instances createRelationHeader(int numAttsInChannel, int numChannels){
+        //construct relational attribute vector.
+        ArrayList<Attribute> relational_atts = new ArrayList(numAttsInChannel);
+        for (int i = 0; i < numAttsInChannel; i++) {
+            relational_atts.add(new Attribute("att" + i));
+        }
+        
+        return new Instances("", relational_atts, numChannels);
+    }
+/**
+ * Input a list of instances, assumed to be properly aligned, where each Instances
+ * contains data relating to a single dimension 
+ * @param instances: array of Instances
+ * @return Instances: single merged file
+ */    
+    public static Instances mergeToMultivariateInstances(Instances[] instances){
+        
+        Instance firstInst = instances[0].firstInstance();
+        int numAttsInChannel = instances[0].numAttributes()-1;
+
+
+        ArrayList<Attribute> attributes = new ArrayList<>();
+        
+        //construct relational attribute.#
+        Instances relationHeader = createRelationHeader(numAttsInChannel, instances.length);
+        relationHeader.setRelationName("relationalAtt");
+        Attribute relational_att = new Attribute("relationalAtt", relationHeader, numAttsInChannel);        
+        attributes.add(relational_att);
+        
+        //clone the class values over. 
+        //Could be from x,y,z doesn't matter.
+        Attribute target = firstInst.attribute(firstInst.classIndex());
+        ArrayList<String> vals = new ArrayList<>(target.numValues());
+        for (int i = 0; i < target.numValues(); i++) {
+            vals.add(target.value(i));
+        }
+        attributes.add(new Attribute(firstInst.attribute(firstInst.classIndex()).name(), vals));
+        
+        Instances output = new Instances("", attributes, instances[0].numInstances());
+        
+        for(int i=0; i < instances[0].numInstances(); i++){
+            //create each row.
+            //only two attribtues, relational and class.
+            output.add(new DenseInstance(2));
+            
+            double[][] data = new double[instances.length][numAttsInChannel];
+            for(int j=0; j<instances.length; j++)
+                for(int k=0; k<numAttsInChannel; k++)
+                    data[j][k] = instances[j].get(i).value(k);
+            
+            //set relation for the dataset/
+            Instances relational = createRelationFrom(relationHeader, data);
+            
+            int index = output.instance(i).attribute(0).addRelation(relational);
+            output.instance(i).setValue(0, index);           
+            
+            //set class value.
+            output.instance(i).setValue(1, instances[0].get(i).classValue());
+        }
+        
+        output.setClassIndex(output.numAttributes()-1);
+        //System.out.println(relational);
+        return output; 
+    }
+    
+    //function which returns the separate channels of a multivariate problem as Instances[].
+    public static Instances[] splitMultivariateInstances(Instances multiInstances){
+        Instances[] output = new Instances[numDimensions(multiInstances)];
+        
+        int length = channelLength(multiInstances); //all the values + a class value.
+
+        //each channel we want to build an Instances object which contains the data, and the class attribute.
+        for(int i=0; i< output.length; i++){
+            //construct numeric attributes
+            ArrayList<Attribute> atts = new ArrayList<>();
+            for (int att = 0; att < length; att++) {
+                atts.add(new Attribute("channel_"+i+"_"+att));
+            }
+            
+            //construct the class values atttribute.
+            Attribute target = multiInstances.attribute(multiInstances.classIndex());
+            ArrayList<String> vals = new ArrayList(target.numValues());
+            for (int k = 0; k < target.numValues(); k++) {
+                vals.add(target.value(k));
+            }
+            atts.add(new Attribute(multiInstances.attribute(multiInstances.classIndex()).name(), vals));
+            
+            output[i] = new Instances(multiInstances.relationName() + "_channel_" + i, atts, multiInstances.numInstances());
+            output[i].setClassIndex(length);
+            
+            //for each Instance in 
+            for(int j =0; j< multiInstances.numInstances(); j++){
+                
+                //add the denseinstance to write too.
+                output[i].add(new DenseInstance(length+1));
+
+                //System.out.println(index);
+                double [] channel = multiInstances.get(j).relationalValue(0).get(i).toDoubleArray();
+                int k=0;
+                for(; k<channel.length; k++){
+                    output[i].instance(j).setValue(k, channel[k]);
+                }
+                
+                double classVal = multiInstances.get(j).classValue();
+                output[i].instance(j).setValue(k, classVal);
+            }
+        }
+        
+        return output;
+    }
+
+
+    
+    public static Instances[] resampleMultivariateInstances(Instances dataset, long seed, double prop){
+        Instances[] data_channels = splitMultivariateInstances(dataset);
+        Instances[] resample_train_channels = new Instances[data_channels.length];
+        Instances[] resample_test_channels = new Instances[data_channels.length];
+        
+       for (int i = 0; i < resample_train_channels.length; i++) {
+            Instances[] temp = utilities.InstanceTools.resampleInstances(data_channels[i], seed, prop);
+            resample_train_channels[i] = temp[0];
+            resample_test_channels[i] = temp[1];
+        }
+        
+        Instances[] output = new Instances[2];
+        output[0] = mergeToMultivariateInstances(resample_train_channels);
+        output[1] = mergeToMultivariateInstances(resample_test_channels);
+       
+        return output;
+    }
+    
+
+    public static void main(String[] args){
+        String local_path = "D:\\Work\\Data\\Multivariate_arff\\"; //Aarons local path for testing.
+        String dataset_name = "EigenWorms";
+        Instances train = experiments.data.DatasetLoading.loadData(local_path + dataset_name + java.io.File.separator + dataset_name+"_TRAIN.arff");
+        Instances test  = experiments.data.DatasetLoading.loadData(local_path + dataset_name + java.io.File.separator + dataset_name+"_TEST.arff");
+        Instances[] resampled = MultivariateInstanceTools.resampleMultivariateTrainAndTestInstances(train, test, 1);
+        //Instances[] resampled_old = MultivariateInstanceTools.resampleMultivariateTrainAndTestInstances_old(train, test, 1);
+
+
+        System.out.println(resampled[1].get(resampled[1].numInstances()-1));
+        //System.out.println("------------------------------");
+        //System.out.println(resampled_old[1].get(resampled_old[1].numInstances()-1));
+    }
+
+
+    /**
+     * 
+     * This wraps the instancetools functionality for resampling. It is extremely fast compared with the old method.
+     * 
+     * @param train
+     * @param test
+     * @param seed
+     * @return
+    */
+    public static Instances[] resampleMultivariateTrainAndTestInstances(Instances train, Instances test, long seed){
+        return InstanceTools.resampleTrainAndTestInstances(train, test, seed);
+    }
+
+
+    /**
+     * 
+     * This function is miles slower. Do not use.
+     * 
+     * @param train
+     * @param test
+     * @param seed
+     * @return
+     */
+    @Deprecated
+    public static Instances[] resampleMultivariateTrainAndTestInstances_old(Instances train, Instances test, long seed){
+        Instances[] train_channels = splitMultivariateInstances(train);
+        Instances[] test_channels = splitMultivariateInstances(test);
+        
+        Instances[] resample_train_channels = new Instances[train_channels.length];
+        Instances[] resample_test_channels = new Instances[test_channels.length];
+        
+        for (int i = 0; i < resample_train_channels.length; i++) {
+            System.out.printf("%d / %d \n", i,  resample_train_channels.length);
+            Instances[] temp = utilities.InstanceTools.resampleTrainAndTestInstances(train_channels[i], test_channels[i], seed);
+            resample_train_channels[i] = temp[0];
+            resample_test_channels[i] = temp[1];
+        }
+        
+        Instances[] output = new Instances[2];
+        output[0] = mergeToMultivariateInstances(resample_train_channels);
+        output[0].setRelationName(train.relationName());
+        output[1] = mergeToMultivariateInstances(resample_test_channels);
+        output[1].setRelationName(test.relationName());
+        
+        return output;
+    }
+    
+    
+    public static Instance[] splitMultivariateInstanceWithClassVal(Instance instance){
+        Instances[] split = splitMultivariateInstances(instance.dataset());
+        
+        int index = instance.dataset().indexOf(instance);
+        
+        Instance[] output = new Instance[numDimensions(instance)];
+        for(int i=0; i< output.length; i++){
+            output[i] = split[i].get(index);
+        }  
+        return output;
+    }
+    
+    public static Instance[] splitMultivariateInstance(Instance instance){
+        Instance[] output = new Instance[numDimensions(instance)];
+        for(int i=0; i< output.length; i++){
+            output[i] = instance.relationalValue(0).get(i);
+        }    
+        return output;
+    }
+    
+    
+    //this won't include class value.    
+    public static double[][] convertMultiInstanceToArrays(Instance[] data){
+        double[][] output = new double[data.length][data[0].numAttributes()];
+        for(int i=0; i<output.length; i++){
+            for(int j=0; j<output[i].length; j++){
+                output[i][j] = data[i].value(j);
+            }
+        }
+        return output;
+    }
+    
+    //this won't include class value.
+    public static double[][] convertMultiInstanceToTransposedArrays(Instance[] data){ 
+        double[][] output = new double[data[0].numAttributes()][data.length];
+        for(int i=0; i<output.length; i++){
+            for(int j=0; j<output[i].length; j++){
+                output[i][j] = data[j].value(i);
+            }
+        }
+        
+        return output;
+    }
+    
+    public static int indexOfRelational(Instances inst, Instances findRelation){
+        int index = -1;
+        Attribute relationAtt = inst.get(0).attribute(0);
+        for(int i=0; i< inst.numInstances(); i++){
+            
+            if(relationAtt.relation(i).equals(findRelation)){
+                index  = i;
+                break;
+            }
+        }
+        return index;
+    }
+    
+    public static int numDimensions(Instance multiInstance){
+        return multiInstance.relationalValue(0).numInstances();
+    }
+
+
+    public static int numDimensions(Instances multiInstances){
+        //get the first attribute which we know is 
+        return numDimensions(multiInstances.firstInstance());
+    }
+
+    public static int channelLength(Instances multiInstances){
+        return channelLength(multiInstances.firstInstance());
+    }
+    public static int channelLength(Instance multiInstance){
+        return multiInstance.relationalValue(0).numAttributes();
+    }
+
+ //Tony Added:
+/**
+ Converts a standard Instances into a multivariate Instances. Assumes each dimension
+ * is simply concatenated, so the first dimension is in positions 0 to length-1,
+ * second in length to 2*length-1 etc. 
+ * First check is that the number of attributes is divisible by length
+ */
+  public static Instances convertUnivariateToMultivariate(Instances flat, int length){
+      int numAtts=flat.numAttributes()-1;
+      if(numAtts%length!=0){
+          System.out.println("Error, wrong number of attributes "+numAtts+" for problem of length "+length);
+          return null;
+      }
+      int d=numAtts/length;
+      System.out.println("Number of atts ="+numAtts+" num dimensions ="+d);
+      ArrayList<Attribute> attributes = new ArrayList<>();
+        //construct relational attribute.#
+        Instances relationHeader = createRelationHeader(length,d);
+//                System.out.println(relationHeader);
+
+        relationHeader.setRelationName("relationalAtt");
+        Attribute relational_att = new Attribute("relationalAtt", relationHeader, length);        
+        attributes.add(relational_att);
+        //clone the class values over. 
+        Attribute target = flat.attribute(flat.classIndex());
+        ArrayList<String> vals = new ArrayList<>(target.numValues());
+        for (int i = 0; i < target.numValues(); i++) {
+            vals.add(target.value(i));
+        }
+        attributes.add(new Attribute(flat.attribute(flat.classIndex()).name(), vals));
+        Instances output = new Instances(flat.relationName(), attributes, flat.numInstances());
+        for(int i=0; i < flat.numInstances(); i++){
+            //create each row.
+            //only two attribtues, relational and class.
+            output.add(new DenseInstance(2));
+            
+            double[][] data = new double[d][length];
+            for(int j=0; j<d; j++){
+                for(int k=0; k<length; k++){
+                    data[j][k] = flat.get(i).value(j*length+k);
+                }
+            }            
+            //set relation for the dataset/
+            Instances relational = createRelationFrom(relationHeader, data);
+            
+            int index = output.instance(i).attribute(0).addRelation(relational);
+            output.instance(i).setValue(0, index);           
+            
+            //set class value.
+            output.instance(i).setValue(1, flat.get(i).classValue());
+        }
+        
+        output.setClassIndex(output.numAttributes()-1);
+        return output;          
+    }
+//Especially for phil :)
+  public static Instances transposeRelationalData(Instances data){
+       Instances test=data.instance(0).relationalValue(0);
+        System.out.println("Number of cases ="+data.numInstances()+" Number of dimensions ="+test.numInstances()+" number of attributes ="+test.numAttributes());
+        int d=test.numAttributes();
+        int m=test.numInstances();
+        int count=0;
+        ArrayList<Attribute> attributes = new ArrayList<>();
+        Instances relationHeader=MultivariateInstanceTools.createRelationHeader(m,d);
+        
+         //construct relational attribute.#
+        relationHeader.setRelationName("relationalAtt");
+        Attribute relational_att = new Attribute("relationalAtt", relationHeader, m);        
+        attributes.add(relational_att);
+        //clone the class values over. 
+        Attribute target = data.attribute(data.classIndex());
+        ArrayList<String> vals = new ArrayList<String>(target.numValues());
+        for (int i = 0; i < target.numValues(); i++) {
+            vals.add(target.value(i));
+        }
+        attributes.add(new Attribute(data.attribute(data.classIndex()).name(), vals));
+        Instances output = new Instances(data.relationName(), attributes, data.numInstances());
+        for(int i=0; i < data.numInstances(); i++){
+            output.add(new DenseInstance(2));
+            double[][] raw=new double[d][m];
+            test=data.instance(i).relationalValue(0);
+            for(int j=0;j<test.numInstances();j++){
+                for(int k=0;k<test.instance(j).numAttributes();k++){
+                    raw[k][j]=test.instance(j).value(k);//6 dimensions, need to be put in
+                }
+            }
+            //set relation for the dataset/
+            Instances relational = createRelationFrom(relationHeader, raw);
+            
+            int index = output.instance(i).attribute(0).addRelation(relational);
+            output.instance(i).setValue(0, index);           
+            
+            //set class value.
+            output.instance(i).setValue(1, data.get(i).classValue());
+        }
+        output.setClassIndex(output.numAttributes()-1);
+        //System.out.println(relational);
+        return output;              
+  
+  }
+
+
+  public static Instances normaliseDimensions(Instances data) throws Exception {
+      Instances[] channels = splitMultivariateInstances(data);
+      RowNormalizer norm = new RowNormalizer();
+      for (int i = 0; i < channels.length; i++) {
+          channels[i] = norm.transform(channels[i]);
+      }
+      return mergeToMultivariateInstances(channels);
+  }
+
+    //function that get a relational instance and return as a set of instances
+    public static Instances splitMultivariateInstanceOnInstances(Instance instance){
+        Instances output = new Instances("instance", new FastVector(numDimensions(instance)),0);
+
+        for(int i=0; i< instance.relationalValue(0).numAttributes(); i++){
+            output.insertAttributeAt(new Attribute("attr" + i), 0);
+        }
+        for(int i = 0; i< numDimensions(instance); i++){
+            output.add(instance.relationalValue(0).get(i));
+        }
+        output.insertAttributeAt(new Attribute("class"), instance.relationalValue(0).numAttributes());
+        output.setClassIndex(output.numAttributes()-1);
+
+        for(int i = 0; i< numDimensions(instance); i++){
+            output.get(i).setClassValue(0);
+        }
+        return output;
+    }
+
+
+
+
+
+}