/*
 * This file is part of the UEA Time Series Machine Learning (TSML) toolbox.
 *
 * The UEA TSML toolbox is free software: you can redistribute it and/or
 * modify it under the terms of the GNU General Public License as published
 * by the Free Software Foundation, either version 3 of the License, or
 * (at your option) any later version.
 *
 * The UEA TSML toolbox is distributed in the hope that it will be useful,
 * but WITHOUT ANY WARRANTY; without even the implied warranty of
 * MERCHANTABILITY or FITNESS FOR A PARTICULAR PURPOSE.  See the
 * GNU General Public License for more details.
 *
 * You should have received a copy of the GNU General Public License along
 * with the UEA TSML toolbox. If not, see <https://www.gnu.org/licenses/>.
 */

package tsml.data_containers;

import java.io.Serializable;
import java.util.*;
import java.util.stream.Collectors;
import java.util.stream.Stream;

/**
 * Data structure able to handle unequal length, unequally spaced, univariate or
 * multivariate time series.
 *
 * @author Aaron Bostrom, 2020
 */
public class TimeSeriesInstances implements Iterable<TimeSeriesInstance>, Serializable {

    /* Meta Information */
    private String description = "";
    private String problemName = "default";
    private boolean isEquallySpaced = true;
    private boolean hasMissing;
    private boolean isEqualLength;

    private boolean isMultivariate;
    private boolean hasTimeStamps;

    // this could be by dimension, so could be a list.
    private int minLength;
    private int maxLength;
    private int maxNumDimensions;

    /**
     * Returns the highest number of dimensions from the instances in the data.
     *
     * @return highest number of dimensions
     */
    public int getMaxNumDimensions() {
        return maxNumDimensions;
    }

    /**
     * Returns the problem name.
     *
     * @return String problem name
     */
    public String getProblemName() {
        return problemName;
    }

    /**
     * Returns whether the data has time stamps or not.
     *
     * @return boolean true if has time stamps, false if not
     */
    public boolean hasTimeStamps() {
        return hasTimeStamps;
    }

    /**
     * Returns whether data has missing values in.
     *
     * @return true if missing values, false if not
     */
    public boolean hasMissing() {
        return hasMissing;
    }

    /**
     * Returns whether data is equally spaced.
     *
     * @return true if equally spaced, false if not
     */
    public boolean isEquallySpaced() {
        return isEquallySpaced;
    }

    /**
     * Returns whether data is multivariate.
     *
     * @return true if multivariate, false if not
     */
    public boolean isMultivariate() {
        return isMultivariate;
    }

    /**
     * Returns whether data is equal length.
     *
     * @return true if equal length, false if not
     */
    public boolean isEqualLength() {
        return isEqualLength;
    }

    /**
     * Returns the minimum length of the data.
     *
     * @return minimum length
     */
    public int getMinLength() {
        return minLength;
    }

    /**
     * Returns the maximum length of the data.
     *
     * @return maximum length
     */
    public int getMaxLength() {
        return maxLength;
    }

    /**
     * Returns the number of class labels in the data.
     *
     * @return number of class labels
     */
    public int numClasses() {
        return classLabels.length;
    }

    /**
     * Sets the problem name to the one passed.
     *
     * @param problemName to set
     */
    public void setProblemName(String problemName) {
        this.problemName = problemName;
    }

    /**
     * Returns the description of the data if set, or null if not.
     *
     * @return description of data
     */
    public String getDescription() {
        return description;
    }

    /**
     * Sets the description of the data.
     *
     * @param description of data
     */
    public void setDescription(String description) {
        this.description = description;
    }

    /* End Meta Information */

    private List<TimeSeriesInstance> seriesCollection = new ArrayList<>();

    // mapping for class labels. so ["apple","orange"] => [0,1]
    // this could be optional for example regression problems.
    public static String[] EMPTY_CLASS_LABELS = new String[0];
    private String[] classLabels = EMPTY_CLASS_LABELS;

    private int[] classCounts;

    public TimeSeriesInstances(final String[] classLabels) {
        this.classLabels = classLabels;

        minLength = Integer.MAX_VALUE;
        maxLength = 0;
        maxNumDimensions = 0;
    }

    public TimeSeriesInstances(final List<? extends List<? extends List<Double>>> rawData, List<Double> targetValues) {

        int index = 0;
        for (final List<? extends List<Double>> series : rawData) {
            //using the add function means all stats should be correctly counted.
            seriesCollection.add(new TimeSeriesInstance(series, targetValues.get(index++)));
        }

        dataChecks();
    }

    public TimeSeriesInstances(final List<? extends List<? extends List<Double>>> rawData, String[] classLabels, final List<Double> labelIndices) {
        this(rawData, labelIndices.stream().map(TimeSeriesInstance::discretiseLabelIndex).collect(Collectors.toList()), classLabels);
    }

    public TimeSeriesInstances(final List<? extends List<? extends List<Double>>> rawData, final List<Integer> labelIndexes, String[] classLabels) {

        this.classLabels = classLabels;

        int index = 0;
        for (final List<? extends List<Double>> series : rawData) {
            //using the add function means all stats should be correctly counted.
            seriesCollection.add(new TimeSeriesInstance(series, labelIndexes.get(index++).intValue()));
        }

        dataChecks();
    }

    public TimeSeriesInstances(double[][][] rawData, double[] labelIndices, String[] labels) {
        this(rawData, Arrays.stream(labelIndices).mapToInt(TimeSeriesInstance::discretiseLabelIndex).toArray(), labels);
    }

    public TimeSeriesInstances(double[][][] rawData, double[] targetValues) {

        int index = 0;
        for (double[][] series : rawData) {
            //using the add function means all stats should be correctly counted.
            seriesCollection.add(new TimeSeriesInstance(series, targetValues[index++]));
        }
    }

    public TimeSeriesInstances(final double[][][] rawData, int[] labelIndexes, String[] labels) {

        classLabels = labels;

        int index = 0;
        for (double[][] series : rawData) {
            //using the add function means all stats should be correctly counted.
            seriesCollection.add(new TimeSeriesInstance(series, labelIndexes[index++], classLabels));
        }

        dataChecks();
    }

    public TimeSeriesInstances(List<? extends TimeSeriesInstance> data) {
        this(data, EMPTY_CLASS_LABELS);
    }

    public TimeSeriesInstances(List<? extends TimeSeriesInstance> data, String[] classLabels) {

        this.classLabels = classLabels;

        seriesCollection.addAll(data);

        dataChecks();
    }

    public TimeSeriesInstances(TimeSeriesInstance[] data, String[] classLabels) {
        this(Arrays.asList(data), classLabels);
    }

    public TimeSeriesInstances(TimeSeriesInstance[] data) {
        this(Arrays.asList(data));
    }

    private void dataChecks() {

        if (seriesCollection == null) {
            throw new NullPointerException("no series collection");
        }
        if (classLabels == null) {
            throw new NullPointerException("no class labels");
        }

        calculateLengthBounds();
        calculateIfMissing();
        calculateIfMultivariate();
        calculateNumDimensions();
    }

    private void calculateClassCounts() {
        classCounts = new int[classLabels.length];
        for (TimeSeriesInstance inst : seriesCollection) {
            classCounts[inst.getLabelIndex()]++;
        }
    }

    private void calculateLengthBounds() {
        minLength = seriesCollection.stream().mapToInt(TimeSeriesInstance::getMinLength).min().orElse(-1);
        maxLength = seriesCollection.stream().mapToInt(TimeSeriesInstance::getMaxLength).max().orElse(-1);
        isEqualLength = minLength == maxLength;
    }

    private void calculateNumDimensions() {
        maxNumDimensions = seriesCollection.stream().mapToInt(TimeSeriesInstance::getNumDimensions).max().getAsInt();
    }

    private void calculateIfMultivariate() {
        isMultivariate = seriesCollection.stream().map(TimeSeriesInstance::isMultivariate).anyMatch(Boolean::booleanValue);
    }

    private void calculateIfMissing() {
        // if any of the instance have a missing value then this is true.
        hasMissing = seriesCollection.stream().map(TimeSeriesInstance::hasMissing).anyMatch(Boolean::booleanValue);
    }

    /**
     * Returns a String array containing the class labels.
     *
     * @return array containing class labels
     */
    public String[] getClassLabels() {
        return classLabels;
    }

    /**
     * Returns a string containing all of the class labels separated by a space.
     *
     * @return class labels formatted
     */
    public String getClassLabelsFormatted() {
        StringBuilder output = new StringBuilder(" ");

        for (String s : classLabels)
            output.append(s).append(" ");

        return output.toString();
    }

    /**
     * Returns an array containing the counter of each class.
     *
     * @return an array of class counts
     */
    public int[] getClassCounts() {
        calculateClassCounts();
        return classCounts;
    }

    /**
     * Adds a new TimeSeriesInstance to the data.
     *
     * @param newSeries to add
     */
    public void add(final TimeSeriesInstance newSeries) {
        seriesCollection.add(newSeries);

        //guard for if we're going to force update classCounts after.
        if (classCounts != null && newSeries.getLabelIndex() < classCounts.length)
            classCounts[newSeries.getLabelIndex()]++;
        
        if(seriesCollection.size() == 1) {
            // was empty / this is the first inst being added to the list
            // therefore metadata is set to -1's
            // need to change minLength to a very large number else the -1 invalid value is always the minimum length
            minLength = Integer.MAX_VALUE;
        }
        minLength = Math.min(newSeries.getMinLength(), minLength);
        maxLength = Math.max(newSeries.getMaxLength(), maxLength);
        maxNumDimensions = Math.max(newSeries.getNumDimensions(), maxNumDimensions);
        hasMissing |= newSeries.hasMissing();
        isEqualLength = minLength == maxLength;
        isMultivariate |= newSeries.isMultivariate();
    }

    /**
     * Returns a string containing:
     * class labels
     * then for each dimension:
     * - num dimensions, class label index
     * - the series
     *
     * @return class labels, then for instance: num dimensions, class label index
     * and the series
     */
    @Override
    public String toString() {
        final StringBuilder sb = new StringBuilder();

        sb.append("Labels: [").append(classLabels[0]);
        for (int i = 1; i < classLabels.length; i++) {
            sb.append(',');
            sb.append(classLabels[i]);
        }
        sb.append(']').append(System.lineSeparator());

        for (final TimeSeriesInstance series : seriesCollection) {
            sb.append(series.toString());
            sb.append(System.lineSeparator());
        }

        return sb.toString();
    }

    /**
     * Returns a 3d array, first index is which instance, 2nd index is which
     * dimension in the instance, 3rd index is the array of values in that dimension.
     *
     * @return values in 3d array format
     */
    public double[][][] toValueArray() {
        final double[][][] output = new double[seriesCollection.size()][][];
        for (int i = 0; i < output.length; ++i) {
            // clone the data so the underlying representation can't be modified
            output[i] = seriesCollection.get(i).toValueArray();
        }
        return output;
    }

    /**
     * Returns an array containing each class index.
     *
     * @return array of class indexes
     */
    public int[] getClassIndexes() {
        int[] out = new int[numInstances()];
        int index = 0;
        for (TimeSeriesInstance inst : seriesCollection) {
            out[index++] = inst.getLabelIndex();
        }
        return out;
    }

    /**
     * Returns an array containing the value(s) from each instance at the index
     * passed.
     *
     * Assumes equal number of dimensions.
     *
     * @param index to get data from
     * @return array of values at index
     */
    public double[] getVSliceArray(int index) {
        double[] out = new double[numInstances() * seriesCollection.get(0).getNumDimensions()];
        int i = 0;
        for (TimeSeriesInstance inst : seriesCollection) {
            for (TimeSeries ts : inst)
                // if the index isn't always valid, populate with NaN values.
                out[i++] = ts.hasValidValueAt(index) ? ts.getValue(index) : Double.NaN;
        }

        return out;
    }

    /**
     * Returns a 3d List containing the values at the indexes passes from each
     * instance, including all dimensions within each instance.
     *
     * @param indexesToKeep to get
     * @return 3d list of values at indexes passed
     */
    public List<List<List<Double>>> getVSliceList(int[] indexesToKeep) {
        return getVSliceList(Arrays.stream(indexesToKeep).boxed().collect(Collectors.toList()));
    }

    /**
     * Returns a 3d List containing the values at the indexes passes from each
     * instance, including all dimensions within each instance.
     *
     * @param indexesToKeep to get
     * @return 3d list of values at indexes passed
     */
    public List<List<List<Double>>> getVSliceList(List<Integer> indexesToKeep) {
        List<List<List<Double>>> out = new ArrayList<>(numInstances());
        for (TimeSeriesInstance inst : seriesCollection) {
            out.add(inst.getVSliceList(indexesToKeep));
        }

        return out;
    }

    /**
     * Returns a 3d array containing the values at the indexes passes from each
     * instance, including all dimensions within each instance.
     *
     * @param indexesToKeep to get
     * @return 3d array of values at indexes passed
     */
    public double[][][] getVSliceArray(int[] indexesToKeep) {
        return getVSliceArray(Arrays.stream(indexesToKeep).boxed().collect(Collectors.toList()));
    }

    /**
     * Returns a 3d array containing the values at the indexes passes from each
     * instance, including all dimensions within each instance.
     *
     * @param indexesToKeep to get
     * @return 3d array of values at indexes passed
     */
    public double[][][] getVSliceArray(List<Integer> indexesToKeep) {
        double[][][] out = new double[numInstances()][][];
        int i = 0;
        for (TimeSeriesInstance inst : seriesCollection) {
            out[i++] = inst.getVSliceArray(indexesToKeep);
        }

        return out;
    }

    /**
     * Returns a 2d array containing the values at each instance at the dimension
     * passed. e.g. passing '2' will give the values from each instance at the 3rd
     * dimension.
     *
     * Assumes equal number of dimensions.
     *
     * @param dimensionToKeep to get
     * @return 2d array of values
     */
    public double[][] getHSliceArray(int dimensionToKeep) {
        double[][] out = new double[numInstances()][];
        int i = 0;
        for (TimeSeriesInstance inst : seriesCollection) {
            // if the index isn't always valid, populate with NaN values.
            out[i++] = inst.getHSliceArray(dimensionToKeep);
        }
        return out;
    }

    /**
     * Returns a 3d list containing the values for each instance, at the
     * dimensions passed. e.g. '[0, 1]' would return the values for every instance
     * at the first and second dimensions.
     *
     * @param dimensionsToKeep to get
     * @return 3d list of values
     */
    public List<List<List<Double>>> getHSliceList(int[] dimensionsToKeep) {
        return getHSliceList(Arrays.stream(dimensionsToKeep).boxed().collect(Collectors.toList()));
    }

    /**
     * Returns a 3d list containing the values for each instance, at the
     * dimensions passed. e.g. '[0, 1]' would return the values for every instance
     * at the first and second dimensions.
     *
     * @param dimensionsToKeep to get
     * @return 3d list of values
     */
    public List<List<List<Double>>> getHSliceList(List<Integer> dimensionsToKeep) {
        List<List<List<Double>>> out = new ArrayList<>(numInstances());
        for (TimeSeriesInstance inst : seriesCollection) {
            out.add(inst.getHSliceList(dimensionsToKeep));
        }

        return out;
    }

    /**
     * Returns a 3d array containing the values for each instance, at the
     * dimensions passed. e.g. '[0, 1]' would return the values for every instance
     * at the first and second dimensions.
     *
     * @param dimensionsToKeep to get
     * @return 3d array of values
     */
    public double[][][] getHSliceArray(int[] dimensionsToKeep) {
        return getHSliceArray(Arrays.stream(dimensionsToKeep).boxed().collect(Collectors.toList()));
    }

    /**
     * Returns a 3d array containing the values for each instance, at the
     * dimensions passed. e.g. '[0, 1]' would return the values for every instance
     * at the first and second dimensions.
     *
     * @param dimensionsToKeep to get
     * @return 3d array of values
     */
    public double[][][] getHSliceArray(List<Integer> dimensionsToKeep) {
        double[][][] out = new double[numInstances()][][];
        int i = 0;
        for (TimeSeriesInstance inst : seriesCollection) {
            out[i++] = inst.getHSliceArray(dimensionsToKeep);
        }

        return out;
    }

    /**
     * Returns the TimeSeriesInstance at the index given.
     *
     * @param index to get
     * @return TimeSeriesInstance at index
     */
    public TimeSeriesInstance get(final int index) {
        return seriesCollection.get(index);
    }

    /**
     * Returns all of the TimeSeriesInstance objects inside.
     *
     * @return list of TimeSeriesInstance
     */
    public List<TimeSeriesInstance> getAll() {
        return seriesCollection;
    }

    /**
     * Returns the number of instances inside.
     *
     * @return number of instances.
     */
    public int numInstances() {
        return seriesCollection.size();
    }

    /**
     * Creates a Histogram of lengths of the time series
     *
     * @return Histogram of lengths
     */
    public Map<Integer, Integer> getHistogramOfLengths() {
        Map<Integer, Integer> out = new TreeMap<>();
        for (TimeSeriesInstance inst : seriesCollection) {
            for (TimeSeries ts : inst) {
                out.merge(ts.getSeriesLength(), 1, Integer::sum);
            }
        }

        return out;
    }

    /**
     * Returns an iterator, iterating over the each instance.
     *
     * @return instance iterator
     */
    @Override
    public Iterator<TimeSeriesInstance> iterator() {
        return seriesCollection.iterator();
    }

    /**
     * Returns a Stream of TimeSeriesInstance objects.
     *
     * @return Stream of TimeSeries.
     */
    public Stream<TimeSeriesInstance> stream() {
        return seriesCollection.stream();
    }

    /**
     * Returns a 3d List containing the values, for each instance, for each dimension,
     * between the start (inclusive) and end (exclusive).
     *
     * @param startInclusive to start at (inclusive)
     * @param endExclusive to end at (exclusive)
     * @return 3d list of values
     */
    public List<List<List<Double>>> getVSliceList(int startInclusive, int endExclusive) {
        return seriesCollection.stream().map(inst -> inst.getVSliceList(startInclusive, endExclusive)).collect(Collectors.toList());
    }

    /**
     * Returns a TimeSeriesInstances object containing instances with values,
     * between the start (inclusive) and end (exclusive).
     *
     * @param startInclusive to start at (inclusive)
     * @param endExclusive to end at (exclusive)
     * @return TimeSeriesInstances object
     */
    public TimeSeriesInstances getVSlice(int startInclusive, int endExclusive) {
        final TimeSeriesInstances tsi = new TimeSeriesInstances(classLabels);
        tsi.seriesCollection = seriesCollection.stream().map(inst -> inst.getVSlice(startInclusive, endExclusive)).collect(Collectors.toList());
        tsi.dataChecks();
        return tsi;
    }

    /**
     * Returns a 3d array containing the values, for each instance, for each dimension,
     * between the start (inclusive) and end (exclusive).
     *
     * @param startInclusive to start at (inclusive)
     * @param endExclusive to end at (exclusive)
     * @return 3d array of values
     */
    public double[][][] getVSliceArray(int startInclusive, int endExclusive) {
        return seriesCollection.stream().map(inst -> inst.getVSliceArray(startInclusive, endExclusive)).toArray(double[][][]::new);
    }

    /**
     * Returns a 3d list containing the values, for each instance, from the start
     * dimension (inclusive) and end dimension (exclusive) given.
     *
     * @param startInclusive to start at (inclusive)
     * @param endExclusive to end at (exclusive)
     * @return 3d list of values
     */
    public List<List<List<Double>>> getHSliceList(int startInclusive, int endExclusive) {
        return seriesCollection.stream().map(inst -> inst.getHSliceList(startInclusive, endExclusive)).collect(Collectors.toList());
    }

    /**
     * Returns a 3d array containing the values, for each instance, from the start
     * dimension (inclusive) and end dimension (exclusive) given.
     *
     * @param startInclusive to start at (inclusive)
     * @param endExclusive to end at (exclusive)
     * @return 3d array of values
     */
    public double[][][] getHSliceArray(int startInclusive, int endExclusive) {
        return seriesCollection.stream().map(inst -> inst.getHSliceArray(startInclusive, endExclusive)).toArray(double[][][]::new);
    }

    /**
     * Returns a TimeSeriesInstances object containing instances with values,
     * from the start dimension (inclusive) and end dimension (exclusive)
     *
     * @param startInclusive to start at (inclusive)
     * @param endExclusive to end at (exclusive)
     * @return TimeSeriesInstances object
     */
    public TimeSeriesInstances getHSlice(int startInclusive, int endExclusive) {
        final TimeSeriesInstances tsi = new TimeSeriesInstances(classLabels);
        tsi.seriesCollection = seriesCollection.stream().map(inst -> inst.getHSlice(startInclusive, endExclusive)).collect(Collectors.toList());
        tsi.dataChecks();
        return tsi;
    }

    /**
<<<<<<< HEAD
     * Function to pad data up (inclusive) maxLength with '0' or '?' values.
     *
     * @param newMaxLength the length to pad to
     * @param padWithZeros true: pad with 0s, false: pad with missing vals
     * @return padded TimeSeriesInstances object
     */
    public TimeSeriesInstances padWithZerosOrMissing(final int newMaxLength, final boolean padWithZeros) {
        double[][][] temp = new double[numInstances()][getMaxNumDimensions()][newMaxLength];

        // for each instance
        for (int i = 0; i < temp.length; i++) {
            // for each dimension
            for (int j = 0; j < temp[i].length; j++) {
                // for each time series
                for (int k = 0; k < temp[i][j].length; k++) {
                    double value;

                    // try and get val
                    try {
                        value = seriesCollection.get(i).get(j).getValue(k);
                    }
                    // if out of bounds, replace with '0' or '?'
                    catch (IndexOutOfBoundsException e) {
                        value = padWithZeros ? 0 : Double.NaN;
                    }

                    temp[i][j][k] = value;
                }
            }
        }

        TimeSeriesInstances padded = new TimeSeriesInstances(temp, getClassIndexes(), getClassLabels());
        padded.setProblemName(getProblemName());
        padded.setDescription(getDescription());

        return padded;
    }

    @Override public boolean equals(final Object o) {
        if(!(o instanceof TimeSeriesInstances)) {
=======
     * Returns whether a TimeSeriesInstances object is equal to another based if
     * series collection is the exact same and the class labels are the exact same.
     *
     * @param other object
     * @return true if equal, false if not
     */
    @Override
    public boolean equals(final Object other) {
        if (!(other instanceof TimeSeriesInstances)) {
>>>>>>> 7490fa66
            return false;
        }
        final TimeSeriesInstances that = (TimeSeriesInstances) other;
        return Objects.equals(seriesCollection, that.seriesCollection) &&
                Arrays.equals(classLabels, that.classLabels);
    }

    /**
     * Returns an int of the hash code based on the series collection and class
     * labels.
     *
     * @return hash code
     */
    @Override
    public int hashCode() {
        return Objects.hash(seriesCollection, classLabels);
    }

    /**
     * Returns whether data is for a classification problem.
     *
     * @return true if classification problem, false if not
     */
    public boolean isClassificationProblem() {
        // if a set of class labels are set then it's a classification problem
        return classLabels.length >= 0;
    }

    /**
     * Returns whether data is for a regression problem.
     *
     * @return true if regression problem, false if not
     */
    public boolean isRegressionProblem() {
        return !isClassificationProblem();
    }

    /**
     * Get inst index binned by class.
     * I.e. class 1 contains {3,5,6} and class 2 contains {1,2,4}
     *
     * @return
     */
    public List<List<Integer>> getInstIndicesByClass() {
        final List<List<Integer>> bins = new ArrayList<>(numClasses());
        for(int i = 0; i < numClasses(); i++) {
            bins.add(new ArrayList<>());
        }
        for(int i = 0; i < numInstances(); i++) {
            final TimeSeriesInstance inst = get(i);
            final int labelIndex = inst.getLabelIndex();
            final List<Integer> bin = bins.get(labelIndex);
            bin.add(i);
        }
        return bins;
    }
    
    public List<TimeSeriesInstances> getInstsByClass() {
        return getInstIndicesByClass().stream().map(
                indices -> new TimeSeriesInstances(
                        indices.stream().map(this::get).collect(Collectors.toList()),
                        getClassLabels())).collect(Collectors.toList());
    }
    
    public void addAll(Iterable<TimeSeriesInstance> insts) {
        for(TimeSeriesInstance inst : insts) {
            add(inst);
        }
    }
}<|MERGE_RESOLUTION|>--- conflicted
+++ resolved
@@ -711,7 +711,6 @@
     }
 
     /**
-<<<<<<< HEAD
      * Function to pad data up (inclusive) maxLength with '0' or '?' values.
      *
      * @param newMaxLength the length to pad to
@@ -750,9 +749,7 @@
         return padded;
     }
 
-    @Override public boolean equals(final Object o) {
-        if(!(o instanceof TimeSeriesInstances)) {
-=======
+    /**
      * Returns whether a TimeSeriesInstances object is equal to another based if
      * series collection is the exact same and the class labels are the exact same.
      *
@@ -762,7 +759,6 @@
     @Override
     public boolean equals(final Object other) {
         if (!(other instanceof TimeSeriesInstances)) {
->>>>>>> 7490fa66
             return false;
         }
         final TimeSeriesInstances that = (TimeSeriesInstances) other;
