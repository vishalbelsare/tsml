/*
 * This file is part of the UEA Time Series Machine Learning (TSML) toolbox.
 *
 * The UEA TSML toolbox is free software: you can redistribute it and/or
 * modify it under the terms of the GNU General Public License as published
 * by the Free Software Foundation, either version 3 of the License, or
 * (at your option) any later version.
 *
 * The UEA TSML toolbox is distributed in the hope that it will be useful,
 * but WITHOUT ANY WARRANTY; without even the implied warranty of
 * MERCHANTABILITY or FITNESS FOR A PARTICULAR PURPOSE.  See the
 * GNU General Public License for more details.
 *
 * You should have received a copy of the GNU General Public License along
 * with the UEA TSML toolbox. If not, see <https://www.gnu.org/licenses/>.
 */

package tsml.data_containers;

import java.io.Serializable;
import java.util.*;
import java.util.stream.Collectors;
import java.util.stream.DoubleStream;
import java.util.stream.Stream;

/**
 * Class to store a time series. The series can have different indices (time stamps) and store missing values (NaN).
 *
 * The model for the indexes is the first is always zero the other indexes are in units of md.increment
 * Hopefully most of this can be encapsulated, so if the data has equal increments then indices is null and the user
<<<<<<< HEAD

 * */
public class TimeSeries implements Iterable<Double>, Serializable {
=======
 *
 * @author Aaron Bostrom, 2020
 */
public class TimeSeries implements Iterable<Double> {
>>>>>>> 128d54eb

    public final static double DEFAULT_VALUE = Double.NaN;
    private final static List<Double> EMPTY_INDICES = Collections.emptyList();

    private List<Double> series;
    private List<Double> indices = EMPTY_INDICES;

    // just for internal use
    private TimeSeries() {}

    /**
     * Create a TimeSeries object from an array of time series data.
     *
     * @param data time series raw data
     */
    public TimeSeries(double[] data){
        series = new ArrayList<Double>();
        for(double value : data)
            series.add(value);
    }

    /**
     * Create a TimeSeries object from a list of time series data.
     *
     * @param data time series raw data
     */
    public TimeSeries(List<Double> data) {
        series = new ArrayList<>(data);
    }

    /**
     * Create a TimeSeries object from another TimeSeries object.
     *
     * @param other TimeSeries object
     */
    public TimeSeries(TimeSeries other) {
        this(other.series);
    }

    /**
     * Returns the length of the series.
     *
     * @return int length of series
     */
    public int getSeriesLength() {
        return series.size();
    }

    /**
     * Returns whether there is a valid value at the index passed.
     * i.e. if index is out of range or NaN, returns false.
     *
     * @param index to check
     * @return true if valid, false if not
     */
    public boolean hasValidValueAt(int index) {
        // test whether its out of range, or NaN
        return index < series.size() && Double.isFinite(series.get(index));
    }

    /**
     * Returns value at passed index.
     *
     * @param index to get value from
     * @return value at index
     */
    public double getValue(int index){
        return series.get(index);
    }

    /**
     * Returns a value at a specific index in the time series. This method conducts unboxing so use getValue if you care about performance.
     *
     * @param index to get value from
     * @return value at index
     */
    public Double get(int index) {
        return series.get(index);
    }

    /**
     * Returns value at index passed, or default value if no valid value at index.
     *
     * @param index to get value from
     * @return value at index, or default value if not valid at index
     */
    public double getOrDefault(int index) {
        return hasValidValueAt(index) ? getValue(index) : DEFAULT_VALUE;
    }

    /**
     * Returns a DoubleStream of values in series.
     *
     * @return stream of values in series
     */
    public DoubleStream streamValues() {
        return series.stream().mapToDouble(Double::doubleValue);
    }

    /**
     * Returns Stream of doubles for values in series.
     *
     * @return stream of doubles in series
     */
    public Stream<Double> stream() {
        return series.stream();
    }

    /**
     * Returns all values in series.
     *
     * @return values in series
     */
    public List<Double> getSeries() {
        return series;
    }

    /**
     * @return List<Double>
     */
    public List<Double> getIndices() {
        return indices;
    }

    /**
     * Returns the series, separated by commas.
     *
     * @return series, comma separated
     */
    @Override
    public String toString(){
        StringBuilder sb = new StringBuilder();

        for(double val : series) {
            sb.append(val).append(',');
        }

        return sb.substring(0, sb.length() - 1);
    }

    /**
     * Returns all values in the series.
     *
     * @return values in series
     */
	public double[] toValueArray() {
		return getSeries().stream().mapToDouble(Double::doubleValue).toArray();
    }

    /**
     * Returns a new TimeSeries object containing only values at indexes passed.
     *
     * @param indexesToKeep from series
     * @return a new TimeSeries object
     */
    public TimeSeries getVSlice(int[] indexesToKeep) {
        return new TimeSeries(getVSliceArray(indexesToKeep));
    }

    /**
     * Returns a new TimeSeries object containing only the value at the index
     * passed.
     *
     * @param indexToKeep from series
     * @return a new TimeSeries object
     */
    public TimeSeries getVSlice(int indexToKeep) {
	    return getVSlice(new int[] {indexToKeep});
    }

    /**
     * Returns a new TimeSeries object containing only values at indexes passed.
     *
     * @param indexesToKeep from series
     * @return a new TimeSeries object
     */
    public TimeSeries getVSlice(List<Integer> indexesToKeep) {
	    return getVSlice(indexesToKeep.stream().mapToInt(Integer::intValue).toArray());
    }

    /**
     * Returns a new TimeSeries object containing all values apart from index
     * passed.
     *
     * @param indexToRemove from series
     * @return a new TimeSeries object
     */
    public TimeSeries getVSliceComplement(int indexToRemove) {
	    return getVSliceComplement(new int[] {indexToRemove});
    }

    /**
     * Returns a new TimeSeries object containing all values apart from indexes
     * passed.
     *
     * @param indexesToRemove from series
     * @return a new TimeSeries object
     */
    public TimeSeries getVSliceComplement(int[] indexesToRemove) {
        return new TimeSeries(getVSliceComplementArray(indexesToRemove));
    }

    /**
     * Returns a new TimeSeries object containing all values apart from indexes
     * passed.
     *
     * @param indexesToRemove from series
     * @return a new TimeSeries object
     */
    public TimeSeries getVSliceComplement(List<Integer> indexesToRemove) {
        return getVSliceComplement(indexesToRemove.stream().mapToInt(Integer::intValue).toArray());
    }

    /**
     * Returns a list of series containing all values apart from indexes passed.
     *
     * This is useful if you want to delete a column/truncate the array, but
     * without modifying the original dataset.
     *
     * @param indexesToRemove from series
     * @return a list of new series
     */
    public List<Double> getVSliceComplementList(List<Integer> indexesToRemove){
        //if the current index isn't in the removal list, then copy across.
        List<Double> out = new ArrayList<>(this.getSeriesLength() - indexesToRemove.size());
        for(int i=0; i<this.getSeriesLength(); ++i){
            if(!indexesToRemove.contains(i))
                out.add(getOrDefault(i));
        }

        return out;
    }

    /**
     * Returns a list of series containing all values apart from indexes passed.
     *
     * @param indexesToRemove from series
     * @return a list of new series
     */
    public List<Double> getVSliceComplementList(int[] indexesToRemove) {
        return getVSliceComplementList(Arrays.stream(indexesToRemove).boxed().collect(Collectors.toList()));
    }

    /**
     * Returns a list of series containing all values apart from index passed.
     *
     * @param indexToRemove from series
     * @return a list of new series
     */
    public List<Double> getVSliceComponentList(int indexToRemove) {
        return getVSliceComplementList(new int[] {indexToRemove});
    }

    /**
     * Returns an array of series containing all values apart from indexes passed.
     *
     * @param indexesToRemove from series
     * @return an array of new series
     */
    public double[] getVSliceComplementArray(int[] indexesToRemove){
        return getVSliceComplementArray(Arrays.stream(indexesToRemove).boxed().collect(Collectors.toList()));
    }

    /**
     * Returns an array of series containing all values apart from indexes passed.
     *
     * @param indexesToRemove from series
     * @return an array of new series
     */
    public double[] getVSliceComplementArray(List<Integer> indexesToRemove){
        return getVSliceComplementList(indexesToRemove).stream().mapToDouble(Double::doubleValue).toArray();
    }

    /**
     * Returns an array of series containing all values apart from index passed.
     *
     * @param indexToRemove from series
     * @return an array of new series
     */
    public double[] getVSliceComplementArray(int indexToRemove) {
        return getVSliceComplementArray(new int[] {indexToRemove});
    }

    /**
     * Returns a list of series containing only values at indexes passed.
     *
     * @param indexesToKeep from series
     * @return a list of new series
     */
    public List<Double> getVSliceList(List<Integer> indexesToKeep){
        //if the current index isn't in the removal list, then copy across.
        List<Double> out = new ArrayList<>(indexesToKeep.size());
        for(int i=0; i<this.getSeriesLength(); ++i){
            if(indexesToKeep.contains(i))
                out.add(getOrDefault(i));
        }

        return out;
    }

    /**
     * Returns a list of series containing only values at indexes passed.
     *
     * @param indexesToKeep from series
     * @return a list of new series
     */
    public List<Double> getVSliceList(int[] indexesToKeep) {
        return getVSliceList(Arrays.stream(indexesToKeep).boxed().collect(Collectors.toList()));
    }

    /**
     * Returns a list of series containing only the value at index passed.
     *
     * @param indexToKeep from series
     * @return a list of new series
     */
    public List<Double> getVSliceList(int indexToKeep) {
        return getVSliceList(new int[] {indexToKeep});
    }

    /**
     * Returns an array of series containing only the value at index passed.
     *
     * @param indexToKeep from series
     * @return a list of new series
     */
    public double[] getVSliceArray(int indexToKeep) {
        return getVSliceArray(new int[] {indexToKeep});
    }

    /**
     * Returns an array of series containing only values at indexes passed.
     *
     * @param indexesToKeep from series
     * @return a list of new series
     */
    public double[] getVSliceArray(int[] indexesToKeep) {
        return getVSliceArray(Arrays.stream(indexesToKeep).boxed().collect(Collectors.toList()));
    }

    /**
     * Returns an array of series containing only values at indexes passed.
     *
     * @param indexesToKeep from series
     * @return a list of new series
     */
    public double[] getVSliceArray(List<Integer> indexesToKeep) {
        return getVSliceList(indexesToKeep).stream().mapToDouble(Double::doubleValue).toArray();
    }

    /**
     * Returns an iterator, iterating over the series.
     *
     * @return series iterator
     */
    @Override public Iterator<Double> iterator() {
        return series.iterator();
    }

    /**
     * Returns a list of the portion of the series between the specified start,
     * inclusive, and end, exclusive.
     *
     * @param startInclusive index to start from (inclusive)
     * @param endExclusive index to end from (exclusive)
     * @return Sliding window of series
     */
    public List<Double> getVSliceList(int startInclusive, int endExclusive) {
        return series.subList(startInclusive, endExclusive);
    }

    /**
     * Returns an array of the portion of the series between the specified start,
     * inclusive, and end, exclusive.
     *
     * @param startInclusive index to start from (inclusive)
     * @param endExclusive index to end from (exclusive)
     * @return Sliding window of series
     */
    public double[] getVSliceArray(int startInclusive, int endExclusive) {
        return getVSliceList(startInclusive, endExclusive).stream().mapToDouble(d -> d).toArray();
    }

    /**
     * Returns a new TimeSeries object containing a portion of the series between
     * the specified start, inclusive, and end, exclusive.
     *
     * @param startInclusive index to start from (inclusive)
     * @param endExclusive index to end from (exclusive)
     * @return Sliding window of series
     */
    public TimeSeries getVSlice(int startInclusive, int endExclusive) {
        final TimeSeries ts = new TimeSeries();
        ts.series = getVSliceList(startInclusive, endExclusive);
        return ts;
    }

    /**
     * Returns whether a TimeSeries object is equal to another based if the series
     * are exactly the same.
     *
     * @param other object
     * @return true if equal, false if not
     */
    @Override
    public boolean equals(final Object other) {
        if (!(other instanceof TimeSeries)) {
            return false;
        }
        final TimeSeries that = (TimeSeries) other;
        return Objects.equals(series, that.series);
    }

    /**
     * Returns an int of the hash code based on the series.
     *
     * @return hash code
     */
    @Override public int hashCode() {
        return Objects.hash(series);
    }

    /**
     * Example
     */
    public static void main(String[] args) {
        TimeSeries ts = new TimeSeries(new double[]{1,2,3,4});
    }
}<|MERGE_RESOLUTION|>--- conflicted
+++ resolved
@@ -28,16 +28,10 @@
  *
  * The model for the indexes is the first is always zero the other indexes are in units of md.increment
  * Hopefully most of this can be encapsulated, so if the data has equal increments then indices is null and the user
-<<<<<<< HEAD
-
- * */
-public class TimeSeries implements Iterable<Double>, Serializable {
-=======
  *
  * @author Aaron Bostrom, 2020
  */
 public class TimeSeries implements Iterable<Double> {
->>>>>>> 128d54eb
 
     public final static double DEFAULT_VALUE = Double.NaN;
     private final static List<Double> EMPTY_INDICES = Collections.emptyList();
