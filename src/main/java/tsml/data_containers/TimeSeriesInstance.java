--- conflicted
+++ resolved
@@ -32,12 +32,7 @@
  *
  * @author Aaron Bostrom, 2020
  */
-<<<<<<< HEAD
-
-public class TimeSeriesInstance implements Iterable<TimeSeries>, Serializable {
-=======
 public class TimeSeriesInstance implements Iterable<TimeSeries> {
->>>>>>> 128d54eb
 
     /* Meta Information */
     private boolean isMultivariate;
@@ -278,26 +273,12 @@
 
         dataChecks();
     }
-<<<<<<< HEAD
-    
-    private TimeSeriesInstance(List<TimeSeries> dimensions, TimeSeriesInstance other) {
-        seriesDimensions = dimensions;
-
-        labelIndex = other.labelIndex;
-        targetValue = other.targetValue;
-        classLabels = other.classLabels;
-
-        dataChecks();
-    }
-    
-=======
 
     /**
      * Create a TimeSeriesInstance object from raw data.
      *
      * @param data series
      */
->>>>>>> 128d54eb
     public TimeSeriesInstance(double[][] data) {
         this(data, Double.NaN);
     }
@@ -337,24 +318,6 @@
     public TimeSeriesInstance(int labelIndex, TimeSeries[] data) {
         this(labelIndex, Arrays.asList(data));
     }
-    
-    public TimeSeriesInstance(TimeSeriesInstance other) {
-        this.seriesDimensions = other.seriesDimensions;
-        this.classLabels = other.classLabels;
-        this.targetValue = other.targetValue;
-        this.labelIndex = other.labelIndex;
-        
-        dataChecks();
-    }
-    
-    public TimeSeriesInstance(TimeSeriesInstance other, int labelIndex) {
-        this.seriesDimensions = other.seriesDimensions;
-        this.classLabels = other.classLabels;
-        this.targetValue = labelIndex;
-        this.labelIndex = labelIndex;
-        
-        dataChecks();
-    }
 
     /**
      * Performs data checks to calculate what types of data are inside.
@@ -636,11 +599,6 @@
     public TimeSeriesInstance getHSlice(int[] dimensionsToKeep) {
         return getHSlice(Arrays.stream(dimensionsToKeep).boxed().collect(Collectors.toList()));
     }
-<<<<<<< HEAD
-    
-    public TimeSeriesInstance getHSlice(int index) {
-        return getHSlice(Collections.singletonList(index));
-=======
 
     /**
      * Returns a TimeSeriesInstance containing the dimension of series from
@@ -651,7 +609,6 @@
      */
     public TimeSeriesInstance getHSlice(int dimensionToKeep) {
         return getHSlice(new int[]{dimensionToKeep});
->>>>>>> 128d54eb
     }
 
 
