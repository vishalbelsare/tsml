--- conflicted
+++ resolved
@@ -14,18 +14,10 @@
  */
 package tsml.classifiers;
 
-<<<<<<< HEAD
 import tsml.classifiers.distance_based.utils.Copy;
 import tsml.classifiers.distance_based.utils.Debugable;
 import tsml.classifiers.distance_based.utils.LogUtils;
 import tsml.classifiers.distance_based.utils.params.ParamHandler;
-=======
-import utilities.Copy;
-import utilities.Debugable;
-import utilities.LogUtils;
-import utilities.Randomised;
-import utilities.params.ParamHandler;
->>>>>>> 7e353b5f
 import weka.classifiers.AbstractClassifier;
 import evaluation.storage.ClassifierResults;
 
@@ -101,21 +93,10 @@
     /**Can seed for reproducibility*/
     protected Random rand=new Random(seed);
     protected boolean seedClassifier=false;
-<<<<<<< HEAD
-    // whether to rebuild the classifier when buildClassifier() is called
-    protected boolean rebuild = true;
-    // whether to regenerate the train estimate when buildClassifier() is called
-    protected boolean regenerateTrainEstimate = true;
-    // whether to debug
-    protected transient boolean debug=false;
-    // logging output
-    protected transient Logger logger = LogUtils.getLogger(this);
-=======
     private boolean rebuild = true;
     private boolean regenerateTrainEstimate = true;
     protected transient boolean debug=false;
     private transient Logger logger = LogUtils.getLogger(this);
->>>>>>> 7e353b5f
 
     @Override public boolean isBuilt() {
         return !rebuild;
