--- conflicted
+++ resolved
@@ -16,10 +16,7 @@
 
 import utilities.params.ParamHandler;
 import utilities.StrUtils;
-<<<<<<< HEAD
-=======
 import utilities.params.ParamSet;
->>>>>>> f791ff4c
 
 import java.util.*;
 import java.util.concurrent.TimeUnit;
@@ -91,25 +88,12 @@
 
     String TRAIN_TIME_LIMIT_NANOS_FLAG = "trtl";
 
-<<<<<<< HEAD
-    @Override
-    default String[] getOptions() {
-        List<String> options = new ArrayList<>();
-        StrUtils.addOption(TRAIN_TIME_LIMIT_NANOS_FLAG, options, getTrainTimeLimitNanos());
-        return options.toArray(new String[0]);
-    }
-
-    @Override
-    default void setOptions(String[] options) throws Exception {
-        StrUtils.setOption(options, TRAIN_TIME_LIMIT_NANOS_FLAG, this::setTrainTimeLimitNanos, Long::parseLong);
-=======
     @Override default ParamSet getParams() {
         return ParamHandler.super.getParams().add(TRAIN_TIME_LIMIT_NANOS_FLAG, getTrainTimeLimitNanos());
     }
 
     @Override default void setParams(ParamSet param) {
         ParamHandler.setParam(param, TRAIN_TIME_LIMIT_NANOS_FLAG, this::setTrainTimeLimitNanos, Long.class);
->>>>>>> f791ff4c
     }
 
 }