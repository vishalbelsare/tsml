--- conflicted
+++ resolved
@@ -17,10 +17,6 @@
      */
     boolean setVisualisationSavePath(String path);
 
-<<<<<<< HEAD
-    boolean createVisualisation() throws Exception;
-
-=======
     /**
      * Create model visualisations and save them to a set path.
      *
@@ -35,7 +31,6 @@
      * @param path String directory path
      * @return true if folder is created successfully, false otherwise
      */
->>>>>>> 8605fc3e
     default boolean createVisualisationDirectories(String path){
         File f = new File(path);
         boolean success=true;
