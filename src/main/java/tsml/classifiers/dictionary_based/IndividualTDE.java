--- conflicted
+++ resolved
@@ -85,10 +85,7 @@
     protected int numThreads = 1;
     protected ExecutorService ex;
 
-<<<<<<< HEAD
-=======
     private boolean savePredInfo = false;
->>>>>>> 3c4a1f56
     private int lastNNIdx;
     private Bag lastNNBag;
 
@@ -684,6 +681,23 @@
     }
 
     /**
+     * @return data of passed instance in a double array with the class value removed if present
+     */
+    protected static double[] toArrayNoClass(Instance inst) {
+        int length = inst.numAttributes();
+        if (inst.classIndex() >= 0)
+            --length;
+
+        double[] data = new double[length];
+
+        for (int i=0, j=0; i < inst.numAttributes(); ++i)
+            if (inst.classIndex() != i)
+                data[j++] = inst.value(i);
+
+        return data;
+    }
+
+    /**
      * @return BOSSSpatialPyramidsTransform-ed bag, built using current parameters
      */
     private Bag BOSSSpatialPyramidsTransform(TimeSeriesInstance inst) {
@@ -955,16 +969,11 @@
             }
         }
 
-<<<<<<< HEAD
-        lastNNIdx = subsampleIndices.get(nn);
-        lastNNBag = testBag;
-=======
         if (savePredInfo) {
             lastNNIdx = subsampleIndices.get(nn);
             lastNNBag = testBag;
         }
 
->>>>>>> 3c4a1f56
         return bags.get(nn).getClassVal();
     }
 
