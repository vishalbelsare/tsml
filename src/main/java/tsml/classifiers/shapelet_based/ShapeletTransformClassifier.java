/* 
 * This file is part of the UEA Time Series Machine Learning (TSML) toolbox.
 *
 * The UEA TSML toolbox is free software: you can redistribute it and/or 
 * modify it under the terms of the GNU General Public License as published 
 * by the Free Software Foundation, either version 3 of the License, or 
 * (at your option) any later version.
 *
 * The UEA TSML toolbox is distributed in the hope that it will be useful,
 * but WITHOUT ANY WARRANTY; without even the implied warranty of
 * MERCHANTABILITY or FITNESS FOR A PARTICULAR PURPOSE.  See the
 * GNU General Public License for more details.
 *
 * You should have received a copy of the GNU General Public License along
 * with the UEA TSML toolbox. If not, see <https://www.gnu.org/licenses/>.
 */
 
package tsml.classifiers.shapelet_based;


import java.io.File;
import java.math.BigDecimal;
import java.math.BigInteger;
import java.math.MathContext;
import java.text.SimpleDateFormat;
import java.util.*;
import java.util.concurrent.TimeUnit;

import evaluation.evaluators.CrossValidationEvaluator;
import evaluation.tuning.ParameterSpace;
import experiments.data.DatasetLoading;
import machine_learning.classifiers.ensembles.EnhancedRotationForest;
import tsml.classifiers.Tuneable;
import tsml.transformers.shapelet_tools.DefaultShapeletOptions;
import tsml.transformers.shapelet_tools.ShapeletTransformFactoryOptions;
import utilities.InstanceTools;
import weka.core.*;
import weka.classifiers.Classifier;
import tsml.transformers.PCA;
import tsml.transformers.ShapeletTransform;
import tsml.transformers.shapelet_tools.ShapeletTransformFactory;
import tsml.transformers.shapelet_tools.ShapeletTransformFactoryOptions.ShapeletTransformOptions;
import tsml.transformers.shapelet_tools.ShapeletTransformTimingUtilities;
import tsml.transformers.shapelet_tools.distance_functions.ShapeletDistance;
import tsml.transformers.shapelet_tools.quality_measures.ShapeletQuality;
import tsml.transformers.shapelet_tools.search_functions.ShapeletSearch;
import tsml.transformers.shapelet_tools.search_functions.ShapeletSearch.SearchType;
import tsml.transformers.shapelet_tools.search_functions.ShapeletSearchOptions;
import tsml.classifiers.EnhancedAbstractClassifier;
import tsml.classifiers.TrainTimeContractable;
import fileIO.FullAccessOutFile;
import fileIO.OutFile;


/**
 * ShapeletTransformClassifier (STC)
 *
 * Builds a time series classifier by
 * 1. searching for shapelets in the train data, keeping the best numShapeletsInTransform
 * 2. creating a new train data were each attribute is the distance (sDist) to the shapelet for that attribute
 * 3. building a classifier
 *
 *STC performs a shapelet transform by searching randomly for shapelets for contractHours (default 1 hour)
 * or through full enumeration if this is possible in the contractHours. The best numShapeletsInTransform (default 1000)
 * shapelets are kept. It then classifies with a rotation forest of 200 trees.

 * STC is Contractable and Tuneable, but not Checkpointable yet.
 *
 * The transform can be configured with a rannge of ShapeletTransformOptions and the search can be performed with a number
 * search types. Only FULL and RANDOM are currently supported, but ShapeletSearch.SearchType contains a range of alternatives
 *
 */
public class ShapeletTransformClassifier  extends EnhancedAbstractClassifier
        implements TrainTimeContractable, Tuneable {
    private ShapeletTransform transform;    //Configurable ST
    private Instances shapeletData;         //Transformed shapelets header info stored here
    private Classifier classifier;          //Final classifier built on transformed shapelet data

//  ***********************  TRANSFORM STRUCTURE SETTINGS *************************************/
    /** Shapelet transform parameters that can be configured through the STC, stored here **/
    private ShapeletTransformOptions transformOptions=new ShapeletTransformOptions();
    private int numShapeletsInTransform = ShapeletTransform.MAXTRANSFORMSIZE;
    private ShapeletSearch.SearchType searchType = ShapeletSearch.SearchType.RANDOM;//FULL == enumeration, RANDOM =random sampled to train time contract

    // Redundant features in the shapelet space are removed prior to building the classifier
    int[] redundantFeatures;

    // PCA Option: not currently implemented, as it has not been debugged
    private boolean performPCA=false;
    private PCA pca;
    private int numPCAFeatures=100;

    //************************** CONTRACTING *************************************/
    /* There are two elements to contracting: the shapelet transform contract and the classifier contract.
    This complicated by the fact the contract time for ST is a parameter to control overfitting.
    The ST contracting is controlled by the number of shapelets to evaluate. This can either be explicitly set by the user
    through setNumberOfShapeletsToEvaluate, or, if a contract time is set, it is estimated from the contract.
      */
    private boolean trainTimeContract =false;
    private long trainContractTimeNanos = 0; //Time limit for transform + classifier, fixed by user. If <=0, no contract
    private int transformContractHours =1;// Hours contract for ST, defaults to 1 hour.
    //Time limit assigned to transform, this is considered a parameter, as too long results in over fitting
    //however, if the classifier is contracted, then it is set as 50% of the contract time.
    private long transformContractTime = TimeUnit.NANOSECONDS.convert(transformContractHours, TimeUnit.HOURS);
    private long classifierContractTime = 0;//Time limit assigned to classifier, based on contractTime, but fixed in buildClassifier in an adhoc way

/**** Shapelet Transform Information *************/
    private long numShapeletsInProblem = 0; //Number of shapelets in problem if we do a full enumeration
    private double singleShapeletTime=0;    //Estimate of the time to evaluate a single shapelet
    private double proportionToEvaluate=1;// Proportion of total num shapelets to evaluate based on time contract
    private long numShapeletsToEvaluate = 0; //Total num shapelets to evaluate over all cases (NOT per case)
    private long transformBuildTime=0;
    transient private long finalBuildtrainContractTimeNanos = 0;


    private boolean multivariate=false;     //Quick hack to test if I can get it to work.

    public void setTransformTime(long t){
        transformContractTime=t;
    }
    public void setTransformTimeHours(long t){
        transformContractHours =(int)t;
        transformContractTime=TimeUnit.NANOSECONDS.convert(t, TimeUnit.HOURS);
    }




    /************* CHECKPOINTING and SAVING ************ Could all  move to transformOptions */
//Check pointing is not fully debugged
    private String checkpointFullPath=""; //location to check point
    private boolean checkpoint=false;
//If these are set, the shapelet meta information is saved to <path>/Workspace/ and the transforms saved to <path>/Transforms
    private String shapeletOutputPath;
    private boolean saveShapelets=false;
    private boolean pruneMatchingShapelets=false;
    /**
     * @param pruneMatchingShapelets the pruneMatchingShapelets to set
     */
    public void setPruneMatchingShapelets(boolean pruneMatchingShapelets) {
        this.pruneMatchingShapelets = pruneMatchingShapelets;
    }


    public ShapeletTransformClassifier(){
        super(CAN_ESTIMATE_OWN_PERFORMANCE);
//Data independent config set here, so user can change them after construction
        configureDefaultShapeletTransform();
        EnhancedRotationForest rotf=new EnhancedRotationForest();
        rotf.setMaxNumTrees(200);
        trainEstimateMethod=TrainEstimateMethod.OOB;
        classifier=rotf;
    }
// Not debugged, doesnt currently work
    public void usePCA(){
        setPCA(true);
    }
    public void setPCA(boolean b) {
        setPCA(b,numPCAFeatures);
    }
    public void setPCA(boolean b, int numberEigenvectorsToRetain) {
        performPCA = b;
        numPCAFeatures=numberEigenvectorsToRetain;
        pca=new PCA(numPCAFeatures);
    }
    @Override
    public Capabilities getCapabilities() {
        Capabilities result = super.getCapabilities();
        result.enable(Capabilities.Capability.RELATIONAL_ATTRIBUTES);
        return result;
    }

    @Override
    public void buildClassifier(Instances data) throws Exception {
    // can classifier handle the data?
        getCapabilities().testWithFail(data);
    //Add the requirement to test if there are at least one of each class
        long startTime=System.nanoTime();

//Temp to test multivariate
        if(data.attribute(0).isRelationValued())
            multivariate=true;

//Give 2/3 time for transform, 1/3 for classifier. Need to only do this if its set to have one.
//All in nanos
<<<<<<< HEAD
        printDebug("Are we contracting? "+trainTimeContract+" transform contract time ="+trainContractTimeNanos);
=======
//        printDebug("Are we contracting? "+trainTimeContract+" transform contract time ="+trainContractTimeNanos);
>>>>>>> 26807b73
        if(trainTimeContract) {//Always switch to OOB if contracting
            trainEstimateMethod=TrainEstimateMethod.OOB;
            transformContractTime = trainContractTimeNanos/2;
            classifierContractTime = trainContractTimeNanos - transformContractTime;
        }
        else{
            classifierContractTime=0;
        }
        //Data independent parameters are set in the constructor. These are parameters of the data
        configureDataDependentShapeletTransform(data);
        //Contracting with the shapelet transform is handled by setting the number of shapelets per series to evaluate.
        //This is done by estimating the time to evaluate a single shapelet then extrapolating (not in aarons way)
        //It would be better to just search until the time limit is up, but the whole search structure is series
        //by series, so this is hopefully just an interim measure
        if(transformContractTime >0) {
 //           printLineDebug(" Contract time limit = "+ transformContractTime);
            configureTrainTimeContract(data, transformContractTime);
        }
        transform= constructShapeletTransform(data);
        transform.setSuppressOutput(debug);
        if(transformContractTime >0) {
            double timePerShapelet= transformContractTime /numShapeletsToEvaluate;
            transform.setContractTime(transformContractTime);
            transform.setAdaptiveTiming(true);
            transform.setTimePerShapelet(timePerShapelet);
<<<<<<< HEAD
            printLineDebug(" Time per shapelet = "+timePerShapelet+" numShapeletsToEvaluate  = "+numShapeletsToEvaluate);
//            transform.setProportionToEvaluate(proportionToEvaluate);
=======
>>>>>>> 26807b73
        }
//Put this in the options rather than here
        transform.setPruneMatchingShapelets(pruneMatchingShapelets);

        System.out.println(" num shapelets in transform ="+transform.getNumberOfShapelets());
        shapeletData = transform.fitTransform(data);
        transformBuildTime=System.nanoTime()-startTime; //Need to store this
        redundantFeatures=InstanceTools.removeRedundantTrainAttributes(shapeletData);
        if(saveShapelets)
            saveShapeletData(data);


<<<<<<< HEAD
        printLineDebug("Starting STC build classifier after "+(System.nanoTime()-startTime)/1000000000+" ......");
=======
>>>>>>> 26807b73
//Change to interface method
        if(classifierContractTime>0 && classifier instanceof TrainTimeContractable) {
            ((TrainTimeContractable) classifier).setTrainTimeLimit(classifierContractTime);
        }
/*        //Do a PCA to reduce dimensionality. Not an option currently, needs proper testing and evaluation
        if(performPCA){
            printLineDebug("Do a PCA");
            printLineDebug(" before num features "+(shapeletData.numAttributes()-1));
            setPCA(performPCA, Math.min(shapeletData.numAttributes()-1, numPCAFeatures)); //update eigen values to reflect min (this will override old PCA)
            pca.fit(shapeletData);
            shapeletData=pca.transform(shapeletData);
            printLineDebug(" after "+(shapeletData.numAttributes()-1));
        }
*/
//Here get the train estimate directly from classifier
        if(classifier instanceof EnhancedAbstractClassifier)
            ((EnhancedAbstractClassifier)classifier).setDebug(debug);
<<<<<<< HEAD
        printLineDebug(" Shapelets evaluated = "+transform.getShapeletCounts());
        printLineDebug("Entering build classifier with classifier contract = "+classifierContractTime);
=======
>>>>>>> 26807b73
        if(getEstimateOwnPerformance()) {
            EnhancedAbstractClassifier eac=((EnhancedAbstractClassifier) classifier);
            eac.setTrainEstimateMethod(trainEstimateMethod);
            if(eac.ableToEstimateOwnPerformance())
                eac.setEstimateOwnPerformance(true);
        }
        classifier.buildClassifier(shapeletData);
        trainResults.setTimeUnit(TimeUnit.NANOSECONDS);
        long endTime=System.nanoTime();
        if(getEstimateOwnPerformance()){
            estimateOwnPerformance(data);
        }
        if(classifier instanceof EnhancedAbstractClassifier) {
            trainResults.setErrorEstimateTime(((EnhancedAbstractClassifier) classifier).getTrainResults().getErrorEstimateTime());
            trainResults.setBuildTime(endTime - startTime-trainResults.getErrorEstimateTime());
        }
        else
            trainResults.setBuildTime(endTime - startTime);

<<<<<<< HEAD
        trainResults.setBuildPlusEstimateTime(trainResults.getBuildTime()+trainResults.getErrorEstimateTime());
        trainResults.setParas(getParameters());
        //To help garbage collection
        shapeletData=new Instances(data,0);
=======
        trainResults.setParas(getParameters());
        //To help garbage collection
        shapeletData=new Instances(data,0);
        printLineDebug("************** Finished STC Build with " + transform.getCount() + " shaplets searched, "+transform.getNumberOfShapelets()+" retained in "+ trainResults.getBuildTime()/1000000000+" Seconds  ***************");
        trainResults.setBuildPlusEstimateTime(System.nanoTime()-startTime);

>>>>>>> 26807b73
    }

    @Override
    public double classifyInstance(Instance ins) throws Exception{
        shapeletData.add(ins);

        Instances temp  = transform.transform(shapeletData);
//Delete redundant
        for(int del:redundantFeatures)
            temp.deleteAttributeAt(del);
        if(performPCA){
            temp=pca.transform(temp);
        }

        Instance test  = temp.get(0);
        shapeletData.remove(0);
        return classifier.classifyInstance(test);
    }
     @Override
    public double[] distributionForInstance(Instance ins) throws Exception{
        shapeletData = new Instances(ins.dataset(),0);
        shapeletData.add(ins);
        
        Instances temp  = transform.transform(shapeletData);
//Delete redundant
        for(int del:redundantFeatures)
            temp.deleteAttributeAt(del);
         if(performPCA){
             temp=pca.transform(temp);
         }

        Instance test  = temp.get(0);
        shapeletData.remove(0);

        return classifier.distributionForInstance(test);
    }

    /**
     * estimating own performance for STC. If OOB is set to
     *
     * @param data
     * @throws Exception from distributionForInstance
     */


    private void estimateOwnPerformance(Instances data) throws Exception {
        // if the classifier can estimate its own performance, do that. This is not yet in the time contract!
        boolean doExternalCV=false;
        doExternalCV=!((classifier instanceof EnhancedAbstractClassifier)&&((EnhancedAbstractClassifier)classifier).ableToEstimateOwnPerformance());
        if(doExternalCV) {
            printLineDebug("Doing a CV with base to estimate accuracy");
            int numFolds = setNumberOfFolds(data);
            CrossValidationEvaluator cv = new CrossValidationEvaluator();
            cv.setSeed(seed * 12);
            cv.setNumFolds(numFolds);
            trainResults = cv.crossValidateWithStats(classifier, shapeletData);
        }
        else{
            trainResults = ((EnhancedAbstractClassifier) classifier).getTrainResults();
        }

    }
    private void copyParameters(ShapeletTransformClassifier other) {
//        this.numClassifiers = other.numClassifiers;
//        this.numIntervalsFinder = other.numIntervalsFinder;
    }



    public void setShapeletOutputFilePath(String path){
        shapeletOutputPath = path;
        saveShapelets=true;
    }
    private void saveShapeletData(Instances data){
        printDebug("Saving the transform as an arff file and the transform data in different files. The shapelets will also be saved by the transform in the same location.");
        //Write shapelet transform to arff file
        File f= new File(shapeletOutputPath+"ShapeletTransforms/"+data.relationName());
        if(!f.exists())
            f.mkdirs();
        shapeletData.setRelationName(data.relationName());
        DatasetLoading.saveDataset(shapeletData,shapeletOutputPath+"ShapeletTransforms/"+data.relationName()+"/"+data.relationName()+seed+"_TRAIN");
        f= new File(shapeletOutputPath+"Workspace/"+data.relationName());
        if(!f.exists())
            f.mkdirs();
        FullAccessOutFile of=new FullAccessOutFile(shapeletOutputPath+"Workspace/"+data.relationName()+"/shapleletInformation"+seed+".csv");
        String str= getTransformParameters();
        Date date = new Date();
        SimpleDateFormat formatter = new SimpleDateFormat("yyyy-MM-dd HH:mm:ss");
        of.writeLine("Generated by ShapeletTransformClassifier.java on " + formatter.format(date));
        of.writeLine(str);
        of.writeLine("NumShapelets,"+transform.getNumberOfShapelets());
        of.writeLine("Operations count(not sure!),"+transform.getCount());
        of.writeString("ShapeletLengths");
        ArrayList<Integer> lengths=transform.getShapeletLengths();
        for(Integer i:lengths)
            of.writeString(","+i);
/*            ArrayList<Shapelet>  shapelets= transform.getShapelets();
            of.writeLine("SHAPELETS:");
            for(Shapelet s:shapelets){
                double[] d=s.getUnivariateShapeletContent();
                for(double x:d)
                    of.writeString(x+",");
                of.writeString("\n");
*/
        of.closeFile();
    }

    public ShapeletTransform constructShapeletTransform(Instances data){
        //**** Builds the transform using transformOptions and a search builder ****/
//        ShapeletSearchOptions.Builder searchBuilder;

//            searchBuilder= DefaultShapeletOptions.TIMED_FACTORY_OPTIONS.get("SHAPELET_D").apply(data, ShapeletTransformTimingUtilities.dayNano,(long)seed).getSearchOptions();
//        else
        ShapeletSearchOptions.Builder searchBuilder = new ShapeletSearchOptions.Builder();
        if(seedClassifier)
            searchBuilder.setSeed(2*seed);
//For some reason stored twice in the transform options and the search builder.
        searchBuilder.setMin(transformOptions.getMinLength());
        searchBuilder.setMax(transformOptions.getMaxLength());
        searchBuilder.setSearchType(searchType);
        if(numShapeletsInProblem==0)
            numShapeletsInProblem=ShapeletTransformTimingUtilities.calculateNumberOfShapelets(data.numInstances(), data.numAttributes()-1, transformOptions.getMinLength(), transformOptions.getMaxLength());
        transformOptions.setKShapelets(numShapeletsInTransform);
        searchBuilder.setNumShapeletsToEvaluate(numShapeletsToEvaluate/data.numInstances());//This is ignored if full search is performed
        transformOptions.setSearchOptions(searchBuilder.build());
        //Finally, get the transform from a Factory with the options set by the builder
        if(multivariate){
            System.out.println(" MUTIVARIATE TRUE");
            transformOptions.setDistanceType(ShapeletDistance.DistanceType.DEPENDENT);
        }

        ShapeletTransformFactoryOptions options=transformOptions.build();

        ShapeletTransform st = new ShapeletTransformFactory(options).getTransform();
        if(saveShapelets && shapeletOutputPath != null)
            st.setLogOutputFile(shapeletOutputPath+"Workspace/"+data.relationName()+"/shapelets"+seed+".csv");
        return st;

    }


    /*********** METHODS TO CONFIGURE TRANSFORM
     * Note there are two types of parameters: data independent and data dependent. They are now all set here, but
     * former are set in the constructor, the latter in buildClassifier. We could tidy this up with lambdas


     * Sets up this default parameters that are not data dependent. This is called in the constructor
     * and the user can reconfigure these prior to classifier build. These could also be tuned.
      */
    public void configureDefaultShapeletTransform(){
    searchType=ShapeletSearch.SearchType.FULL;

    transformOptions.setDistanceType(ShapeletDistance.DistanceType.IMPROVED_ONLINE);
    transformOptions.setQualityMeasure(ShapeletQuality.ShapeletQualityChoice.INFORMATION_GAIN);
    transformOptions.setRescalerType(ShapeletDistance.RescalerType.NORMALISATION);
    transformOptions.setRoundRobin(true);
    transformOptions.setCandidatePruning(true);
}
    /**
     * Sets up the parameters that require the data characteristics (series length, number of classes and number of cases
     */
    public void configureDataDependentShapeletTransform(Instances train){


        int n = train.numInstances();
        int m = train.numAttributes()-1;
        if(multivariate)
            m = utilities.multivariate_tools.MultivariateInstanceTools.channelLength(train);
        transformOptions.setMinLength(3);
        transformOptions.setMaxLength(m);




//DEtermine balanced or not,
        if(train.numClasses() > 2) {
            transformOptions.setBinaryClassValue(true);
            transformOptions.setClassBalancing(true);
        }else{
            transformOptions.setBinaryClassValue(false);
            transformOptions.setClassBalancing(false);
        }
        if(numShapeletsInTransform==ShapeletTransform.MAXTRANSFORMSIZE)//It has not then been set by the user
            numShapeletsInTransform=  10*train.numInstances() < ShapeletTransform.MAXTRANSFORMSIZE ? 10*train.numInstances(): ShapeletTransform.MAXTRANSFORMSIZE;        //Got to cap this surely!
        transformOptions.setKShapelets(numShapeletsInTransform);


    }

    /**
     * Specific set up for the DAWAK version (rename) described in
     * @param train
     */
    public void configureDawakShapeletTransform(Instances train) {
        configureDefaultShapeletTransform();
        if(train.numClasses() > 2) {
        transformOptions.setBinaryClassValue(true);
        transformOptions.setClassBalancing(true);
    }else{
        transformOptions.setBinaryClassValue(false);
        transformOptions.setClassBalancing(false);
    }
    if(numShapeletsInTransform==ShapeletTransform.MAXTRANSFORMSIZE)//It has not then been set by the user
        numShapeletsInTransform=  10*train.numInstances() < ShapeletTransform.MAXTRANSFORMSIZE ? 10*train.numInstances(): ShapeletTransform.MAXTRANSFORMSIZE;        //Got to cap this surely!
    transformOptions.setKShapelets(numShapeletsInTransform);

}
   /**
     * configuring a ShapeletTransform to the original ST format used in the bakeoff
     *
     * @param train data set
  Work in progress */
    public void configureBakeoffShapeletTransform(Instances train){
        transformOptions.setDistanceType(ShapeletDistance.DistanceType.NORMAL);
        if(train.numClasses() <10)
            transformOptions.setCandidatePruning(true);
        else
            transformOptions.setCandidatePruning(false);
        transformOptions.setBinaryClassValue(false);
        transformOptions.setClassBalancing(false);
        if(numShapeletsInTransform==ShapeletTransform.MAXTRANSFORMSIZE)//It has not then been set by the user
            numShapeletsInTransform=  10*train.numInstances() < ShapeletTransform.MAXTRANSFORMSIZE ? 10*train.numInstances(): ShapeletTransform.MAXTRANSFORMSIZE;        //Got to cap this surely!
        transformOptions.setKShapelets(numShapeletsInTransform);
    }




    /**
     * This method estimates how many shapelets per series (numShapeletsToEvaluate) can be evaluated given a specific time contract.
     * It should just return this value
     * It also calculates numShapeletsInTransform and proportionToEvaluate, both stored by the classifier. It can set searchType to FULL, if the proportion
     * is estimated to be full.
     * Note the user can set numShapeletsToEvaluate explicitly. The user can also set the contract time explicitly, thus invoking
     * this method in buildClassifier. If both numShapeletsToEvaluate and time have been set, we have a contradiction from the user.
     * We assume time take precedence, and overwrite numShapeletsToEvaluate
     *
     *NEED TO RECONFIGURE FOR USER SET numShapeletToEvaluate
      * @param train train data
     * @param time contract time in nanoseconds
     */
    public void configureTrainTimeContract(Instances train, long time){
        //Configure the search options if a contract has been ser
        // else
        int n = train.numInstances();
        int m;
        if(multivariate){
            int length=train.instance(0).relationalValue(0).instance(0).numAttributes();
            int dimensions=train.instance(0).relationalValue(0).numInstances();
            m=length;
        }else
            m=train.numAttributes() - 1;
        if(time>0){
            searchType = SearchType.RANDOM;
            numShapeletsInProblem = ShapeletTransformTimingUtilities.calculateNumberOfShapelets(n, m, 3, m);
//This is aarons way of doing it based on hard coded estimate of the time for a single operation
            proportionToEvaluate= estimatePropOfFullSearchAaron(n,m,time);


            if(proportionToEvaluate==1.0) {
                searchType = SearchType.FULL;
                numShapeletsToEvaluate=numShapeletsInProblem;
            }
            else
                numShapeletsToEvaluate = (long)(numShapeletsInProblem*proportionToEvaluate);
            if(numShapeletsToEvaluate<n)//Got to do 1 per series. Really should reduce if we do this.
                numShapeletsToEvaluate=n;
            numShapeletsInTransform =  numShapeletsToEvaluate > numShapeletsInTransform ? numShapeletsInTransform : (int) numShapeletsToEvaluate;
        }

    }

    // Tony's way of doing it based on a timing model for predicting for a single shapelet
//Point estimate to set prop, could use a hard coded
//This is a bit unintuitive, should move full towards a time per shapelet model
    private double estimatePropOfFullSearchTony(int n, int m, int totalNumShapelets, long time){
        double nPower=1.2;
        double mPower=1.3;
        double scaleFactor=Math.pow(2,26);
        singleShapeletTime=Math.pow(n,nPower)*Math.pow(m,mPower)/scaleFactor;
        long timeRequired=(long)(singleShapeletTime*totalNumShapelets);
        double p=1;
        if(timeRequired>time)
            p=timeRequired/(double)time;
        return p;
    }


// Aarons way of doing it based on time for a single operation
    private double estimatePropOfFullSearchAaron(int n, int m, long time){
//nanoToOp is currently a hard coded to 10 nanosecs in ShapeletTransformTimingUtilities. This is a bit crap
//HERE we can estimate it for this run
        long nanoTimeForOp=ShapeletTransformTimingUtilities.nanoToOp;
// Operations contract
        BigInteger allowedNumberOfOperations = new BigInteger(Long.toString(time / nanoTimeForOp));
// Operations required
        BigInteger requiredNumberOfOperations = ShapeletTransformTimingUtilities.calculateOps(n, m, 1, 1);
//Need more operations than we are allowed
        double p=1;
        if (requiredNumberOfOperations.compareTo(allowedNumberOfOperations) > 0) {
            BigDecimal oct = new BigDecimal(allowedNumberOfOperations);
            BigDecimal oc = new BigDecimal(requiredNumberOfOperations);
            BigDecimal prop = oct.divide(oc, MathContext.DECIMAL64);
            p= prop.doubleValue();
        }
        return p;
    }

    /**
     * @return String, comma separated relevant variables, used in Experiment.java to write line 2 of results
     */
    @Override
    public String getParameters(){

        String paras=transform.getShapeletCounts();
        //Build time info
        String result=super.getParameters();
        //Shapelet numbers and contract info
        result+=",numberOfShapeletsInProblem,"+numShapeletsInProblem+",proportionToEvaluate,"+proportionToEvaluate;
        //transform config
        result+=",SearchType,"+searchType;
        result+=","+transformOptions.toString();
        result+=","+paras;
        result+=",Classifier,"+classifier.getClass().getSimpleName();
        String classifierParas="No Classifier Para Info";
        if(classifier instanceof EnhancedAbstractClassifier)
            classifierParas=((EnhancedAbstractClassifier)classifier).getParameters();
        result+=","+classifierParas;
        if(trainTimeContract)
            result+= ",TimeContract(ns), " +trainContractTimeNanos;
        else
            result+=",NoContract";
        result+= ",TransformActualBuildTime,"+transformBuildTime+",trainContractTimeNanos,"+ trainContractTimeNanos +",transformContractTime,"+ transformContractTime;


        result+=",EstimateOwnPerformance,"+getEstimateOwnPerformance();
        if(getEstimateOwnPerformance()) {
            result += ",trainEstimateMethod," + trainEstimateMethod;
        }

        return result;
    }

    /**
     *
     * @return a string containing just the transform parameters
     */
    public String getTransformParameters(){
        String paras=transform.getShapeletCounts();
        String str= "TransformActualBuildTime,"+transformBuildTime+",totalTimeContract,"+ trainContractTimeNanos +",transformTimeContract,"+ transformContractTime;
        //Shapelet numbers and contract info
        str+=",numberOfShapeletsInProblem,"+numShapeletsInProblem+",proportionToEvaluate,"+proportionToEvaluate;
        //transform config
        str+=",SearchType,"+searchType;
        str+=","+transformOptions.toString();
        str+=","+paras;
        return str;
    }

    public long getTransformOpCount(){
        return transform.getCount();
    }


    public void setTrainTimeLimit(long amount) {
        trainTimeContract=true;
        trainContractTimeNanos = amount;
    }

    @Override
    public boolean withinTrainContract(long start) {
        return start<trainContractTimeNanos;
    }


    public void setNumberOfShapeletsToEvaluate(long numS){
        numShapeletsToEvaluate = numS;
    }
    public void setNumberOfShapeletsInTransform(int numS){
        numShapeletsInTransform = numS;
    }

    /**
     * Checkpoint methods
     */
    public void setSavePath(String path){
        checkpointFullPath=path;
    }
    public void copyFromSerObject(Object obj) throws Exception{
        if(!(obj instanceof ShapeletTransformClassifier))
            throw new Exception("Not a ShapeletTransformClassifier object");
//Copy meta data
        ShapeletTransformClassifier st=(ShapeletTransformClassifier)obj;
//We assume the classifiers have not been built, so are basically copying over the set up
        classifier=st.classifier;
        shapeletOutputPath=st.shapeletOutputPath;
        transform=st.transform;
        shapeletData=st.shapeletData;
        int[] redundantFeatures=st.redundantFeatures;
        transformBuildTime=st.transformBuildTime;
        trainResults =st.trainResults;
        numShapeletsInTransform =st.numShapeletsInTransform;
        searchType =st.searchType;
        numShapeletsToEvaluate =st.numShapeletsToEvaluate;
        seed =st.seed;
        seedClassifier=st.seedClassifier;
        trainContractTimeNanos =st.trainContractTimeNanos;

        
    }
/*********** SETTERS AND GETTERS :  Methods for manual configuration  **********/
 /**
     * Set how shapelets are assessed
     * @param qual Quality measure type, options are         INFORMATION_GAIN,F_STAT,KRUSKALL_WALLIS,MOODS_MEDIAN
     */
    public void setQualityMeasure(ShapeletQuality.ShapeletQualityChoice qual){
        transformOptions.setQualityMeasure(qual);
    }
    public void setRescalerType(ShapeletDistance.RescalerType r){
        transformOptions.setRescalerType(r);
    }

    /**
     * Set how shapelets are searched for in a given series.
     * @param type: Search type with valid values
     *            SearchType {FULL, FS, GENETIC, RANDOM, LOCAL, MAGNIFY, TIMED_RANDOM, SKIPPING, TABU,
     *             REFINED_RANDOM, IMP_RANDOM, SUBSAMPLE_RANDOM, SKEWED, BO_SEARCH};
     */
    public void setSearchType(ShapeletSearch.SearchType type) {
        searchType = type;
    }
    public void setClassifier(Classifier c){
        classifier=c;
    }

    public TechnicalInformation getTechnicalInformation() {
        TechnicalInformation    result;
        result = new TechnicalInformation(TechnicalInformation.Type.ARTICLE);
        result.setValue(TechnicalInformation.Field.AUTHOR, "authors");
        result.setValue(TechnicalInformation.Field.YEAR, "A shapelet transform for time series classification");
        result.setValue(TechnicalInformation.Field.TITLE, "stuff");
        result.setValue(TechnicalInformation.Field.JOURNAL, "places");
        result.setValue(TechnicalInformation.Field.VOLUME, "vol");
        result.setValue(TechnicalInformation.Field.PAGES, "pages");

        return result;
    }

    /**
     * From the interface Tuneable
     * @return the range of parameters to tune over
     */
    @Override
    public ParameterSpace getDefaultParameterSearchSpace(){
        ParameterSpace ps=new ParameterSpace();
        String[] maxNumShapelets={"100","200","300","400","500","600","700","800","900","1000"};
        ps.addParameter("T", maxNumShapelets);

        return ps;
    }
    /**
     * Parses a given list of options to set the parameters of the classifier.
     * We use this for the tuning mechanism, setting parameters through setOptions
     <!-- options-start -->
     * Valid options are: <p/>
     * <pre> -S
     * Number of shapelets kept in the transform.</pre>
     * More to follow
     <!-- options-end -->
     *
     * @param options the list of options as an array of strings
     * @throws Exception if an option is not supported
     */
    @Override
    public void setOptions(String[] options) throws Exception{
        String numShapeletsString= Utils.getOption('S', options);
        if (numShapeletsString.length() != 0)
            numShapeletsInTransform = Integer.parseInt(numShapeletsString);
        else
            throw new Exception("in setOptions Unable to read number of intervals, -T flag is not set");
    }

    public static void main(String[] args) throws Exception {
//        String dataLocation = "C:\\Temp\\TSC\\";
        String dataLocation = "E:\\Data\\TSCProblems2018\\";
        String saveLocation = "C:\\Temp\\TSC\\";
        String datasetName = "FordA";
        int fold = 0;

        Instances train= DatasetLoading.loadDataNullable(dataLocation+datasetName+File.separator+datasetName+"_TRAIN");
        Instances test= DatasetLoading.loadDataNullable(dataLocation+datasetName+File.separator+datasetName+"_TEST");
        String trainS= saveLocation+datasetName+File.separator+"TrainCV.csv";
        String testS=saveLocation+datasetName+File.separator+"TestPreds.csv";
        String preds=saveLocation+datasetName;
        System.out.println("Data Loaded");
        ShapeletTransformClassifier st= new ShapeletTransformClassifier();

        //st.saveResults(trainS, testS);
        st.setShapeletOutputFilePath(saveLocation+datasetName+"Shapelets.csv");
        st.setMinuteLimit(2);
        System.out.println("Start transform");

        long t1= System.currentTimeMillis();

        st.configureDefaultShapeletTransform();
        st.configureTrainTimeContract(train,st.trainContractTimeNanos);

        Instances stTrain=st.transform.fitTransform(train);
        long t2= System.currentTimeMillis();
        System.out.println("BUILD TIME "+((t2-t1)/1000)+" Secs");
        OutFile out=new OutFile(saveLocation+"ST_"+datasetName+".arff");
        out.writeString(stTrain.toString());

    }
}<|MERGE_RESOLUTION|>--- conflicted
+++ resolved
@@ -183,11 +183,7 @@
 
 //Give 2/3 time for transform, 1/3 for classifier. Need to only do this if its set to have one.
 //All in nanos
-<<<<<<< HEAD
-        printDebug("Are we contracting? "+trainTimeContract+" transform contract time ="+trainContractTimeNanos);
-=======
 //        printDebug("Are we contracting? "+trainTimeContract+" transform contract time ="+trainContractTimeNanos);
->>>>>>> 26807b73
         if(trainTimeContract) {//Always switch to OOB if contracting
             trainEstimateMethod=TrainEstimateMethod.OOB;
             transformContractTime = trainContractTimeNanos/2;
@@ -213,16 +209,10 @@
             transform.setContractTime(transformContractTime);
             transform.setAdaptiveTiming(true);
             transform.setTimePerShapelet(timePerShapelet);
-<<<<<<< HEAD
-            printLineDebug(" Time per shapelet = "+timePerShapelet+" numShapeletsToEvaluate  = "+numShapeletsToEvaluate);
-//            transform.setProportionToEvaluate(proportionToEvaluate);
-=======
->>>>>>> 26807b73
         }
 //Put this in the options rather than here
         transform.setPruneMatchingShapelets(pruneMatchingShapelets);
 
-        System.out.println(" num shapelets in transform ="+transform.getNumberOfShapelets());
         shapeletData = transform.fitTransform(data);
         transformBuildTime=System.nanoTime()-startTime; //Need to store this
         redundantFeatures=InstanceTools.removeRedundantTrainAttributes(shapeletData);
@@ -230,10 +220,6 @@
             saveShapeletData(data);
 
 
-<<<<<<< HEAD
-        printLineDebug("Starting STC build classifier after "+(System.nanoTime()-startTime)/1000000000+" ......");
-=======
->>>>>>> 26807b73
 //Change to interface method
         if(classifierContractTime>0 && classifier instanceof TrainTimeContractable) {
             ((TrainTimeContractable) classifier).setTrainTimeLimit(classifierContractTime);
@@ -251,11 +237,6 @@
 //Here get the train estimate directly from classifier
         if(classifier instanceof EnhancedAbstractClassifier)
             ((EnhancedAbstractClassifier)classifier).setDebug(debug);
-<<<<<<< HEAD
-        printLineDebug(" Shapelets evaluated = "+transform.getShapeletCounts());
-        printLineDebug("Entering build classifier with classifier contract = "+classifierContractTime);
-=======
->>>>>>> 26807b73
         if(getEstimateOwnPerformance()) {
             EnhancedAbstractClassifier eac=((EnhancedAbstractClassifier) classifier);
             eac.setTrainEstimateMethod(trainEstimateMethod);
@@ -275,19 +256,12 @@
         else
             trainResults.setBuildTime(endTime - startTime);
 
-<<<<<<< HEAD
-        trainResults.setBuildPlusEstimateTime(trainResults.getBuildTime()+trainResults.getErrorEstimateTime());
-        trainResults.setParas(getParameters());
-        //To help garbage collection
-        shapeletData=new Instances(data,0);
-=======
         trainResults.setParas(getParameters());
         //To help garbage collection
         shapeletData=new Instances(data,0);
         printLineDebug("************** Finished STC Build with " + transform.getCount() + " shaplets searched, "+transform.getNumberOfShapelets()+" retained in "+ trainResults.getBuildTime()/1000000000+" Seconds  ***************");
         trainResults.setBuildPlusEstimateTime(System.nanoTime()-startTime);
 
->>>>>>> 26807b73
     }
 
     @Override
