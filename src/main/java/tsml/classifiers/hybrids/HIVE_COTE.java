/*
 * Copyright (C) 2019 xmw13bzu
 *
 * This file is part of the UEA Time Series Machine Learning (TSML) toolbox.
 *
 * The UEA TSML toolbox is free software: you can redistribute it and/or 
 * modify it under the terms of the GNU General Public License as published 
 * by the Free Software Foundation, either version 3 of the License, or 
 * (at your option) any later version.
 *
 * The UEA TSML toolbox is distributed in the hope that it will be useful,
 * but WITHOUT ANY WARRANTY; without even the implied warranty of
 * MERCHANTABILITY or FITNESS FOR A PARTICULAR PURPOSE.  See the
 * GNU General Public License for more details.
 *
 * You should have received a copy of the GNU General Public License along
 * with the UEA TSML toolbox. If not, see <https://www.gnu.org/licenses/>.
 */

package tsml.classifiers.hybrids;

import evaluation.evaluators.CrossValidationEvaluator;
import evaluation.tuning.ParameterSpace;
import machine_learning.classifiers.ensembles.AbstractEnsemble;
import machine_learning.classifiers.ensembles.voting.MajorityConfidence;
import machine_learning.classifiers.ensembles.weightings.TrainAcc;
import tsml.classifiers.EnhancedAbstractClassifier;
import tsml.classifiers.TrainTimeContractable;
import tsml.classifiers.Tuneable;
import tsml.classifiers.dictionary_based.BOSS;
import tsml.classifiers.dictionary_based.TDE;
import tsml.classifiers.dictionary_based.cBOSS;
import tsml.classifiers.distance_based.ElasticEnsemble;
import tsml.classifiers.interval_based.DrCIF;
<<<<<<< HEAD
import tsml.classifiers.interval_based.RISE;
=======
>>>>>>> 35da9258
import tsml.classifiers.interval_based.TSF;
import tsml.classifiers.kernel_based.Arsenal;
import tsml.classifiers.legacy.RISE;
import tsml.classifiers.shapelet_based.ShapeletTransformClassifier;
import tsml.data_containers.TimeSeriesInstances;
import tsml.data_containers.utilities.Converter;
import tsml.transformers.Resizer;
import utilities.ClassifierTools;
import weka.classifiers.Classifier;
import weka.core.*;

import java.util.concurrent.TimeUnit;

/**
 *
 * @author James Large (james.large@uea.ac.uk), Tony Bagnall
 * @maintainer Tony Bagnall
 *
 * This classifier is the latest version of the Hierarchical Vote Ensemble Collective of Transformation-based
 * Ensembles (HIVE-COTE).
 *
 * The original classifier, now called HiveCote 0.1, described in [1] has  been moved to legacy_cote.
 * This new one
 *
 * 1. Threadable
 * 2. Contractable
 * 3. Tuneable
 *
 * Version 1.0:
 */
public class HIVE_COTE extends AbstractEnsemble implements TechnicalInformationHandler, TrainTimeContractable, Tuneable {

    //TrainTimeContractable
    protected boolean trainTimeContract = false;
    protected long trainContractTimeNanos = TimeUnit.DAYS.toNanos(7); // if contracting with no time limit given, default to 7 days.
    protected TimeUnit contractTrainTimeUnit = TimeUnit.NANOSECONDS;

    /**
     * Utility if we want to be conservative while contracting with the overhead 
     * of the ensemble and any variance with the base classifiers' abilities to adhere 
     * to the contract. Give the base classifiers a (very large not not full) proportion
     * of the contract time given, and allow some extra time for the ensemble overhead,
     * potential threading overhead, etc
     */
    protected final double BASE_CLASSIFIER_CONTRACT_PROP = 0.99; //if e.g 1 day contract, 864 seconds grace time
    protected double alpha=4.0; // Weighting parameter for voting method

    private Resizer resizer;
    @Override
    public TechnicalInformation getTechnicalInformation() {
        TechnicalInformation 	result;
        result = new TechnicalInformation(TechnicalInformation.Type.ARTICLE);
        result.setValue(TechnicalInformation.Field.AUTHOR, "J. Lines, S. Taylor and A. Bagnall");
        result.setValue(TechnicalInformation.Field.TITLE, "Time Series Classification with HIVE-COTE: The Hierarchical Vote Collective of Transformation-Based Ensembles");
        result.setValue(TechnicalInformation.Field.JOURNAL, "ACM Transactions on Knowledge Discovery from Data");
        result.setValue(TechnicalInformation.Field.VOLUME, "12");
        result.setValue(TechnicalInformation.Field.NUMBER, "5");
        
        result.setValue(TechnicalInformation.Field.PAGES, "52");
        result.setValue(TechnicalInformation.Field.YEAR, "2018");
        return result;
    }    

    public HIVE_COTE() { 
        super();
        setupHIVE_COTE_2_0();
    }
    @Override
    public void setupDefaultEnsembleSettings() {
        setupHIVE_COTE_1_0();
    }


    public void setupHIVE_COTE_0_1() {
        //copied over/adapted from HiveCote.setDefaultEnsembles()
        //TODO jay/tony review
        this.ensembleName = "HIVE-COTE 0.1";
        this.weightingScheme = new TrainAcc(4);
        this.votingScheme = new MajorityConfidence();
        this.transform = null;

        CrossValidationEvaluator cv = new CrossValidationEvaluator(seed, false, false, false, false);
        cv.setNumFolds(10);
        this.trainEstimator = cv;

        Classifier[] classifiers = new Classifier[5];
        String[] classifierNames = new String[5];

        EnhancedAbstractClassifier ee = new ElasticEnsemble();
        ee.setEstimateOwnPerformance(true);
        classifiers[0] = ee;
        classifierNames[0] = "EE";

//        CAWPE st_classifier = new CAWPE();
//        DefaultShapeletTransformPlaceholder st_transform= new DefaultShapeletTransformPlaceholder();
//        st_classifier.setTransform(st_transform);
        ShapeletTransformClassifier stc = new ShapeletTransformClassifier();
        if (trainTimeContract)
            stc.setTrainTimeLimit(contractTrainTimeUnit, trainContractTimeNanos);
        stc.setEstimateOwnPerformance(true);
        classifiers[1] = stc;
        classifierNames[1] = "STC";

        classifiers[2] = new RISE();
        classifierNames[2] = "RISE";

        BOSS boss = new BOSS();
        boss.setEstimateOwnPerformance(true);
        classifiers[3] = boss;
        classifierNames[3] = "BOSS";

        TSF tsf = new TSF();
        tsf.setEstimateOwnPerformance(true);
        classifiers[4] = tsf;
        classifierNames[4] = "TSF";

        try {
            setClassifiers(classifiers, classifierNames, null);
        } catch (Exception e) {
            System.out.println("Exception thrown when setting up DEFAULT settings of " + this.getClass().getSimpleName() + ". Should "
                    + "be fixed before continuing");
            System.exit(1);
        }

        setSeed(seed);

        if(trainTimeContract)
            setTrainTimeLimit(contractTrainTimeUnit, trainContractTimeNanos);
    }

    public void setupHIVE_COTE_1_0() {
        this.ensembleName = "HIVE-COTE 1.0";
        alpha=4.0;

        this.weightingScheme = new TrainAcc(alpha);
        this.votingScheme = new MajorityConfidence();
        this.transform = null;
        
        CrossValidationEvaluator cv = new CrossValidationEvaluator(seed, false, false, false, false); 
        cv.setNumFolds(10);
        this.trainEstimator = cv; 

        Classifier[] classifiers = new Classifier[4];
        String[] classifierNames = new String[4];
        
        ShapeletTransformClassifier stc = new ShapeletTransformClassifier();
        stc.setEstimateOwnPerformance(true);
        classifiers[0] = stc;
        classifierNames[0] = "STC";
        
        classifiers[1] = new RISE();
        classifierNames[1] = "RISE";
        
        cBOSS boss = new cBOSS();
        boss.setEstimateOwnPerformance(true);
        classifiers[2] = boss;
        classifierNames[2] = "cBOSS";
        
        TSF tsf = new TSF();
        classifiers[3] = tsf;
        classifierNames[3] = "TSF";
        tsf.setEstimateOwnPerformance(true);

        try {
            setClassifiers(classifiers, classifierNames, null);
        } catch (Exception e) {
            System.out.println("Exception thrown when setting up DEFAULT settings of " + this.getClass().getSimpleName() + ". Should "
                    + "be fixed before continuing");
            System.exit(1);
        }
        
        setSeed(seed);
        
        if(trainTimeContract)
            setTrainTimeLimit(contractTrainTimeUnit, trainContractTimeNanos);
    }



    public void setupHIVE_COTE_2_0() {
        this.ensembleName = "HIVE-COTE 2.0";
        alpha=4.0;
        this.weightingScheme = new TrainAcc(alpha);
        this.votingScheme = new MajorityConfidence();
        this.transform = null;
        CrossValidationEvaluator cv = new CrossValidationEvaluator(seed, false, false, false, false);
        cv.setNumFolds(10);
        this.trainEstimator = cv;
        ShapeletTransformClassifier stc = new ShapeletTransformClassifier();
        DrCIF cif= new DrCIF();
        Arsenal afc = new Arsenal();
        TDE tde= new TDE();
        String[] classifierNames = new String[4];
        classifierNames[0] = "STC";
        classifierNames[1] = "DrCIF";
        classifierNames[2] = "Arsenal";
        classifierNames[3] = "TDE";
        EnhancedAbstractClassifier[] classifiers = new EnhancedAbstractClassifier[4];
        classifiers[0]=stc;
        classifiers[1]=cif;
        classifiers[2]=afc;
        classifiers[3]=tde;
        for(EnhancedAbstractClassifier cls:classifiers) {
            cls.setEstimateOwnPerformance(true);
            cls.setTrainEstimateMethod(TrainEstimateMethod.OOB);
        }
        try {
            setClassifiers(classifiers, classifierNames, null);
        } catch (Exception e) {
            System.out.println("Exception thrown when setting up DEFAULT settings of " + this.getClass().getSimpleName() + ". Should "
                    + "be fixed before continuing");
            System.exit(1);
        }
        setSeed(seed);
        if(trainTimeContract)
            setTrainTimeLimit(contractTrainTimeUnit, trainContractTimeNanos);
    }
    @Override
    public void buildClassifier(TimeSeriesInstances data) throws Exception {
        getCapabilities().testWithFail(Converter.toArff(data));
        if (!data.isEqualLength()) {
            // pad with 0s
            resizer = new Resizer(new Resizer.MaxResizeMetric(), new Resizer.FlatPadMetric(0));
            TimeSeriesInstances padded = resizer.fitTransform(data);
            data = padded;
        }


        if(debug) {
            printDebug(" Building HIVE-COTE with components: ");
            for (EnsembleModule module : modules){
                if (module.getClassifier() instanceof EnhancedAbstractClassifier)
                    ((EnhancedAbstractClassifier) module.getClassifier()).setDebug(debug);
                printDebug(module.getModuleName()+" ");
            }
            printDebug(" \n ");
        }

        if (trainTimeContract){
            printLineDebug(" In build of HC2: contract time = "+trainContractTimeNanos/1000000000/60/60+" hours ");
            setupContracting();
        }

        super.buildClassifier(Converter.toArff(data));
        trainResults.setParas(getParameters());
        printLineDebug("*************** Finished HIVE-COTE Build with train time " +
                (trainResults.getBuildTime()/1000000000/60/60.0) + " hours, Train+Estimate time = "+(trainResults.getBuildPlusEstimateTime()/1000000000/60/60.0)+" hours ***************");

    }


    @Override
    public void buildClassifier(Instances data) throws Exception {
        if(debug) {
            printDebug(" Building HIVE-COTE with components: ");
            for (EnsembleModule module : modules){
                if (module.getClassifier() instanceof EnhancedAbstractClassifier)
                    ((EnhancedAbstractClassifier) module.getClassifier()).setDebug(debug);
                printDebug(module.getModuleName()+" ");
            }
            printDebug(" \n ");
        }

        if (trainTimeContract){
            printLineDebug(" In build of HC2: contract time = "+trainContractTimeNanos/1000000000/60/60+" hours ");
            setupContracting();
        }

        super.buildClassifier(data);
        trainResults.setParas(getParameters());
        printLineDebug("*************** Finished HIVE-COTE Build with train time " +
                (trainResults.getBuildTime()/1000000000/60/60.0) + " hours, Train+Estimate time = "+(trainResults.getBuildPlusEstimateTime()/1000000000/60/60.0)+" hours ***************");

    }
    /**
     * Returns default capabilities of the classifier. These are that the
     * data must be numeric, with no missing and a nominal class
     * @return the capabilities of this classifier
     */
    @Override
    public Capabilities getCapabilities() {
        Capabilities result = super.getCapabilities();
        result.disableAll();
        // attributes must be numeric
        result.enable(Capabilities.Capability.NUMERIC_ATTRIBUTES);
        // Can only handle discrete class
        result.enable(Capabilities.Capability.NOMINAL_CLASS);
        // instances
        result.setMinimumNumberInstances(1);
        if(readIndividualsResults)//Can handle all data sets
            result.enableAll();
        return result;
    }


    /**
     * Will split time given evenly among the contractable base classifiers. 
     * 
     * This is currently very naive, and likely innaccurate. Consider these TODOs
     * 
     *  1) If there are any non-contractable base classifiers, these are ignored in 
     *      the contract setting. The full time is allocated among the contractable 
     *      base classifiers, instead of trying to do any wonky guessing of how long the 
     *      non-contractable ones might take
     *  2) Currently, generating accuracy estimates is not considered in the contract.
     *      If there are any non-TrainAccuracyEstimating classifiers, the estimation procedure (e.g.
     *      a 10fold cv) will very likely overshoot the contract, since the classifier would be
     *      trying to keep to contract on each fold and the full build individually, not in total. 
     *      This is an active research question moreso than an implementation question
     *  3) The contract currently does not consider whether the ensemble is being threaded,
     *      i.e. even if it can run the building of two or more classifiers in parallel, 
     *      this will still naively set the contract per classifier as amount/numClassifiers
     */
    /**
     * Overriding TrainTimeContract methods
     * @param amount of time in nanos
     */
    @Override //TrainTimeContractable
    public void setTrainTimeLimit(long amount) {
        trainTimeContract = true;
        trainContractTimeNanos = amount;
        contractTrainTimeUnit = TimeUnit.NANOSECONDS;
    }
    @Override
    public boolean withinTrainContract(long start) {
        return start<trainContractTimeNanos;
    }

    /**
     * Sets up the ensemble for contracting, to be called at the start of build classifier,
     * i.e. when parameters can no longer be changed.
     */
    protected void setupContracting() {
        //splits the ensemble contract time between this many classifiers
        int numContractableClassifiers = 0; 
        
        //in future, the number of classifiers we need to separately eval and custom-contract for
        int numNonTrainEstimatingClassifiers = 0; 
        printLineDebug(" Setting up contracting. Number of modules  = "+modules.length);
        for (EnsembleModule module : modules) {
            if(module.isTrainTimeContractable())
                numContractableClassifiers++;
            else 
                System.out.println("WARNING: trying to contract " + ensembleName + ", but base classifier " + module.getModuleName() + " is not contractable, "
                        + "and is therefore not considered in the contract. The ensemble as a whole will very likely not meet the contract.");
            
            if(!module.isAbleToEstimateOwnPerformance()) {
                numNonTrainEstimatingClassifiers++;
                System.out.println("WARNING: trying to contract " + ensembleName + ", but base classifier " + module.getModuleName() + " does not estimate its own accuracy. "
                        + "Performing a separate evaluation on the train set currently is not considered in the contract, and therefore the ensemble as a whole will very "
                        + "likely not meet the contract.");
            }
        }

        //force nanos in setting base classifier contracts in case e.g. 1 hour was passed, 1/5 = 0...
        TimeUnit highFidelityUnit = TimeUnit.NANOSECONDS;
        long conservativeBaseClassifierContract = (long) (BASE_CLASSIFIER_CONTRACT_PROP * highFidelityUnit.convert(trainContractTimeNanos, contractTrainTimeUnit));
        long highFidelityTimePerClassifier;
        if(multiThread)
            highFidelityTimePerClassifier= (conservativeBaseClassifierContract);
        else
            highFidelityTimePerClassifier= (conservativeBaseClassifierContract) / numContractableClassifiers;
        printLineDebug(" Setting up contract\nTotal Contract = "+(trainContractTimeNanos/1000000000/60/60)+" hours");
        printLineDebug(" Per Classifier = "+highFidelityTimePerClassifier+" Nanos");
        for (EnsembleModule module : modules)
            if(module.isTrainTimeContractable())
                ((TrainTimeContractable) module.getClassifier()).setTrainTimeLimit(highFidelityUnit, highFidelityTimePerClassifier);
    }

    public void setAlpha(double alpha){
        this.alpha = alpha;
        this.weightingScheme = new TrainAcc(this.alpha);
    }
    
    @Override   //EnhancedAbstractClassifier
    public void setSeed(int seed) { 
        super.setSeed(seed);
        for (EnsembleModule module : modules)
            if(module.getClassifier() instanceof Randomizable)
                ((Randomizable)module.getClassifier()).setSeed(seed);
    }

    @Override //AbstractClassifier
    public void setOptions(String[] options) throws Exception {
//        System.out.print("TSF para sets ");
//        for (String str:options)
//             System.out.print(","+str);
//        System.out.print("\n");
        String a = Utils.getOption('A', options);
        alpha=Double.parseDouble(a);
        this.weightingScheme = new TrainAcc(alpha);

    }
    /**
     *TUNED TSF Classifiers. Method for interface Tuneable
     * Valid options are: <p/>
     * <pre> -T Number of trees.</pre>
     * <pre> -I Number of intervals to fit.</pre>
     *
     *
     * @return ParameterSpace object
     */
    @Override //Tuneable
    public ParameterSpace getDefaultParameterSearchSpace(){
        ParameterSpace ps=new ParameterSpace();
        String[] alphaRange={"1.0","2.0","3.0","4.0","5.0","6.0","7.0","8.0","9.0","10.0"};
        ps.addParameter("A", alphaRange);

        return ps;
    }

    @Override
    public String getParameters() {
        String str="WeightingScheme,"+weightingScheme+","+"VotingScheme,"+votingScheme+",alpha,"+alpha+
                ",seedClassifier,"+seedClassifier+",seed,"+seed;
        if (trainTimeContract) str += ",contractTime(hrs),"+trainContractTimeNanos/1000000000/60/60.0;

        for (EnsembleModule module : modules)
            str+=","+module.getModuleName()+","+module.posteriorWeights[0];

        //This gets really long and it only really used for debugging
        if (readIndividualsResults)
            for (EnsembleModule module : modules)
                str += module.getParameters() + ",,";

        return str;

    }


    public static void main(String[] args) throws Exception {
        System.out.println(ClassifierTools.testUtils_getIPDAcc(new HIVE_COTE()));
    }
}<|MERGE_RESOLUTION|>--- conflicted
+++ resolved
@@ -32,13 +32,9 @@
 import tsml.classifiers.dictionary_based.cBOSS;
 import tsml.classifiers.distance_based.ElasticEnsemble;
 import tsml.classifiers.interval_based.DrCIF;
-<<<<<<< HEAD
 import tsml.classifiers.interval_based.RISE;
-=======
->>>>>>> 35da9258
 import tsml.classifiers.interval_based.TSF;
 import tsml.classifiers.kernel_based.Arsenal;
-import tsml.classifiers.legacy.RISE;
 import tsml.classifiers.shapelet_based.ShapeletTransformClassifier;
 import tsml.data_containers.TimeSeriesInstances;
 import tsml.data_containers.utilities.Converter;
@@ -84,6 +80,7 @@
     protected double alpha=4.0; // Weighting parameter for voting method
 
     private Resizer resizer;
+
     @Override
     public TechnicalInformation getTechnicalInformation() {
         TechnicalInformation 	result;
@@ -253,6 +250,7 @@
         if(trainTimeContract)
             setTrainTimeLimit(contractTrainTimeUnit, trainContractTimeNanos);
     }
+
     @Override
     public void buildClassifier(TimeSeriesInstances data) throws Exception {
         getCapabilities().testWithFail(Converter.toArff(data));
