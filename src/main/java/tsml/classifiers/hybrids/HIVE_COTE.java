/*
 * Copyright (C) 2019 xmw13bzu
 *
 * This file is part of the UEA Time Series Machine Learning (TSML) toolbox.
 *
 * The UEA TSML toolbox is free software: you can redistribute it and/or 
 * modify it under the terms of the GNU General Public License as published 
 * by the Free Software Foundation, either version 3 of the License, or 
 * (at your option) any later version.
 *
 * The UEA TSML toolbox is distributed in the hope that it will be useful,
 * but WITHOUT ANY WARRANTY; without even the implied warranty of
 * MERCHANTABILITY or FITNESS FOR A PARTICULAR PURPOSE.  See the
 * GNU General Public License for more details.
 *
 * You should have received a copy of the GNU General Public License along
 * with the UEA TSML toolbox. If not, see <https://www.gnu.org/licenses/>.
 */

package tsml.classifiers.hybrids;

import evaluation.evaluators.CrossValidationEvaluator;

import java.util.concurrent.TimeUnit;

import evaluation.tuning.ParameterSpace;
import machine_learning.classifiers.ensembles.AbstractEnsemble;
import tsml.classifiers.EnhancedAbstractClassifier;
import tsml.classifiers.TrainTimeContractable;
import tsml.classifiers.Tuneable;
import tsml.classifiers.dictionary_based.BOSS;
import tsml.classifiers.dictionary_based.TDE;
import tsml.classifiers.dictionary_based.cBOSS;
import tsml.classifiers.distance_based.ElasticEnsemble;
import tsml.classifiers.distance_based.proximity.ProximityForest;
import tsml.classifiers.interval_based.DrCIF;
import tsml.classifiers.legacy.RISE;
import tsml.classifiers.interval_based.TSF;
import tsml.classifiers.shapelet_based.Arsenal;
import tsml.classifiers.shapelet_based.ShapeletTransformClassifier;
import utilities.ClassifierTools;
import weka.classifiers.Classifier;
import weka.core.*;
import machine_learning.classifiers.ensembles.voting.MajorityConfidence;
import machine_learning.classifiers.ensembles.weightings.TrainAcc;

/**
 *
 * @author James Large (james.large@uea.ac.uk), Tony Bagnall
 * @maintainer Tony Bagnall
 *
 * This classifier is the latest version of the Hierarchical Vote Ensemble Collective of Transformation-based
 * Ensembles (HIVE-COTE).
 *
 * The original classifier, now called HiveCote 0.1, described in [1] has  been moved to legacy_cote.
 * This new one
 *
 * 1. Threadable
 * 2. Contractable
 * 3. Tuneable
 *
 * Version 1.0:
 */
public class HIVE_COTE extends AbstractEnsemble implements TechnicalInformationHandler, TrainTimeContractable, Tuneable {

    //TrainTimeContractable
    protected boolean trainTimeContract = false;
    protected long trainContractTimeNanos = TimeUnit.DAYS.toNanos(5); // if contracting with no time limit given, default to 7 days.
    protected TimeUnit contractTrainTimeUnit = TimeUnit.NANOSECONDS;
    
    
    /**
     * Utility if we want to be conservative while contracting with the overhead 
     * of the ensemble and any variance with the base classifiers' abilities to adhere 
     * to the contract. Give the base classifiers a (very large not not full) proportion
     * of the contract time given, and allow some extra time for the ensemble overhead,
     * potential threading overhead, etc
     */
    protected final double BASE_CLASSIFIER_CONTRACT_PROP = 0.99; //if e.g 1 day contract, 864 seconds grace time
    
    
    
    @Override
    public TechnicalInformation getTechnicalInformation() {
        TechnicalInformation 	result;
        result = new TechnicalInformation(TechnicalInformation.Type.ARTICLE);
        result.setValue(TechnicalInformation.Field.AUTHOR, "J. Lines, S. Taylor and A. Bagnall");
        result.setValue(TechnicalInformation.Field.TITLE, "Time Series Classification with HIVE-COTE: The Hierarchical Vote Collective of Transformation-Based Ensembles");
        result.setValue(TechnicalInformation.Field.JOURNAL, "ACM Transactions on Knowledge Discovery from Data");
        result.setValue(TechnicalInformation.Field.VOLUME, "12");
        result.setValue(TechnicalInformation.Field.NUMBER, "5");
        
        result.setValue(TechnicalInformation.Field.PAGES, "52");
        result.setValue(TechnicalInformation.Field.YEAR, "2018");
        return result;
    }    

    public HIVE_COTE() { 
        super();
        setupHIVE_COTE_2_0();
    }
    @Override
    public void setupDefaultEnsembleSettings() {
        setupHIVE_COTE_1_0();
    }


    public void setupHIVE_COTE_0_1() {
        //copied over/adapted from HiveCote.setDefaultEnsembles()
        //TODO jay/tony review
        this.ensembleName = "HIVE-COTE 0.1";

        this.weightingScheme = new TrainAcc(4);
        this.votingScheme = new MajorityConfidence();
        this.transform = null;

        CrossValidationEvaluator cv = new CrossValidationEvaluator(seed, false, false, false, false);
        cv.setNumFolds(10);
        this.trainEstimator = cv;

        Classifier[] classifiers = new Classifier[5];
        String[] classifierNames = new String[5];

        EnhancedAbstractClassifier ee = new ElasticEnsemble();
        ee.setEstimateOwnPerformance(true);
        classifiers[0] = ee;
        classifierNames[0] = "EE";

//        CAWPE st_classifier = new CAWPE();
//        DefaultShapeletTransformPlaceholder st_transform= new DefaultShapeletTransformPlaceholder();
//        st_classifier.setTransform(st_transform);
        ShapeletTransformClassifier stc = new ShapeletTransformClassifier();
        if (trainTimeContract)
            stc.setTrainTimeLimit(contractTrainTimeUnit, trainContractTimeNanos);
        stc.setEstimateOwnPerformance(true);
        classifiers[1] = stc;
        classifierNames[1] = "STC";

        classifiers[2] = new RISE();
        classifierNames[2] = "RISE";

        BOSS boss = new BOSS();
        boss.setEstimateOwnPerformance(true);
        classifiers[3] = boss;
        classifierNames[3] = "BOSS";

        TSF tsf = new TSF();
        tsf.setEstimateOwnPerformance(true);
        classifiers[4] = tsf;
        classifierNames[4] = "TSF";

        try {
            setClassifiers(classifiers, classifierNames, null);
        } catch (Exception e) {
            System.out.println("Exception thrown when setting up DEFAULT settings of " + this.getClass().getSimpleName() + ". Should "
                    + "be fixed before continuing");
            System.exit(1);
        }

        setSeed(seed);

        if(trainTimeContract)
            setTrainTimeLimit(contractTrainTimeUnit, trainContractTimeNanos);
    }

    public void setupHIVE_COTE_1_0() {
        this.ensembleName = "HIVE-COTE 1.0";
        
        this.weightingScheme = new TrainAcc(4);
        this.votingScheme = new MajorityConfidence();
        this.transform = null;
        
        CrossValidationEvaluator cv = new CrossValidationEvaluator(seed, false, false, false, false); 
        cv.setNumFolds(10);
        this.trainEstimator = cv; 

        Classifier[] classifiers = new Classifier[4];
        String[] classifierNames = new String[4];
        
        ShapeletTransformClassifier stc = new ShapeletTransformClassifier();
        stc.setEstimateOwnPerformance(true);
        classifiers[0] = stc;
        classifierNames[0] = "STC";
        
        classifiers[1] = new RISE();
        classifierNames[1] = "RISE";
        
        cBOSS boss = new cBOSS();
        boss.setEstimateOwnPerformance(true);
        classifiers[2] = boss;
        classifierNames[2] = "cBOSS";
        
        TSF tsf = new TSF();
        classifiers[3] = tsf;
        classifierNames[3] = "TSF";
        tsf.setEstimateOwnPerformance(true);

        try {
            setClassifiers(classifiers, classifierNames, null);
        } catch (Exception e) {
            System.out.println("Exception thrown when setting up DEFAULT settings of " + this.getClass().getSimpleName() + ". Should "
                    + "be fixed before continuing");
            System.exit(1);
        }
        
        setSeed(seed);
        
        if(trainTimeContract)
            setTrainTimeLimit(contractTrainTimeUnit, trainContractTimeNanos);
    }



    public void setupHIVE_COTE_2_0() {
        this.ensembleName = "HIVE-COTE 2.0";
        this.weightingScheme = new TrainAcc(4);
        this.votingScheme = new MajorityConfidence();
        this.transform = null;
        CrossValidationEvaluator cv = new CrossValidationEvaluator(seed, false, false, false, false);
        cv.setNumFolds(10);
        this.trainEstimator = cv;
        ShapeletTransformClassifier stc = new ShapeletTransformClassifier();
        DrCIF cif= new DrCIF();
        Arsenal afc = new Arsenal();
        TDE tde= new TDE();
        String[] classifierNames = new String[4];
        classifierNames[0] = "TDE";
        classifierNames[1] = "DrCIF";
        classifierNames[2] = "Arsenal";
        classifierNames[3] = "STC";
        EnhancedAbstractClassifier[] classifiers = new EnhancedAbstractClassifier[4];
        classifiers[0]=tde;
        classifiers[1]=cif;
        classifiers[2]=afc;
<<<<<<< HEAD
        classifiers[3]=tde;
        for(EnhancedAbstractClassifier cls:classifiers) {
=======
        classifiers[3]=stc;
        for(EnhancedAbstractClassifier cls:classifiers)
>>>>>>> 3389e353
            cls.setEstimateOwnPerformance(true);
            cls.setTrainEstimateMethod(TrainEstimateMethod.OOB);
        }
        try {
            setClassifiers(classifiers, classifierNames, null);
        } catch (Exception e) {
            System.out.println("Exception thrown when setting up DEFAULT settings of " + this.getClass().getSimpleName() + ". Should "
                    + "be fixed before continuing");
            System.exit(1);
        }
        setSeed(seed);
        if(trainTimeContract)
            setTrainTimeLimit(contractTrainTimeUnit, trainContractTimeNanos);
    }



    @Override
    public void buildClassifier(Instances data) throws Exception {
        if(debug) {
            printDebug(" Building HIVE-COTE with components: ");
            for (EnsembleModule module : modules){
                if (module.getClassifier() instanceof EnhancedAbstractClassifier)
                    ((EnhancedAbstractClassifier) module.getClassifier()).setDebug(debug);
                printDebug(module.getModuleName()+" ");
            }
            printDebug(" \n ");
        }
        if (trainTimeContract)
            setupContracting();

        super.buildClassifier(data);
        trainResults.setParas(getParameters());
    }
    /**
     * Returns default capabilities of the classifier. These are that the
     * data must be numeric, with no missing and a nominal class
     * @return the capabilities of this classifier
     */
    @Override
    public Capabilities getCapabilities() {
        Capabilities result = super.getCapabilities();
        result.disableAll();
        // attributes must be numeric
        result.enable(Capabilities.Capability.NUMERIC_ATTRIBUTES);
        // Can only handle discrete class
        result.enable(Capabilities.Capability.NOMINAL_CLASS);
        // instances
        result.setMinimumNumberInstances(1);
        if(readIndividualsResults)//Can handle all data sets
            result.enableAll();
        return result;
    }


    /**
     * Will split time given evenly among the contractable base classifiers. 
     * 
     * This is currently very naive, and likely innaccurate. Consider these TODOs
     * 
     *  1) If there are any non-contractable base classifiers, these are ignored in 
     *      the contract setting. The full time is allocated among the contractable 
     *      base classifiers, instead of trying to do any wonky guessing of how long the 
     *      non-contractable ones might take
     *  2) Currently, generating accuracy estimates is not considered in the contract.
     *      If there are any non-TrainAccuracyEstimating classifiers, the estimation procedure (e.g.
     *      a 10fold cv) will very likely overshoot the contract, since the classifier would be
     *      trying to keep to contract on each fold and the full build individually, not in total. 
     *      This is an active research question moreso than an implementation question
     *  3) The contract currently does not consider whether the ensemble is being threaded,
     *      i.e. even if it can run the building of two or more classifiers in parallel, 
     *      this will still naively set the contract per classifier as amount/numClassifiers
     */
    /**
     * Overriding TrainTimeContract methods
<<<<<<< HEAD
     * @param amount
=======
     * @param amount of time in nanos
>>>>>>> 3389e353
     */
    @Override //TrainTimeContractable
    public void setTrainTimeLimit(long amount) {
        trainTimeContract = true;
        trainContractTimeNanos = amount;
        contractTrainTimeUnit = TimeUnit.NANOSECONDS;
    }
    @Override
    public boolean withinTrainContract(long start) {
        return start<trainContractTimeNanos;
    }

    /**
     * Sets up the ensemble for contracting, to be called at the start of build classifier,
     * i.e. when parameters can no longer be changed.
     */
    protected void setupContracting() {
        //splits the ensemble contract time between this many classifiers
        int numContractableClassifiers = 0; 
        
        //in future, the number of classifiers we need to separately eval and custom-contract for
        int numNonTrainEstimatingClassifiers = 0; 
        
        for (EnsembleModule module : modules) {
            if(module.isTrainTimeContractable())
                numContractableClassifiers++;
            else 
                System.out.println("WARNING: trying to contract " + ensembleName + ", but base classifier " + module.getModuleName() + " is not contractable, "
                        + "and is therefore not considered in the contract. The ensemble as a whole will very likely not meet the contract.");
            
            if(!module.isAbleToEstimateOwnPerformance()) {
                numNonTrainEstimatingClassifiers++;
                System.out.println("WARNING: trying to contract " + ensembleName + ", but base classifier " + module.getModuleName() + " does not estimate its own accuracy. "
                        + "Performing a separate evaluation on the train set currently is not considered in the contract, and therefore the ensemble as a whole will very "
                        + "likely not meet the contract.");
            }
        }

        //force nanos in setting base classifier contracts in case e.g. 1 hour was passed, 1/5 = 0...
        TimeUnit highFidelityUnit = TimeUnit.NANOSECONDS;
        long conservativeBaseClassifierContract = (long) (BASE_CLASSIFIER_CONTRACT_PROP * highFidelityUnit.convert(trainContractTimeNanos, contractTrainTimeUnit));
        long highFidelityTimePerClassifier = (conservativeBaseClassifierContract) / numContractableClassifiers;
        printLineDebug(" Setting up contract\nTotal Contract = "+(trainContractTimeNanos/1000000000)+" Secs");
        printLineDebug(" Per Classifier = "+highFidelityTimePerClassifier+" Nanos");
        for (EnsembleModule module : modules)
            if(module.isTrainTimeContractable())
                ((TrainTimeContractable) module.getClassifier()).setTrainTimeLimit(highFidelityUnit, highFidelityTimePerClassifier);
    }
    
    @Override   //EnhancedAbstractClassifier
    public void setSeed(int seed) { 
        super.setSeed(seed);
        for (EnsembleModule module : modules)
            if(module.getClassifier() instanceof Randomizable)
                ((Randomizable)module.getClassifier()).setSeed(seed);
    }

    @Override //AbstractClassifier
    public void setOptions(String[] options) throws Exception {
//        System.out.print("TSF para sets ");
//        for (String str:options)
//             System.out.print(","+str);
//        System.out.print("\n");
        String alpha = Utils.getOption('A', options);
        this.weightingScheme = new TrainAcc(Double.parseDouble(alpha));

    }
    /**
     *TUNED TSF Classifiers. Method for interface Tuneable
     * Valid options are: <p/>
     * <pre> -T Number of trees.</pre>
     * <pre> -I Number of intervals to fit.</pre>
     *
     *
     * @return ParameterSpace object
     */
    @Override //Tuneable
    public ParameterSpace getDefaultParameterSearchSpace(){
        ParameterSpace ps=new ParameterSpace();
        String[] alpha={"1","2","3","4","5","6","7","8","9","10"};
        ps.addParameter("A", alpha);

        return ps;
    }

    @Override
    public String getParameters() {
        String str="WeightingScheme,"+weightingScheme+","+"VotingScheme,"+votingScheme+",";//+alpha;

        for (EnsembleModule module : modules)
            str+=module.getModuleName()+","+module.posteriorWeights[0]+",";

        for (EnsembleModule module : modules)
            str += module.getParameters() + ",,";

        return str;

    }


    public static void main(String[] args) throws Exception {
        System.out.println(ClassifierTools.testUtils_getIPDAcc(new HIVE_COTE()));
    }
}<|MERGE_RESOLUTION|>--- conflicted
+++ resolved
@@ -232,13 +232,8 @@
         classifiers[0]=tde;
         classifiers[1]=cif;
         classifiers[2]=afc;
-<<<<<<< HEAD
-        classifiers[3]=tde;
+        classifiers[3]=stc;
         for(EnhancedAbstractClassifier cls:classifiers) {
-=======
-        classifiers[3]=stc;
-        for(EnhancedAbstractClassifier cls:classifiers)
->>>>>>> 3389e353
             cls.setEstimateOwnPerformance(true);
             cls.setTrainEstimateMethod(TrainEstimateMethod.OOB);
         }
@@ -314,11 +309,7 @@
      */
     /**
      * Overriding TrainTimeContract methods
-<<<<<<< HEAD
-     * @param amount
-=======
      * @param amount of time in nanos
->>>>>>> 3389e353
      */
     @Override //TrainTimeContractable
     public void setTrainTimeLimit(long amount) {
