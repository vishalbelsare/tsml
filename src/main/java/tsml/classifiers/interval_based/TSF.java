--- conflicted
+++ resolved
@@ -348,12 +348,9 @@
         if (!canHandle)
             throw new Exception("TSF cannot handle this type of data");
 
-<<<<<<< HEAD
-=======
         // set the classifier data
         setTSTrainData(data);
 
->>>>>>> 947606d1
         long startTime = System.nanoTime();
         File file = new File(checkpointPath + "TSF" + seed + ".ser");
 
@@ -799,11 +796,7 @@
      */
     @Override
     public double[] distributionForInstance(TimeSeriesInstance ins) throws Exception {
-<<<<<<< HEAD
-        double[] d = new double[ins.getClassLabels().length];
-=======
         double[] d = new double[getTSTrainData().getClassLabels().length]; // length of class variables
->>>>>>> 947606d1
         double[] series = ins.get(0).toValueArray();
         double[] tempData = new double[numIntervals * 3];
 
@@ -817,24 +810,6 @@
                 tempData[j * 3 + 2] = f.slope;
             }
             if (voteEnsemble) {
-<<<<<<< HEAD
-                double[][] temp = new double[1][series.length];
-                temp[0] = tempData;
-
-                TimeSeriesInstance ts = new TimeSeriesInstance(temp, ins.getLabelIndex());
-                Instance tempInstance = Converter.toArff(ts);
-                tempInstance.setClassMissing();
-
-                double tempTEST = trees.get(i).classifyInstance(tempInstance); // TODO: PROBLEM LINE
-                System.out.println("TS: " + tempTEST);
-                d[(int)tempTEST]++;
-            }
-            else {
-                double[][] temp2d = new double[1][series.length];
-                temp2d[0] = tempData;
-                TimeSeriesInstance ts = new TimeSeriesInstance(temp2d, ins.getLabelIndex());
-                double[] temp = trees.get(i).distributionForInstance(Converter.toArff(ts));
-=======
                 double[][] temp = new double[1][tempData.length];
                 temp[0] = tempData;
                 TimeSeriesInstance ts = new TimeSeriesInstance(temp, ins.getLabelIndex());
@@ -858,7 +833,6 @@
                 TimeSeriesInstance ts = new TimeSeriesInstance(temp2d, ins.getLabelIndex());
 
                 double[] temp = trees.get(i).distributionForInstance(Converter.toArff(ts, getTSTrainData().getClassLabels()));
->>>>>>> 947606d1
                 for (int j = 0; j < temp.length; j++)
                     d[j] += temp[j];
             }
