--- conflicted
+++ resolved
@@ -19,12 +19,8 @@
 
 import evaluation.storage.ClassifierResults;
 
-<<<<<<< HEAD
 import java.util.Objects;
 import java.util.Random;
-=======
-import java.util.logging.Level;
->>>>>>> 128d54eb
 import java.util.logging.Logger;
 
 import tsml.classifiers.EnhancedAbstractClassifier;
@@ -33,13 +29,10 @@
 import tsml.classifiers.distance_based.utils.system.logging.Loggable;
 import tsml.classifiers.distance_based.utils.collections.params.ParamHandler;
 import tsml.classifiers.distance_based.utils.collections.params.ParamSet;
-<<<<<<< HEAD
 import tsml.classifiers.distance_based.utils.system.random.Randomised;
 import tsml.data_containers.TimeSeriesInstance;
 import tsml.data_containers.TimeSeriesInstances;
 import tsml.data_containers.utilities.Converter;
-=======
->>>>>>> 128d54eb
 import weka.core.Instance;
 import weka.core.Instances;
 import weka.core.Utils;
@@ -67,37 +60,8 @@
         super(a);
     }
 
-<<<<<<< HEAD
     @Override public Logger getLogger() {
         return log;
-=======
-    protected Evaluator buildEvaluator() {
-        switch(trainEstimateMethod) {
-            case OOB:
-                final OutOfBagEvaluator outOfBagEvaluator = new OutOfBagEvaluator();
-                outOfBagEvaluator.setCloneClassifier(false);
-                return outOfBagEvaluator;
-            case CV:
-                final CrossValidationEvaluator crossValidationEvaluator = new CrossValidationEvaluator();
-                crossValidationEvaluator.setCloneClassifiers(false);
-                crossValidationEvaluator.setNumFolds(10);
-                crossValidationEvaluator.setCloneData(false);
-                crossValidationEvaluator.setSetClassMissing(false);
-                return crossValidationEvaluator;
-            default:
-                throw new UnsupportedOperationException("cannot handle " + trainEstimateMethod);
-        }
-    }
-
-    private void setLogLevelFromDebug() {
-        if(logger != null) {
-            if(debug) {
-                logger.setLevel(Level.FINE);
-            } else {
-                logger.setLevel(Level.OFF);
-            }
-        }
->>>>>>> 128d54eb
     }
 
     @Override public void setLogger(final Logger logger) {
@@ -108,22 +72,7 @@
         super.setClassifierName(Objects.requireNonNull(classifierName));
     }
 
-<<<<<<< HEAD
     @Override public void buildClassifier(final TimeSeriesInstances trainData) throws Exception {
-=======
-    @Override
-    public void buildClassifier(Instances trainData) throws Exception {
-        logger.info(() -> {
-            String msg = "building " + getClassifierName();
-            if(rebuild) {
-                msg += " from scratch";
-            }
-            return msg;
-        });
-        if(estimateOwnPerformance && trainEstimateMethod.equals(TrainEstimateMethod.NONE)) {
-            throw new IllegalStateException("estimator method NONE but estimate own performance enabled!");
-        }
->>>>>>> 128d54eb
         if(rebuild) {
             // reset train results
             trainResults = new ClassifierResults();
