package tsml.classifiers.distance_based.proximity;

import com.google.common.collect.Lists;
import experiments.data.DatasetLoading;
import org.junit.Assert;
import tsml.classifiers.distance_based.distances.DistanceMeasure;
import tsml.classifiers.distance_based.distances.dtw.DTWDistanceConfigs;
import tsml.classifiers.distance_based.distances.ed.EDistanceConfigs;
import tsml.classifiers.distance_based.distances.erp.ERPDistanceConfigs;
import tsml.classifiers.distance_based.distances.lcss.LCSSDistanceConfigs;
import tsml.classifiers.distance_based.distances.msm.MSMDistanceConfigs;
import tsml.classifiers.distance_based.distances.twed.TWEDistanceConfigs;
import tsml.classifiers.distance_based.distances.wdtw.WDTWDistanceConfigs;
import tsml.classifiers.distance_based.utils.classifiers.*;
import tsml.classifiers.distance_based.utils.classifiers.checkpointing.Checkpointed;
import tsml.classifiers.distance_based.utils.collections.params.ParamSet;
import tsml.classifiers.distance_based.utils.collections.params.ParamSpace;
import tsml.classifiers.distance_based.utils.collections.params.ParamSpaceBuilder;
import tsml.classifiers.distance_based.utils.collections.params.iteration.RandomSearch;
import tsml.classifiers.distance_based.utils.collections.pruned.PrunedMultimap;
import tsml.classifiers.distance_based.utils.collections.tree.BaseTree;
import tsml.classifiers.distance_based.utils.collections.tree.BaseTreeNode;
import tsml.classifiers.distance_based.utils.collections.tree.Tree;
import tsml.classifiers.distance_based.utils.collections.tree.TreeNode;
import tsml.classifiers.distance_based.utils.classifiers.contracting.ContractedTest;
import tsml.classifiers.distance_based.utils.classifiers.contracting.ContractedTrain;
import tsml.classifiers.distance_based.utils.classifiers.results.ResultUtils;
import tsml.classifiers.distance_based.utils.stats.scoring.*;
import tsml.classifiers.distance_based.utils.system.logging.LogUtils;
import tsml.classifiers.distance_based.utils.system.random.RandomUtils;
import tsml.classifiers.distance_based.utils.system.timing.StopWatch;
import utilities.ArrayUtilities;
import utilities.ClassifierTools;
import utilities.Utilities;
import weka.core.DistanceFunction;
import weka.core.Instance;
import weka.core.Instances;

import java.util.*;
import java.util.logging.Level;

/**
 * Proximity tree
 * <p>
 * Contributors: goastler
 */
public class ProximityTree extends BaseClassifier implements ContractedTest, ContractedTrain, Checkpointed {

    public static void main(String[] args) throws Exception {
        for(int i = 0; i < 1; i++) {
            int seed = i;
            ProximityTree classifier = Config.PT_R5.build();
            classifier.setSeed(seed);
//            classifier.setCheckpointDirPath("checkpoints");
            classifier.setLogLevel(Level.ALL);
            //            classifier.setTrainTimeLimit(10, TimeUnit.SECONDS);
            ClassifierTools.trainTestPrint(classifier, DatasetLoading.sampleGunPoint(seed), seed);
        }
    }

    // the various configs for this classifier
    public enum Config implements ClassifierFromEnum<ProximityTree> {
        PT_R1() {
            @Override
            public <B extends ProximityTree> B configure(B proximityTree) {
                proximityTree.setClassifierName(name());
                proximityTree.setDistanceFunctionSpaceBuilders(Lists.newArrayList(
                        new EDistanceConfigs.EDSpaceBuilder(),
                        new DTWDistanceConfigs.FullWindowDTWSpaceBuilder(),
                        new DTWDistanceConfigs.RestrictedContinuousDTWSpaceBuilder(),
                        new DTWDistanceConfigs.FullWindowDDTWSpaceBuilder(),
                        new DTWDistanceConfigs.RestrictedContinuousDDTWSpaceBuilder(),
                        new WDTWDistanceConfigs.ContinuousWDTWSpaceBuilder(),
                        new WDTWDistanceConfigs.ContinuousWDDTWSpaceBuilder(),
                        new LCSSDistanceConfigs.RestrictedContinuousLCSSSpaceBuilder(),
                        new ERPDistanceConfigs.RestrictedContinuousERPSpaceBuilder(),
                        new TWEDistanceConfigs.TWEDSpaceBuilder(),
                        new MSMDistanceConfigs.MSMSpaceBuilder()
                ));
                proximityTree.setPartitionScorer(new GiniEntropy());
                proximityTree.setR(1);
                proximityTree.setTrainTimeLimit(-1);
                proximityTree.setTestTimeLimit(-1);
                proximityTree.setBreadthFirst(false);
                return proximityTree;
            }
        },
        PT_R5() {
            @Override
            public <B extends ProximityTree> B configure(B proximityTree) {
                proximityTree = PT_R1.configure(proximityTree);
                proximityTree.setClassifierName(name());
                proximityTree.setR(5);
                return proximityTree;
            }
        },
        PT_R10() {
            @Override
            public <B extends ProximityTree> B configure(B proximityTree) {
                proximityTree = PT_R1.configure(proximityTree);
                proximityTree.setClassifierName(name());
                proximityTree.setR(10);
                return proximityTree;
            }
        },
        ;
    }

    public ProximityTree() {
        super(CANNOT_ESTIMATE_OWN_PERFORMANCE);
        Config.PT_R1.configure(this);
    }

    private static final long serialVersionUID = 1;
    // store the train data
    private Instances trainData;
    // train timer
    private final StopWatch trainTimer = new StopWatch();
    // test / predict timer
    private final StopWatch testTimer = new StopWatch();
    // the tree of splits
    private Tree<Split> tree;
    // the train time limit / contract
    private transient long trainTimeLimit;
    // the test time limit / contract
    private transient long testTimeLimit;
    // the longest time taken to build a node / split
    private long longestTimePerInstanceDuringNodeBuild;
    // the queue of nodes left to build
    private Deque<TreeNode<Split>> nodeBuildQueue;
    // the list of distance function space builders to produce distance functions in splits
    private List<ParamSpaceBuilder> distanceFunctionSpaceBuilders;
    // the number of splits to consider for this split
    private int r;
    // a method of scoring the split of data into partitions
    private PartitionScorer partitionScorer;
    // checkpoint config
    private long lastCheckpointTimeStamp = -1;
    private String checkpointPath;
    private String checkpointFileName = Checkpointed.DEFAULT_CHECKPOINT_FILENAME;
    private boolean checkpointLoadingEnabled = true;
    private long checkpointInterval = Checkpointed.DEFAULT_CHECKPOINT_INTERVAL;
    // whether to build the tree depth first or breadth first
    private boolean breadthFirst = false;

    public boolean isBreadthFirst() {
        return breadthFirst;
    }

    public void setBreadthFirst(final boolean breadthFirst) {
        this.breadthFirst = breadthFirst;
    }

    public List<ParamSpaceBuilder> getDistanceFunctionSpaceBuilders() {
        return distanceFunctionSpaceBuilders;
    }

    public void setDistanceFunctionSpaceBuilders(final List<ParamSpaceBuilder> distanceFunctionSpaceBuilders) {
        this.distanceFunctionSpaceBuilders = distanceFunctionSpaceBuilders;
    }

    @Override public long getTrainTime() {
        return trainTimer.getElapsedTimeStopped();
    }

    @Override public long getTestTime() {
        return testTimer.getElapsedTimeStopped();
    }

    @Override
    public long getTestTimeLimit() {
        return testTimeLimit;
    }

    @Override
    public void setTestTimeLimit(final long nanos) {
        testTimeLimit = nanos;
    }

    @Override
    public long getTrainTimeLimit() {
        return trainTimeLimit;
    }

    @Override
    public void setTrainTimeLimit(final long nanos) {
        trainTimeLimit = nanos;
    }

    @Override
    public void buildClassifier(Instances trainDataArg) throws Exception {
        // start monitoring resources
        trainTimer.start();
        // load from checkpoint
        // if checkpoint exists then skip initialisation
        if(!loadCheckpoint()) {
            // no checkpoint exists so check whether rebuilding is enabled
            super.buildClassifier(trainData);
            // if rebuilding (i.e. building from scratch) initialise the classifier
            if(isRebuild()) {
                // reset resources
                trainTimer.resetAndStart();
                // store the train data
                this.trainData = trainDataArg;
                // setup the tree vars
                tree = new BaseTree<>();
                nodeBuildQueue = new LinkedList<>();
                longestTimePerInstanceDuringNodeBuild = 0;
                // setup the root node
                final TreeNode<Split> root = new BaseTreeNode<>(new Split(trainData, ArrayUtilities.sequence(trainData.size())), null);
                // add the root node to the tree
                tree.setRoot(root);
                // add the root node to the build queue
                nodeBuildQueue.add(root);
            }
        }
        // update the timings
        LogUtils.logTimeContract(trainTimer.lap(), trainTimeLimit, getLog(), "train");
        final StopWatch trainStageTimer = new StopWatch();
        while(
                // there's remaining nodes to be built
                !nodeBuildQueue.isEmpty()
                &&
                // there is enough time for another split to be built
                insideTrainTimeLimit( trainTimer.lap() +
                                     longestTimePerInstanceDuringNodeBuild *
                                     nodeBuildQueue.peekFirst().getValue().getData().size())
        ) {
            // time how long it takes to build the node
            trainStageTimer.resetAndStart();
            // get the next node to be built
            final TreeNode<Split> node = nodeBuildQueue.removeFirst();
            // partition the data at the node
            Split split = node.getValue();
            // find the best of R partitioning attempts
            split = buildSplit(split);
            node.setValue(split);
            // for each partition of data build a child node
            final List<TreeNode<Split>> children = setupChildNodes(node);
            // add the child nodes to the build queue
            enqueueNodes(children);
            // done building this node
            trainStageTimer.stop();
            // calculate the longest time taken to build a node given
            longestTimePerInstanceDuringNodeBuild = findNodeBuildTime(node, trainStageTimer.getElapsedTimeStopped());
            // checkpoint if necessary
            saveCheckpoint();
            // update the train timer
            LogUtils.logTimeContract(trainTimer.lap(), trainTimeLimit, getLog(), "train");
        }
        // stop resource monitoring
        trainTimer.stop();
        ResultUtils.setInfo(trainResults, this, trainData);
        // checkpoint if work has been done since (i.e. tree has been built further)
        forceSaveCheckpoint();
    }

    /**
     * setup the child nodes given the parent node
     *
     * @param parent
     * @return
     */
    private List<TreeNode<Split>> setupChildNodes(TreeNode<Split> parent) {
<<<<<<< HEAD
        final List<Partition> partitions = parent.getValue().getPartitions();
=======
        final List<Instances> partitions = parent.getValue().getPartitionedData();
>>>>>>> 9c535fb2
        List<TreeNode<Split>> children = new ArrayList<>(partitions.size());
        // for each child
        for(Partition partition : partitions) {
            // setup the node
            final Split split = new Split();
            split.setData(partition.getData(), partition.getDataIndices());
            children.add(new BaseTreeNode<>(split, parent));
        }
        return children;
    }

    /**
     * add nodes to the build queue if they fail the stopping criteria
     *
     * @param nodes
     */
    private void enqueueNodes(List<TreeNode<Split>> nodes) {
        // for each node
        for(int i = 0; i < nodes.size(); i++) {
            TreeNode<Split> node;
            if(breadthFirst) {
                // get the ith node if breath first
                node = nodes.get(i);
            } else {
                // get the nodes in reverse order if depth first (as we add to the front of the build queue, so need
                // to lookup nodes in reverse order here)
                node = nodes.get(nodes.size() - i - 1);
            }
            // check the data at the node is not pure
            if(!Utilities.isHomogeneous(node.getValue().getData())) {
                // if not hit the stopping condition then add node to the build queue
                if(breadthFirst) {
                    nodeBuildQueue.addLast(node);
                } else {
                    nodeBuildQueue.addFirst(node);
                }
            }
        }
    }

    private long findNodeBuildTime(TreeNode<Split> node, long time) {
        // assume that the time taken to build a node is proportional to the amount of instances at the node
        final Instances data = node.getValue().getData();
        final long timePerInstance = time / data.size();
        return Math.max(longestTimePerInstanceDuringNodeBuild, timePerInstance + 1); // add 1 to account for precision
        // error in div operation
    }

    @Override
    public double[] distributionForInstance(final Instance instance) throws Exception {
        // enable resource monitors
        testTimer.resetAndStart();
        long longestPredictTime = 0;
        // start at the tree node
        TreeNode<Split> node = tree.getRoot();
        if(node.isEmpty()) {
            // root node has not been built, just return random guess
            return ArrayUtilities.uniformDistribution(getNumClasses());
        }
        int index = -1;
        int i = 0;
        Split split = node.getValue();
        final StopWatch testStageTimer = new StopWatch();
        // traverse the tree downwards from root
        while(
                !node.isLeaf()
                &&
                insideTestTimeLimit(testTimer.lap() + longestPredictTime)
        ) {
            testStageTimer.resetAndStart();
            // get the split at that node
            split = node.getValue();
            // work out which branch to go to next
            index = split.findPartitionIndexFor(instance);
            // make this the next node to visit
            node = node.get(index);
            testStageTimer.stop();
            longestPredictTime = testStageTimer.getElapsedTimeStopped();
        }
        // hit a leaf node
        // get the parent of the leaf node to work out distribution
        node = node.getParent();
        split = node.getValue();
        // use the partition index to get the partition and then the distribution for instance for that partition
        double[] distribution = split.getPartitions().get(index).distributionForInstance(instance);
        // disable the resource monitors
        testTimer.stop();
        return distribution;
    }

    public int height() {
        return tree.height();
    }

    public int size() {
        return tree.size();
    }

    public int getR() {
        return r;
    }

    public void setR(final int r) {
        Assert.assertTrue(r > 0);
        this.r = r;
    }

    public PartitionScorer getPartitionScorer() {
        return partitionScorer;
    }

    public void setPartitionScorer(final PartitionScorer partitionScorer) {
        this.partitionScorer = partitionScorer;
    }

    @Override public String toString() {
        return "ProximityTree{tree=" + tree + "}";
    }

    private Split buildSplit(Split unbuiltSplit) {
        double bestSplitScore = Double.NEGATIVE_INFINITY;
        Split bestSplit = null;
        // need to find the best of R splits
        for(int i = 0; i < r; i++) {
            // construct a new split
            final Split split = new Split(unbuiltSplit.getData(), unbuiltSplit.getDataIndices());
            split.buildSplit();
            final double score = split.getScore();
            if(score > bestSplitScore) {
                bestSplit = split;
                bestSplitScore = score;
            }
        }
        return Objects.requireNonNull(bestSplit);
    }

    private static class Partition {

        private Partition(final Instances dataFormat) {
            dataIndices = new ArrayList<>();
            this.data = new Instances(dataFormat, 0);
            exemplars = new Instances(dataFormat, 0);
            exemplarIndices = new ArrayList<>();
        }

        // data in this partition / indices of that data in the train data
        private final List<Integer> dataIndices;
        private final Instances data;
        // exemplar instances representing this partition / indices of those exemplars in the train data
        private final Instances exemplars;
        private final List<Integer> exemplarIndices;
        
        public void addData(Instance instance, int i) {
            data.add(Objects.requireNonNull(instance));
            dataIndices.add(i);
        }
        
        public void addExemplar(Instance instance, int i) {
            exemplars.add(Objects.requireNonNull(instance));
            exemplarIndices.add(i);
        }

        /**
         * find the distribution for the given instance and partition index it belongs to
         *
         * @param instance the instance
         * @return the distribution
         */
        public double[] distributionForInstance(final Instance instance) {
            // this is a simple majority vote over all the exemplars in the exemplars group at the given partition
            // get the corresponding closest exemplars
            final double[] distribution = new double[instance.numClasses()];
            // for each exemplar
            for(Instance exemplar : exemplars) {
                // vote for the exemplar's class
                double classValue = exemplar.classValue();
                distribution[(int) classValue]++;
            }
            ArrayUtilities.normalise(distribution);
            return distribution;
        }

        public List<Instance> getExemplars() {
            return exemplars;
        }

        public List<Integer> getDataIndices() {
            return dataIndices;
        }
        
        public Instances getData() {
            return data;
        }
        
        public List<Integer> getExemplarIndices() {
            return exemplarIndices;
        }

        @Override public String toString() {
            return getClass().getSimpleName() + "{" +
                           "exemplarIndices=" + exemplarIndices +
                           ", dataIndices=" + dataIndices +
                           '}';
        }
    }

    private class Split {

        public Split() {}

        public Split(Instances data, List<Integer> dataIndices) {
            setData(data, dataIndices);
        }
        
        // the distance function for comparing instances to exemplars
        private DistanceFunction distanceFunction;
        // the score of this split
        private double score = -1;
        // the data at this split (i.e. before being partitioned)
        private Instances data;
        private List<Integer> dataIndices;
        // the partitions of the data, each containing data for the partition and exemplars representing the partition
        private List<Partition> partitions;

        public double getScore() {
            return score;
        }

        private void setupDistanceFunction() {
            // pick a random space
            ParamSpaceBuilder distanceFunctionSpaceBuilder = RandomUtils.choice(distanceFunctionSpaceBuilders, rand);
            // built that space
            ParamSpace distanceFunctionSpace = distanceFunctionSpaceBuilder.build(data);
            // randomly pick the distance function / parameters from that space
            final ParamSet paramSet = RandomSearch.choice(distanceFunctionSpace, getRandom());
            // there is only one distance function in the ParamSet returned
            distanceFunction = Objects.requireNonNull((DistanceFunction) paramSet.getSingle(DistanceMeasure.DISTANCE_MEASURE_FLAG));
        }

        /**
         * pick exemplars from the given dataset
         */
        private void setupExemplarsAndPartitions() {
            // change the view of the data into per class
            final Map<Double, List<Integer>> instancesByClass = Utilities.instancesByClass(this.data);
            // pick exemplars per class
            partitions = new ArrayList<>(instancesByClass.size());
            // generate a partition per class
            for(Double classLabel : instancesByClass.keySet()) {
                // get the indices of all instances with the specified class
                final List<Integer> sameClassInstanceIndices = instancesByClass.get(classLabel);
                // random pick exemplars from this 
                final List<Integer> exemplarIndices = RandomUtils.choiceWithNoSkip(sameClassInstanceIndices, rand, 1);
                // generate the partition with empty data and the chosen exemplar instances
                final Partition partition = new Partition(data);
                for(Integer exemplarIndexInSplitData : exemplarIndices) {
                    // find the index of the exemplar in the dataIndices (i.e. the exemplar may be the 5th instance in the data but the 5th instance may have index 33 in the train data)
                    final Instance exemplar = data.get(exemplarIndexInSplitData);
                    final Integer exemplarIndexInTrainData = dataIndices.get(exemplarIndexInSplitData);
                    partition.addExemplar(exemplar, exemplarIndexInTrainData);
                }
                partitions.add(partition);
            }
            // sanity checks
            Assert.assertEquals(instancesByClass.size(), partitions.size());
        }

        /**
         * Partition the data and derive score for this split.
         */
        public void buildSplit() {
            // pick the distance function
            setupDistanceFunction();
            // pick the exemplars
            setupExemplarsAndPartitions();
            // setup the distance function
            distanceFunction.setInstances(data);
            // go through every instance and find which partition it should go into. This should be the partition
            // with the closest exemplar associate
            for(int i = 0; i < data.size(); i++) {
                final Instance instance = data.get(i);
                final Partition closestPartition = findPartitionFor(instance);
                // add the instance to the partition
                closestPartition.addData(data.get(i), dataIndices.get(i));
            }
            // find the score of this split attempt, i.e. how good it is
            score = partitionScorer.findScore(data, getPartitionedData());
        }

        public DistanceFunction getDistanceFunction() {
            return distanceFunction;
        }

        /**
         * get the partition of the given instance. The returned partition is the set of data the given instance belongs to based on its proximity to the exemplar instances representing the partition.
         *
         * @param instance
         * @return
         */
        public int findPartitionIndexFor(final Instance instance) {
            // a map to maintain the closest partition indices
            PrunedMultimap<Double, Integer> distanceToPartitionMap = PrunedMultimap.asc();
            // let the map keep all ties and randomly choose at the end
            distanceToPartitionMap.setSoftLimit(1);
            // loop through exemplars
            for(int i = 0; i < partitions.size(); i++) {
                final Partition partition = partitions.get(i);
                for(Instance exemplar : partition.getExemplars()) {
                    // for each exemplar
                    // check the instance isn't an exemplar
                    if(instance == exemplar) {
                        return i;
                    }
                    // find the distance
                    final double distance = distanceFunction.distance(instance, exemplar);
                    // add the distance and partition to the map
                    distanceToPartitionMap.put(distance, i);
                }
            }
            // get the smallest distance from the map
            final Double smallestDistance = distanceToPartitionMap.firstKey();
            // find the list of corresponding partitions which the instance could belong to
            final List<Integer> partitionIndices = distanceToPartitionMap.get(smallestDistance);
            // random pick the best partition for the instance
            return RandomUtils.choiceWithNoSkip(partitionIndices, rand);
        }

        public Partition findPartitionFor(Instance instance) {
            return partitions.get(findPartitionIndexFor(instance));
        }

        public Instances getData() {
            return Utilities.apply(dataIndices, trainData::get, new Instances(trainData, 0));
        }

        public void setData(Instances data, List<Integer> dataIndices) {
            this.dataIndices = dataIndices;
            this.data = Objects.requireNonNull(data);
        }

        public List<Integer> getDataIndices() {
            return dataIndices;
        }

        @Override
        public String toString() {
            return getClass().getSimpleName() + "{" + "score=" + score +
                                      ", df=" + (distanceFunction == null ? "null" : distanceFunction.toString()) +
                                      ", data=" + data +
                                      ", partitions=" + partitions +
                                      "}";
        }

        public List<Partition> getPartitions() {
            return partitions;
        }

        public List<Instances> getPartitionedData() {
            if(partitions == null) {
                return null;
            }
            List<Instances> partitionDatas = new ArrayList<>(partitions.size());
            for(Partition partition : partitions) {
                partitionDatas.add(partition.getData());
            };
            return partitionDatas;
        }
    }

    @Override public long getLastCheckpointTimeStamp() {
        return lastCheckpointTimeStamp;
    }

    @Override public void setLastCheckpointTimeStamp(final long lastCheckpointTimeStamp) {
        this.lastCheckpointTimeStamp = lastCheckpointTimeStamp;
    }

    @Override public String getCheckpointFileName() {
        return checkpointFileName;
    }

    @Override public void setCheckpointFileName(final String checkpointFileName) {
        this.checkpointFileName = checkpointFileName;
    }

    @Override public String getCheckpointPath() {
        return checkpointPath;
    }

    @Override public boolean setCheckpointPath(final String checkpointPath) {
        this.checkpointPath = checkpointPath;
        return true;
    }

    @Override public void setCheckpointLoadingEnabled(final boolean checkpointLoadingEnabled) {
        this.checkpointLoadingEnabled = checkpointLoadingEnabled;
    }

    @Override public boolean isCheckpointLoadingEnabled() {
        return checkpointLoadingEnabled;
    }

    @Override public long getCheckpointInterval() {
        return checkpointInterval;
    }

    @Override public void setCheckpointInterval(final long checkpointInterval) {
        this.checkpointInterval = checkpointInterval;
    }
}<|MERGE_RESOLUTION|>--- conflicted
+++ resolved
@@ -262,11 +262,7 @@
      * @return
      */
     private List<TreeNode<Split>> setupChildNodes(TreeNode<Split> parent) {
-<<<<<<< HEAD
         final List<Partition> partitions = parent.getValue().getPartitions();
-=======
-        final List<Instances> partitions = parent.getValue().getPartitionedData();
->>>>>>> 9c535fb2
         List<TreeNode<Split>> children = new ArrayList<>(partitions.size());
         // for each child
         for(Partition partition : partitions) {
