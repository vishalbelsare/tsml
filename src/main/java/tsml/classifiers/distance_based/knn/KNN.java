package tsml.classifiers.distance_based.knn;

import tsml.classifiers.Checkpointable;
import tsml.classifiers.EnhancedAbstractClassifier;
import tsml.classifiers.ProgressiveBuildClassifier;
import tsml.classifiers.RebuildableClassifier;
import tsml.classifiers.distance_based.distances.Dtw;
import utilities.ArrayUtilities;
import utilities.Copy;
import utilities.StopWatch;
<<<<<<< HEAD
import utilities.StrUtils;
=======
>>>>>>> f791ff4c
import utilities.collections.PrunedTreeMultiMap;
import utilities.collections.TreeMultiMap;
import utilities.params.ParamHandler;
import utilities.params.ParamSet;
import weka.core.DistanceFunction;
import weka.core.Instance;
import weka.core.Instances;

import java.io.Serializable;
import java.util.*;
import java.util.concurrent.TimeUnit;

import static tsml.classifiers.distance_based.distances.DistanceMeasure.DISTANCE_FUNCTION_FLAG;

public class KNN extends EnhancedAbstractClassifier
    implements
    ProgressiveBuildClassifier,
<<<<<<< HEAD
        RebuildableClassifier,
=======
    RebuildableClassifier,
>>>>>>> f791ff4c
    Checkpointable,
    Copy,
    ParamHandler {
    public static final String K_FLAG = "k";
    public static final String EARLY_ABANDON_FLAG = "e";
    public static final String RANDOM_TIE_BREAK_FLAG = "r";
    protected int k = 1;
    protected boolean earlyAbandon = true;
    protected DistanceFunction distanceFunction = new Dtw();
    protected StopWatch buildTimer = new StopWatch();
    protected boolean randomTieBreak = false;
    protected boolean rebuild = true;
    protected long minCheckpointIntervalNanos = TimeUnit.NANOSECONDS.convert(1, TimeUnit.HOURS);

    @Override public boolean isIgnorePreviousCheckpoints() {
        return ignorePreviousCheckpoints;
    }

    @Override public void setIgnorePreviousCheckpoints(final boolean ignorePreviousCheckpoints) {
        this.ignorePreviousCheckpoints = ignorePreviousCheckpoints;
    }

    @Override public void setMinCheckpointIntervalNanos(final long nanos) {
        minCheckpointIntervalNanos = nanos;
    }

    @Override public long getMinCheckpointIntervalNanos() {
        return minCheckpointIntervalNanos;
    }

    protected boolean ignorePreviousCheckpoints = false;

    public boolean isRebuild() {
        return rebuild;
    }

    public void setRebuild(boolean rebuild) {
        this.rebuild = rebuild;
    }

    public boolean isRandomTieBreak() {
        return randomTieBreak;
    }

    public void setRandomTieBreak(boolean randomTieBreak) {
        this.randomTieBreak = randomTieBreak;
    }

    public KNN() {
        super(false);
    }

    public KNN(DistanceFunction df) {
        this();
        setDistanceFunction(df);
    }

    public boolean isEarlyAbandon() {
        return earlyAbandon;
    }

    public void setEarlyAbandon(final boolean earlyAbandon) {
        this.earlyAbandon = earlyAbandon;
    }

<<<<<<< HEAD
    @Override public void setParams(final ParamSet params) {
        ParamHandler.setParam(params, DISTANCE_FUNCTION_FLAG, this::setDistanceFunction, DistanceFunction.class);
    }

    @Override
    public void setOptions(final String[] options) throws
                                                   Exception {
        super.setOptions(options);
        StrUtils.setOption(options, EARLY_ABANDON_FLAG, this::setEarlyAbandon, Boolean::parseBoolean);
        StrUtils.setOption(options, RANDOM_TIE_BREAK_FLAG, this::setRandomTieBreak, Boolean::parseBoolean);
        StrUtils.setOption(options, K_FLAG, this::setK, Integer::parseInt);
        StrUtils.setOption(options, DISTANCE_FUNCTION_FLAG, this::setDistanceFunction, DistanceFunction.class);
    }

    @Override
    public String[] getOptions() {
        ArrayList<String> options = new ArrayList<>();
        StrUtils.addOption(EARLY_ABANDON_FLAG, options, earlyAbandon);
        StrUtils.addOption(RANDOM_TIE_BREAK_FLAG, options, randomTieBreak);
        StrUtils.addOption(K_FLAG, options, k);
        StrUtils.addOption(DISTANCE_FUNCTION_FLAG, options, distanceFunction);
        Collections.addAll(options, super.getOptions());
        return options.toArray(new String[0]);
=======
    @Override public ParamSet getParams() {
        return ParamHandler.super.getParams().add(EARLY_ABANDON_FLAG, earlyAbandon).add(RANDOM_TIE_BREAK_FLAG, randomTieBreak).add(K_FLAG, k).add(DISTANCE_FUNCTION_FLAG, distanceFunction);
    }

    @Override public void setParams(final ParamSet params) {
        ParamHandler.setParam(params, DISTANCE_FUNCTION_FLAG, this::setDistanceFunction, DistanceFunction.class);
        ParamHandler.setParam(params, K_FLAG, this::setK, Integer.class);
        ParamHandler.setParam(params, RANDOM_TIE_BREAK_FLAG, this::setRandomTieBreak, Boolean.class);
        ParamHandler.setParam(params, EARLY_ABANDON_FLAG, this::setEarlyAbandon, Boolean.class);
>>>>>>> f791ff4c
    }

    protected transient Instances trainData;

    @Override
    public void buildClassifier(final Instances trainData) throws
                                                           Exception {
        buildTimer.resume();
        if(rebuild) {
            super.buildClassifier(trainData);
            rebuild = false;
            distanceFunction.setInstances(trainData);
            this.trainData = trainData;
            buildTimer.pause();
            checkpoint(true);
        }
    }

    @Override
    public void nextBuildTick() throws
                           Exception {
        throw new UnsupportedOperationException();
    }

    public boolean hasNextBuildTick() {
        return rebuild;
    }

    // todo fail capabilities

    public class NeighbourSearcher implements Serializable {
        private final PrunedTreeMultiMap<Double, Instance> prunedMap;
        private final Instance instance;
        private double limit = Double.POSITIVE_INFINITY;
        private StopWatch comparisonWatch = new StopWatch();
        private StopWatch predictWatch = new StopWatch();

        public Instance getInstance() {
            return instance;
        }

        public NeighbourSearcher(Instance instance) {
            this.prunedMap = new PrunedTreeMultiMap<>(new TreeMultiMap<>((Comparator<Double> & Serializable) Double::compare));
            prunedMap.setLimit(k);
            this.instance = instance;
        }

        public double add(Instance neighbour) {
            long timeStamp = System.nanoTime();
            double distance = distanceFunction.distance(this.instance, neighbour, limit);
            add(neighbour, distance, System.nanoTime() - timeStamp);
            return distance;
        }

        public void add(Instance neighbour, double distance, long distanceMeasurementTime) {
            comparisonWatch.resume();
            prunedMap.add(distance, neighbour);
            if(earlyAbandon) {
                limit = prunedMap.getMap().lastEntry().getKey();
            }
            comparisonWatch.add(distanceMeasurementTime);
            comparisonWatch.pause();
        }

        public double[] predict() {
            predictWatch.reset();
            TreeMultiMap<Double, Instance> nearestNeighbourMap = prunedMap.getMap();
            double[] distribution = new double[instance.numClasses()];
            if(nearestNeighbourMap.isEmpty()) {
                distribution[rand.nextInt(distribution.length)]++;
            } else {
                for(Map.Entry<Double, List<Instance>> entry : nearestNeighbourMap.entrySet()) {
                    for(Instance nearestNeighbour : entry.getValue()) {
                        distribution[(int) nearestNeighbour.classValue()]++;
                        if(!randomTieBreak) { // todo sort this mess out
                            break;
                        }
                    }
                    if(!randomTieBreak) {
                        break;
                    }
                }
                ArrayUtilities.normaliseInPlace(distribution);
            }
            predictWatch.pause();
            return distribution;
        }

        public long getTimeNanos() {
            return predictWatch.getTimeNanos() + comparisonWatch.getTimeNanos();
        }

        public double getLimit() {
            return limit;
        }
    }

    @Override
    public double[] distributionForInstance(final Instance testInstance) throws
                                                                     Exception {
        NeighbourSearcher searcher = new NeighbourSearcher(testInstance);
        for(Instance trainInstance : trainData) {
            searcher.add(trainInstance);
        }
        return searcher.predict();
    }

    public int getK() {
        return k;
    }

    public void setK(final int k) {
        this.k = k;
    }

    public DistanceFunction getDistanceFunction() {
        return distanceFunction;
    }

    public void setDistanceFunction(final DistanceFunction distanceFunction) {
        this.distanceFunction = distanceFunction;
    }

}
<|MERGE_RESOLUTION|>--- conflicted
+++ resolved
@@ -8,10 +8,6 @@
 import utilities.ArrayUtilities;
 import utilities.Copy;
 import utilities.StopWatch;
-<<<<<<< HEAD
-import utilities.StrUtils;
-=======
->>>>>>> f791ff4c
 import utilities.collections.PrunedTreeMultiMap;
 import utilities.collections.TreeMultiMap;
 import utilities.params.ParamHandler;
@@ -29,11 +25,7 @@
 public class KNN extends EnhancedAbstractClassifier
     implements
     ProgressiveBuildClassifier,
-<<<<<<< HEAD
-        RebuildableClassifier,
-=======
     RebuildableClassifier,
->>>>>>> f791ff4c
     Checkpointable,
     Copy,
     ParamHandler {
@@ -99,31 +91,6 @@
         this.earlyAbandon = earlyAbandon;
     }
 
-<<<<<<< HEAD
-    @Override public void setParams(final ParamSet params) {
-        ParamHandler.setParam(params, DISTANCE_FUNCTION_FLAG, this::setDistanceFunction, DistanceFunction.class);
-    }
-
-    @Override
-    public void setOptions(final String[] options) throws
-                                                   Exception {
-        super.setOptions(options);
-        StrUtils.setOption(options, EARLY_ABANDON_FLAG, this::setEarlyAbandon, Boolean::parseBoolean);
-        StrUtils.setOption(options, RANDOM_TIE_BREAK_FLAG, this::setRandomTieBreak, Boolean::parseBoolean);
-        StrUtils.setOption(options, K_FLAG, this::setK, Integer::parseInt);
-        StrUtils.setOption(options, DISTANCE_FUNCTION_FLAG, this::setDistanceFunction, DistanceFunction.class);
-    }
-
-    @Override
-    public String[] getOptions() {
-        ArrayList<String> options = new ArrayList<>();
-        StrUtils.addOption(EARLY_ABANDON_FLAG, options, earlyAbandon);
-        StrUtils.addOption(RANDOM_TIE_BREAK_FLAG, options, randomTieBreak);
-        StrUtils.addOption(K_FLAG, options, k);
-        StrUtils.addOption(DISTANCE_FUNCTION_FLAG, options, distanceFunction);
-        Collections.addAll(options, super.getOptions());
-        return options.toArray(new String[0]);
-=======
     @Override public ParamSet getParams() {
         return ParamHandler.super.getParams().add(EARLY_ABANDON_FLAG, earlyAbandon).add(RANDOM_TIE_BREAK_FLAG, randomTieBreak).add(K_FLAG, k).add(DISTANCE_FUNCTION_FLAG, distanceFunction);
     }
@@ -133,7 +100,6 @@
         ParamHandler.setParam(params, K_FLAG, this::setK, Integer.class);
         ParamHandler.setParam(params, RANDOM_TIE_BREAK_FLAG, this::setRandomTieBreak, Boolean.class);
         ParamHandler.setParam(params, EARLY_ABANDON_FLAG, this::setEarlyAbandon, Boolean.class);
->>>>>>> f791ff4c
     }
 
     protected transient Instances trainData;
