/*
 * This file is part of the UEA Time Series Machine Learning (TSML) toolbox.
 *
 * The UEA TSML toolbox is free software: you can redistribute it and/or 
 * modify it under the terms of the GNU General Public License as published 
 * by the Free Software Foundation, either version 3 of the License, or 
 * (at your option) any later version.
 *
 * The UEA TSML toolbox is distributed in the hope that it will be useful,
 * but WITHOUT ANY WARRANTY; without even the implied warranty of
 * MERCHANTABILITY or FITNESS FOR A PARTICULAR PURPOSE.  See the
 * GNU General Public License for more details.
 *
 * You should have received a copy of the GNU General Public License along
 * with the UEA TSML toolbox. If not, see <https://www.gnu.org/licenses/>.
 */
 
package tsml.classifiers.distance_based.distances.dtw;

import tsml.classifiers.distance_based.distances.MatrixBasedDistanceMeasure;
import tsml.classifiers.distance_based.utils.collections.params.ParamSet;
import tsml.data_containers.TimeSeries;
import tsml.data_containers.TimeSeriesInstance;
import utilities.Utilities;

import java.util.Arrays;

/**
 * DTW distance measure.
 * <p>
<<<<<<< HEAD
 * Contributors: goastler
 */
public class DTWDistance extends MatrixBasedDistanceMeasure implements DTW {

    public static double cost(final TimeSeriesInstance a, final int aIndex, final TimeSeriesInstance b, final int bIndex) {
        double sum = 0;
        for(int i = 0; i < a.getNumDimensions(); i++) {
            final TimeSeries aDim = a.get(i);
            final TimeSeries bDim = b.get(i);
            final double aValue = aDim.get(aIndex);
            final double bValue = bDim.get(bIndex);
            final double sqDiff = Math.pow(aValue - bValue, 2);
            sum += sqDiff;
        }
        return sum;
    }
=======
 * Contributors: goastler circa 2019
 *
 * some comments from Tony, 2021
 * DTW distance function that defaults to full window
 * This replaces legacy.elastic_ensemble.distance_functions variants of DTW
 *
 * It defaults to full window warping. To set the window size, either
 * */
public class DTWDistance extends DoubleMatrixBasedDistanceMeasure implements DTW {

    public static final String WINDOW_SIZE_FLAG = WarpingParameter.WINDOW_SIZE_FLAG;
    public static final String WINDOW_SIZE_PERCENTAGE_FLAG = WarpingParameter.WINDOW_SIZE_PERCENTAGE_FLAG;
    private final WarpingParameter warpingParameter = new WarpingParameter();
>>>>>>> 128d54eb

    private double window = 1;

    @Override public void setWindow(final double window) {
        this.window = Utilities.requirePercentage(window);
    }

    @Override public double getWindow() {
        return window;
    }

    public double distance(TimeSeriesInstance a, TimeSeriesInstance b, final double limit) {

        // make a the longest time series
        if(a.getMaxLength() < b.getMaxLength()) {
            TimeSeriesInstance tmp = a;
            a = b;
            b = tmp;
        }
        
        final int aLength = a.getMaxLength();
        final int bLength = b.getMaxLength();
        setup(aLength, bLength, true);
        
        // step is the increment of the mid point for each row
        final double step = (double) (bLength - 1) / (aLength - 1);
        final double windowSize = this.window * bLength;

        // row index
        int i = 0;
        
        // start and end of window
        int start = 0;
        double mid = 0;
        int end = Math.min(bLength - 1, (int) Math.floor(windowSize));
        int prevEnd; // store end of window from previous row to fill in shifted space with inf
        double[] row = getRow(i);
        double[] prevRow;

        // col index
        int j = start;
        // process the first row (can only warp left - not top/topLeft)
        double min = row[j++] = cost(a, 0, b, 0); // process top left sqaure of mat
        // compute the first row
        for(; j <= end; j++) {
            row[j] = row[j - 1] + cost(a, i, b, j);
            min = Math.min(min, row[j]);
        }
        if(min > limit) return Double.POSITIVE_INFINITY; // quit if beyond limit
        i++;

        // process remaining rows
        for(; i < aLength; i++) {
            // reset min for the row
            min = Double.POSITIVE_INFINITY;
            // change rows
            prevRow = row;
            row = getRow(i);

            // start, end and mid of window
            prevEnd = end;
            mid = i * step;
            // if using variable length time series and window size is fractional then the window may part cover an 
            // element. Any part covered element is truncated from the window. I.e. mid point of 5.5 with window of 2.3
            // would produce a start point of 2.2. The window would start from index 3 as it does not fully cover index
            // 2. The same thing happens at the end, 5.5 + 2.3 = 7.8, so the end index is 7 as it does not fully cover 8
            start = Math.max(0, (int) Math.ceil(mid - windowSize));
            end = Math.min(bLength - 1, (int) Math.floor(mid + windowSize));
            j = start;
            
            // set the values above the current row and outside of previous window to inf
            Arrays.fill(prevRow, prevEnd + 1, end + 1, Double.POSITIVE_INFINITY);
            // set the value left of the window to inf
            if(j > 0) row[j - 1] = Double.POSITIVE_INFINITY;

            // if assessing the left most column then only mapping option is top - not left or topleft
            if(j == 0) {
                row[j] = prevRow[j] + cost(a, i, b, j);
                min = Math.min(min, row[j++]);
            }

            // compute the distance for each cell in the row
            for(; j <= end; j++) {
                row[j] = Math.min(prevRow[j], Math.min(row[j - 1], prevRow[j - 1])) + cost(a, i, b, j);
                min = Math.min(min, row[j]);
            }
            
            if(min > limit) return Double.POSITIVE_INFINITY; // quit if beyond limit
        }
<<<<<<< HEAD
=======
        //Find the minimum distance at the end points, within the warping window.
        return row[bLength - 1];
    }

    @Override public int getWindowSize() {
        return warpingParameter.getWindowSize();
    }

    /**
     * Sets the window size in WarpingParameter object as an absolute maximum number of time points, and sets
     * warpingParameter.windowSizeInPercentage to false. Set to -1 for full window.
     * @param windowSize integer, negative indicates full window, otherwise between 0 (Euclidean distance) and
     *                   seriesLength (full warp)
     */
    @Override public void setWindowSize(final int windowSize) {
        warpingParameter.setWindowSize(windowSize);
    }
>>>>>>> 128d54eb

        // last value in the current row is the distance
        final double distance = row[row.length - 1];
        teardown();
        return distance;
    }

<<<<<<< HEAD
    @Override public ParamSet getParams() {
        return new ParamSet().add(WINDOW_FLAG, window);
=======
    /**
     *  * Sets the window size in WarpingParameter object as a proportion of the full length.
     *  Need to clarify if it
     * @param windowSizePercentage
     */
    @Override public void setWindowSizePercentage(final double windowSizePercentage) {
        warpingParameter.setWindowSizePercentage(windowSizePercentage);
    }

    @Override public boolean isWindowSizeInPercentage() {
        return warpingParameter.isWindowSizeInPercentage();
    }

    @Override public void setParams(final ParamSet param) throws Exception {
        warpingParameter.setParams(param);
>>>>>>> 128d54eb
    }

    @Override public void setParams(final ParamSet paramSet) throws Exception {
        setWindow(paramSet.get(WINDOW_FLAG, window));
    }

    public static void main(String[] args) {
        final DTWDistance dm = new DTWDistance();
        dm.setWindow(0.2);
        dm.setRecordCostMatrix(true);
        final double a = dm.distanceUnivariate(new double[]{1, 2, 3, 4, 5, 6, 7, 8, 9, 10}, new double[]{1, 2, 3});
        System.out.println();
        System.out.println("-----");
        System.out.println();
        final double b = dm.distanceUnivariate(new double[]{1, 2, 3}, new double[]{1, 2, 3, 4, 5, 6, 7, 8, 9, 10});
        System.out.println(a);
        System.out.println(b);
        if(a != b) {
            System.out.println("not eq");
            System.out.println();
        }
    }
}<|MERGE_RESOLUTION|>--- conflicted
+++ resolved
@@ -28,7 +28,6 @@
 /**
  * DTW distance measure.
  * <p>
-<<<<<<< HEAD
  * Contributors: goastler
  */
 public class DTWDistance extends MatrixBasedDistanceMeasure implements DTW {
@@ -45,21 +44,6 @@
         }
         return sum;
     }
-=======
- * Contributors: goastler circa 2019
- *
- * some comments from Tony, 2021
- * DTW distance function that defaults to full window
- * This replaces legacy.elastic_ensemble.distance_functions variants of DTW
- *
- * It defaults to full window warping. To set the window size, either
- * */
-public class DTWDistance extends DoubleMatrixBasedDistanceMeasure implements DTW {
-
-    public static final String WINDOW_SIZE_FLAG = WarpingParameter.WINDOW_SIZE_FLAG;
-    public static final String WINDOW_SIZE_PERCENTAGE_FLAG = WarpingParameter.WINDOW_SIZE_PERCENTAGE_FLAG;
-    private final WarpingParameter warpingParameter = new WarpingParameter();
->>>>>>> 128d54eb
 
     private double window = 1;
 
@@ -149,26 +133,6 @@
             
             if(min > limit) return Double.POSITIVE_INFINITY; // quit if beyond limit
         }
-<<<<<<< HEAD
-=======
-        //Find the minimum distance at the end points, within the warping window.
-        return row[bLength - 1];
-    }
-
-    @Override public int getWindowSize() {
-        return warpingParameter.getWindowSize();
-    }
-
-    /**
-     * Sets the window size in WarpingParameter object as an absolute maximum number of time points, and sets
-     * warpingParameter.windowSizeInPercentage to false. Set to -1 for full window.
-     * @param windowSize integer, negative indicates full window, otherwise between 0 (Euclidean distance) and
-     *                   seriesLength (full warp)
-     */
-    @Override public void setWindowSize(final int windowSize) {
-        warpingParameter.setWindowSize(windowSize);
-    }
->>>>>>> 128d54eb
 
         // last value in the current row is the distance
         final double distance = row[row.length - 1];
@@ -176,26 +140,8 @@
         return distance;
     }
 
-<<<<<<< HEAD
     @Override public ParamSet getParams() {
         return new ParamSet().add(WINDOW_FLAG, window);
-=======
-    /**
-     *  * Sets the window size in WarpingParameter object as a proportion of the full length.
-     *  Need to clarify if it
-     * @param windowSizePercentage
-     */
-    @Override public void setWindowSizePercentage(final double windowSizePercentage) {
-        warpingParameter.setWindowSizePercentage(windowSizePercentage);
-    }
-
-    @Override public boolean isWindowSizeInPercentage() {
-        return warpingParameter.isWindowSizeInPercentage();
-    }
-
-    @Override public void setParams(final ParamSet param) throws Exception {
-        warpingParameter.setParams(param);
->>>>>>> 128d54eb
     }
 
     @Override public void setParams(final ParamSet paramSet) throws Exception {
