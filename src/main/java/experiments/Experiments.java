--- conflicted
+++ resolved
@@ -97,11 +97,7 @@
  */
 public class Experiments  {
 
-<<<<<<< HEAD
-    private final static Logger LOGGER = LogUtils.buildLogger(Experiments.class);
-=======
     private final static Logger LOGGER = Logger.getLogger(Experiments.class.getName());
->>>>>>> 508c3cae
 
     public static boolean debug = false;
 
@@ -245,27 +241,8 @@
         //moved to here before the first proper usage of classifiername, such that it can
         //be updated first if need be
         Classifier classifier = ClassifierLists.setClassifier(expSettings);
-<<<<<<< HEAD
-        boolean contractable = classifier instanceof TrainTimeContractable;
-        boolean hasContracts = expSettings.hasTrainContracts();
-        if(!contractable && hasContracts) {
-            throw new IllegalArgumentException("cannot contract an uncontractable classifier!");
-        }
-
-        if(classifier instanceof Debugable) {
-            ((Debugable) classifier).setDebug(expSettings.debug);
-        } else if(classifier instanceof EnhancedAbstractClassifier) {
-            ((EnhancedAbstractClassifier) classifier).setDebug(expSettings.debug);
-        }
-        if(classifier instanceof Loggable) {
-            ((Loggable) classifier).getLogger().setLevel(LOGGER.getLevel());
-        }
-        if(classifier instanceof Randomizable) {
-            ((Randomizable) classifier).setSeed(expSettings.foldId);
-=======
         if(classifier instanceof TrainTimeContractable && expSettings.contractTrainTimeSeconds>0){
             ((TrainTimeContractable) classifier).setTrainTimeLimit(TimeUnit.SECONDS,expSettings.contractTrainTimeSeconds);
->>>>>>> 508c3cae
         }
 
         //Build/make the directory to write the train and/or testFold files to
