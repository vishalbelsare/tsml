/*
 * This file is part of the UEA Time Series Machine Learning (TSML) toolbox.
 *
 * The UEA TSML toolbox is free software: you can redistribute it and/or 
 * modify it under the terms of the GNU General Public License as published 
 * by the Free Software Foundation, either version 3 of the License, or 
 * (at your option) any later version.
 *
 * The UEA TSML toolbox is distributed in the hope that it will be useful,
 * but WITHOUT ANY WARRANTY; without even the implied warranty of
 * MERCHANTABILITY or FITNESS FOR A PARTICULAR PURPOSE.  See the
 * GNU General Public License for more details.
 *
 * You should have received a copy of the GNU General Public License along
 * with the UEA TSML toolbox. If not, see <https://www.gnu.org/licenses/>.
 */
package experiments;

import com.google.common.testing.GcFinalization;
import machine_learning.classifiers.SaveEachParameter;
import machine_learning.classifiers.tuned.TunedRandomForest;
import experiments.data.DatasetLists;
import com.beust.jcommander.JCommander;
import com.beust.jcommander.JCommander.Builder;
import com.beust.jcommander.Parameter;
import com.beust.jcommander.Parameters;

import java.io.File;
import java.io.IOException;
import java.lang.reflect.Field;
import java.util.ArrayList;
import java.util.List;
import java.util.concurrent.ExecutorService;
import java.util.concurrent.Executors;
import java.util.function.Supplier;
import java.util.logging.Level;
import java.util.logging.Logger;

import tsml.classifiers.*;
import evaluation.evaluators.CrossValidationEvaluator;
import evaluation.evaluators.SingleSampleEvaluator;
import tsml.classifiers.distance_based.utils.strings.StrUtils;
<<<<<<< HEAD
import tsml.classifiers.distance_based.utils.system.logging.Loggable;
=======
import tsml.classifiers.early_classification.AbstractEarlyClassifier;
>>>>>>> 128d54eb
import weka.classifiers.Classifier;
import evaluation.storage.ClassifierResults;
import evaluation.evaluators.SingleTestSetEvaluator;
import evaluation.evaluators.StratifiedResamplesEvaluator;
import experiments.data.DatasetLoading;
import java.io.FileNotFoundException;
import java.io.FileOutputStream;
import java.io.ObjectOutputStream;
import java.io.Serializable;
import java.text.SimpleDateFormat;
import java.util.Arrays;
import java.util.Date;
import java.util.Random;
import java.util.concurrent.TimeUnit;

import machine_learning.classifiers.ensembles.SaveableEnsemble;
import weka.core.Instance;
import weka.core.Instances;
import weka.core.Randomizable;

import static utilities.GenericTools.indexOfMax;
import static utilities.InstanceTools.*;

/**
 * The main experimental class of the timeseriesclassification codebase. The 'main' method to run is
 setupAndRunExperiment(ExperimentalArguments expSettings)

 An execution of this will evaluate a single classifier on a single resample of a single dataset.

 Given an ExperimentalArguments object, which may be parsed from command line arguments
 or constructed in code, (and in the future, perhaps other methods such as JSON files etc),
 will load the classifier and dataset specified, prep the location to write results to,
 train the classifier - potentially generating an error estimate via cross validation on the train set
 as well - and then predict the cases of the test set.

 The primary outputs are the train and/or 'testFoldX.csv' files, in the so-called ClassifierResults format,
 (see the class of the same name under utilities).

 main(String[] args) info:
 Parses args into an ExperimentalArguments object, then calls setupAndRunExperiment(ExperimentalArguments expSettings).
 Calling with the --help argument, or calling with un-parsable parameters, will print a summary of the possible parameters.

 Argument key-value pairs are separated by '='. The 5 basic, always required, arguments are:
 Para name (short/long)  |    Example
 -dp --dataPath          |    --dataPath=C:/Datasets/
 -rp --resultsPath       |    --resultsPath=C:/Results/
 -cn --classifierName    |    --classifierName=RandF
 -dn --datasetName       |    --datasetName=ItalyPowerDemand
 -f  --fold              |    --fold=1

 Use --help to see all the optional parameters, and more information about each of them.

 If running locally, it may be easier to build the ExperimentalArguments object yourself and call setupAndRunExperiment(...)
 directly.
 *
 * @author James Large (james.large@uea.ac.uk), Tony Bagnall (anthony.bagnall@uea.ac.uk)
 */
public class Experiments  {

    private final static Logger LOGGER = Logger.getLogger(Experiments.class.getName());

    public static boolean debug = false;

    private static boolean testFoldExists;
    private static boolean trainFoldExists;

    /**
     * If true, experiments will not print or log to stdout/err anything other that exceptions (SEVERE)
     */
    public static boolean beQuiet = false;

    //A few 'should be final but leaving them not final just in case' public static settings
    public static int numCVFolds = 10;

    private static String WORKSPACE_DIR = "Workspace";
    private static String PREDICTIONS_DIR = "Predictions";

    /**
     * Parses args into an ExperimentalArguments object, then calls setupAndRunExperiment(ExperimentalArguments expSettings).
     * Calling with the --help argument, or calling with un-parsable parameters, will print a summary of the possible parameters.

     Argument key-value pairs are separated by '='. The 5 basic, always required, arguments are:
     Para name (short/long)  |    Example
     -dp --dataPath          |    --dataPath=C:/Datasets/
     -rp --resultsPath       |    --resultsPath=C:/Results/
     -cn --classifierName    |    --classifierName=RandF
     -dn --datasetName       |    --datasetName=ItalyPowerDemand
     -f  --fold              |    --fold=1

     Use --help to see all the optional parameters, and more information about each of them.

     If running locally, it may be easier to build the ExperimentalArguments object yourself and call setupAndRunExperiment(...)
     directly, instead of building the String[] args and calling main like a lot of legacy code does.
     */
    public static void main(String[] args) throws Exception {
        //even if all else fails, print the args as a sanity check for cluster.
        if (!beQuiet) {
            System.out.println("Raw args:");
            for (String str : args)
                System.out.println("\t"+str);
            System.out.println("");
        }

        if (args.length > 0) {
            ExperimentalArguments expSettings = new ExperimentalArguments(args);
            setupAndRunExperiment(expSettings);
        }
        else {//Manually set args
            int folds=30;
            String[] settings=new String[9];

            /*
             * Change these settings for your experiment:
             */
//            String[] classifiers={"TSF_I","RISE_I","STC_I","CBOSS_I","HIVE-COTEn_I"};
//            String classifier=classifiers[2];
            String classifier="STC";//Classifier name: See ClassifierLists for valid options

            settings[0]="-dp=C:\\Data Working Area\\Datasets"; //Where to get datasets
            settings[1]="-rp=C:\\Experiments\\Results\\"; //Where to write results
            settings[2]="-gtf=false"; //Whether to generate train files or not
            settings[3]="-cn="+classifier; //Classifier name
            settings[4]="-dn="; //Problem name, don't change here as it is overwritten by probFiles
            settings[5]="-f=1"; //Fold number (fold number 1 is stored as testFold0.csv, its a cluster thing)
            settings[6]="-ctr=600s"; //Time contract
            settings[7]="-d=true"; //Debugging
            settings[8]="--force=true"; //Overwrites existing results if true, otherwise set to false

            String[] probFiles= {"ItalyPowerDemand"}; //Problem name(s)
//            String[] probFiles= DatasetLists.fixedLengthMultivariate;
            /*
             * END OF SETTINGS
             */

            System.out.println("Manually set args:");
            for (String str : settings)
                System.out.println("\t"+str);
            System.out.println("");

            boolean threaded=true;
            if (threaded) {
                ExperimentalArguments expSettings = new ExperimentalArguments(settings);
                System.out.println("Threaded experiment with "+expSettings);
//              setupAndRunMultipleExperimentsThreaded(expSettings, classifiers,probFiles,0,folds);
                setupAndRunMultipleExperimentsThreaded(expSettings, new String[]{classifier},null,probFiles,0,folds);
            }
            else {//Local run without args, mainly for debugging
                for (String prob:probFiles) {
                    settings[4]="-dn="+prob;

                    for(int i=1;i<=folds;i++) {
                        settings[5]="-f="+i;
                        ExperimentalArguments expSettings = new ExperimentalArguments(settings);
//                      System.out.println("Sequential experiment with "+expSettings);
                        setupAndRunExperiment(expSettings);
                    }
                }
            }
        }
    }

    /**
     * Runs an experiment with the given settings. For the more direct method in case e.g
     * you have a bespoke classifier not handled by ClassifierList or dataset that
     * is sampled in a bespoke way, use runExperiment
     *
     * 1) Sets up the logger.
     * 2) Sets up the results write path
     * 3) Checks whether this experiments results already exist. If so, exit
     * 4) Constructs the classifier
     * 5) Samples the dataset.
     * 6) If we're good to go, runs the experiment.
     */
    public static ClassifierResults[] setupAndRunExperiment(ExperimentalArguments expSettings) throws Exception {
        if (beQuiet)
            LOGGER.setLevel(Level.SEVERE); // only print severe things
        else {
            if (debug) LOGGER.setLevel(Level.FINEST); // print everything
            else       LOGGER.setLevel(Level.INFO); // print warnings, useful info etc, but not simple progress messages, e.g. 'training started'

            DatasetLoading.setDebug(debug); //TODO when we go full enterprise and figure out how to properly do logging, clean this up
        }
        LOGGER.log(Level.FINE, expSettings.toString());

        // if a pre-instantiated classifier instance hasn't been supplied, generate one here
        if (expSettings.classifier == null) {
            // if a classifier-generating-function has been given (typically in the case of bespoke classifiers wanted in threaded exps),
            // instantiate the classifier from that
            if (expSettings.classifierGenerator != null)
                expSettings.classifier = expSettings.classifierGenerator.get();
            else {
                // else, use the classic setClassifier

                // Cases in the classifierlist can now change the classifier name to reflect particular parameters wanting to be
                // represented as different classifiers, e.g. ST_1day, ST_2day
                // The set classifier call is therefore made before defining paths that are dependent on the classifier name
                expSettings.classifier = ClassifierLists.setClassifier(expSettings);
            }
        }

        buildExperimentDirectoriesAndFilenames(expSettings, expSettings.classifier);
        //Check whether results already exists, if so and force evaluation is false: just quit
        if (quitEarlyDueToResultsExistence(expSettings))
            return null;

        Instances[] data = DatasetLoading.sampleDataset(expSettings.dataReadLocation, expSettings.datasetName, expSettings.foldId);
        setupClassifierExperimentalOptions(expSettings, expSettings.classifier, data[0]);
        ClassifierResults[] results = runExperiment(expSettings, data[0], data[1], expSettings.classifier);
        LOGGER.log(Level.INFO, "Experiment finished " + expSettings.toShortString() + ", Test Acc:" + results[1].getAcc());

        return results;
    }

    /**
     * Perform an actual experiment, using the loaded classifier and resampled dataset given, writing to the specified results location.
     *
     * 1) If needed, set up file paths and flags related to a single parameter evaluation and/or the classifier's internal parameter saving things
     * 2) If we want to be performing cv to find an estimate of the error on the train set, either do that here or set up the classifier to do it internally
     *          during buildClassifier()
     * 3) Do the actual training, i.e buildClassifier()
     * 4) Save information needed from the training, e.g. train estimates, serialising the classifier, etc.
     * 5) Evaluate the trained classifier on the test set
     * 6) Save test results
     * 7) Done
     *
     * NOTES: 1. If the classifier is a SaveableEnsemble, then we save the
     * internal cross validation accuracy and the internal test predictions 2.
     * The output of the file testFold+fold+.csv is Line 1:
     * ProblemName,ClassifierName, train/test Line 2: parameter information for
     * final classifierName, if it is available Line 3: test accuracy then each line
     * is Actual Class, Predicted Class, Class probabilities
     *
     * @return the classifierresults for this experiment, {train, test}
     */
    public static ClassifierResults[] runExperiment(ExperimentalArguments expSettings, Instances trainSet, Instances testSet, Classifier classifier) {
        ClassifierResults[] experimentResults = null; // the combined container, to hold { trainResults, testResults } on return

        LOGGER.log(Level.FINE, "Preamble complete, real experiment starting.");

        try {
            ClassifierResults trainResults = training(expSettings, classifier, trainSet);
            postTrainingOperations(expSettings, classifier);
            ClassifierResults testResults = testing(expSettings, classifier, testSet, trainResults);

            experimentResults = new ClassifierResults[] {trainResults, testResults};
        }
        catch (Exception e) {
            //todo expand..
            LOGGER.log(Level.SEVERE, "Experiment failed. Settings: " + expSettings + "\n\nERROR: " + e.toString(), e);
            e.printStackTrace();
            return null; //error state
        }

        return experimentResults;
    }








    /**
     * Performs all operations related to training the classifier, and returns a ClassifierResults object holding the results
     * of training.
     *
     * At minimum these results hold the hardware benchmark timing (if requested in expSettings), the memory used,
     * and the build time.
     *
     * If a train estimate is to be generated, the results also hold predictions and results from the train set, and these
     * results are written to file.
     */
    public static ClassifierResults training(ExperimentalArguments expSettings, Classifier classifier, Instances trainSet) throws Exception {
        ClassifierResults trainResults = new ClassifierResults();

        long benchmark = findBenchmarkTime(expSettings);

        MemoryMonitor memoryMonitor = new MemoryMonitor();
        memoryMonitor.installMonitor();

        if (expSettings.generateErrorEstimateOnTrainSet && (!trainFoldExists || expSettings.forceEvaluation || expSettings.forceEvaluationTrainFold)) {
            //Tell the classifier to generate train results if it can do it internally,
            //otherwise perform the evaluation externally here (e.g. cross validation on the
            //train data
            if (EnhancedAbstractClassifier.classifierAbleToEstimateOwnPerformance(classifier))
                ((EnhancedAbstractClassifier) classifier).setEstimateOwnPerformance(true);
            else
                trainResults = findExternalTrainEstimate(expSettings, classifier, trainSet, expSettings.foldId);
        }
        LOGGER.log(Level.FINE, "Train estimate ready.");

        //Build on the full train data here
        long buildTime = System.nanoTime();
        classifier.buildClassifier(trainSet);
        buildTime = System.nanoTime() - buildTime;
        LOGGER.log(Level.FINE, "Training complete");

        // Training done, collect memory monitor results
        // Need to wait for an update, otherwise very quick classifiers may not experience gc calls during training,
        // or the monitor may not update in time before collecting the max
        GcFinalization.awaitFullGc();
        long maxMemory = memoryMonitor.getMaxMemoryUsed();

        trainResults = finaliseTrainResults(expSettings, classifier, trainResults, buildTime, benchmark, TimeUnit.NANOSECONDS, maxMemory);

        //At this stage, regardless of whether the classifier is able to estimate it's
        //own accuracy or not, train results should contain either
        //    a) timings, if expSettings.generateErrorEstimateOnTrainSet == false
        //    b) full predictions, if expSettings.generateErrorEstimateOnTrainSet == true

        if (expSettings.generateErrorEstimateOnTrainSet && (!trainFoldExists || expSettings.forceEvaluation || expSettings.forceEvaluationTrainFold)) {
            writeResults(expSettings, trainResults, expSettings.trainFoldFileName, "train");
            LOGGER.log(Level.FINE, "Train estimate written");
        }

        return trainResults;
    }

    /**
     * Any operations aside from testing that we want to perform on the trained classifier. Performed after training, but before testing,
     * with exceptions caught and only severe warning logged instead of program failure; completion of testing is preferred instead
     * requiring retraining in a future execution
     */
    public static void postTrainingOperations(ExperimentalArguments expSettings, Classifier classifier)  {
        if (expSettings.serialiseTrainedClassifier) {
            if (classifier instanceof Serializable) {
                try {
                    serialiseClassifier(expSettings, classifier);
                } catch (Exception ex) {
                    LOGGER.log(Level.SEVERE, "Serialisation attempted but failed for classifier ("+classifier.getClass().getName()+")", ex);
                }
            }
            else
                LOGGER.log(Level.WARNING, "Serialisation requested, but the classifier ("+classifier.getClass().getName()+") does not extend Serializable.");
        }

        if (expSettings.visualise) {
            if (classifier instanceof Visualisable) {
                ((Visualisable) classifier).setVisualisationSavePath(expSettings.supportingFilePath);

                try {
                    ((Visualisable) classifier).createVisualisation();
                } catch (Exception ex) {
                    LOGGER.log(Level.SEVERE, "Visualisation attempted but failed for classifier ("+classifier.getClass().getName()+")", ex);
                }
            }
            else {
                expSettings.visualise = false;
                LOGGER.log(Level.WARNING, "Visualisation requested, but the classifier (" + classifier.getClass().getName() + ") does not extend Visualisable.");
            }
        }

        if (expSettings.interpret) {
            if (classifier instanceof Interpretable) {
                ((Interpretable) classifier).setInterpretabilitySavePath(expSettings.supportingFilePath);
            }
            else {
                expSettings.interpret = false;
                LOGGER.log(Level.WARNING, "Interpretability requested, but the classifier (" + classifier.getClass().getName() + ") does not extend Interpretable.");
            }
        }
    }

    /**
     * Performs all operations related to testing the classifier, and returns a ClassifierResults object holding the results
     * of testing.
     *
     * Computational resource costs of the training process are taken from the train results.
     */
    public static ClassifierResults testing(ExperimentalArguments expSettings, Classifier classifier, Instances testSet, ClassifierResults trainResults) throws Exception {
        ClassifierResults testResults = new ClassifierResults();

        //And now evaluate on the test set, if this wasn't a single parameter fold
        if (expSettings.singleParameterID == null) {
            //This is checked before the buildClassifier also, but
            //a) another process may have been doing the same experiment
            //b) we have a special case for the file builder that copies the results over in buildClassifier (apparently?)
            //no reason not to check again
            if (expSettings.forceEvaluation || expSettings.forceEvaluationTestFold || !CollateResults.validateSingleFoldFile(expSettings.testFoldFileName)) {
                if (classifier instanceof AbstractEarlyClassifier) testResults = evaluateEarlyClassifier(expSettings,
                        (AbstractEarlyClassifier) classifier, testSet);
                else testResults = evaluateClassifier(expSettings, classifier, testSet);
                testResults.setParas(trainResults.getParas());
                testResults.turnOffZeroTimingsErrors();
                testResults.setBenchmarkTime(testResults.getTimeUnit().convert(trainResults.getBenchmarkTime(), trainResults.getTimeUnit()));
                testResults.setBuildTime(testResults.getTimeUnit().convert(trainResults.getBuildTime(), trainResults.getTimeUnit()));
                testResults.turnOnZeroTimingsErrors();
                testResults.setMemory(trainResults.getMemory());
                LOGGER.log(Level.FINE, "Testing complete");

                writeResults(expSettings, testResults, expSettings.testFoldFileName, "test");
                LOGGER.log(Level.FINE, "Test results written");
            }
            else {
                LOGGER.log(Level.INFO, "Test file already found, written by another process.");
                testResults = new ClassifierResults(expSettings.testFoldFileName);
            }
        }
        else {
            LOGGER.log(Level.INFO, "This experiment evaluated a single training iteration or parameter set, skipping test phase.");
        }

        return testResults;
    }


    /**
     * Based on experimental parameters passed, defines the target results file and workspace locations for use in the
     * rest of the experiment
     */
    public static void buildExperimentDirectoriesAndFilenames(ExperimentalArguments expSettings, Classifier classifier) {
        //Build/make the directory to write the train and/or testFold files to
        // [writeLoc]/[classifier]/Predictions/[dataset]/
        String fullWriteLocation = expSettings.resultsWriteLocation + expSettings.classifierName + "/"+PREDICTIONS_DIR+"/" + expSettings.datasetName + "/";
        if(expSettings.embedContractInClassifierName) {
            fullWriteLocation = expSettings.resultsWriteLocation + expSettings.classifierName + "_" + expSettings.contractTrainTimeString + "/"+PREDICTIONS_DIR+"/" + expSettings.datasetName + "/";
        }
        File f = new File(fullWriteLocation);
        if (!f.exists())
            f.mkdirs();

        expSettings.testFoldFileName = fullWriteLocation + "testFold" + expSettings.foldId + ".csv";
        expSettings.trainFoldFileName = fullWriteLocation + "trainFold" + expSettings.foldId + ".csv";

        if (expSettings.singleParameterID != null && classifier instanceof ParameterSplittable)
            expSettings.testFoldFileName = expSettings.trainFoldFileName = fullWriteLocation + "fold" + expSettings.foldId + "_" + expSettings.singleParameterID + ".csv";

        testFoldExists = CollateResults.validateSingleFoldFile(expSettings.testFoldFileName);
        trainFoldExists = CollateResults.validateSingleFoldFile(expSettings.trainFoldFileName);

        // If needed, build/make the directory to write any supporting files to, e.g. checkpointing files
        // [writeLoc]/[classifier]/Workspace/[dataset]/[fold]/
        // todo foreseeable problems with threaded experiments:
        // user sets a supporting path for the 'master' exp, each generated exp to be run threaded inherits that path,
        // every classifier/dset/fold writes to same single location. For now, that's up to the user to recognise that's
        // going to be the case; supply a path and everything will be written there
        if (expSettings.supportingFilePath == null || expSettings.supportingFilePath.equals("")) {
            expSettings.supportingFilePath = expSettings.resultsWriteLocation + expSettings.classifierName + "/"+WORKSPACE_DIR+"/" + expSettings.datasetName + "/";
            if(expSettings.embedContractInClassifierName) {
                expSettings.supportingFilePath = expSettings.resultsWriteLocation + expSettings.classifierName + "_" + expSettings.contractTrainTimeString + "/"+WORKSPACE_DIR+"/" + expSettings.datasetName + "/";
            }

        }

        f = new File(expSettings.supportingFilePath);
        if (!f.exists())
            f.mkdirs();
    }


    /**
     * Returns true if the work to be done in this experiment already exists at the locations defined by the experimental settings,
     * indicating that this execution can be skipped.
     */
    public static boolean quitEarlyDueToResultsExistence(ExperimentalArguments expSettings) {
        boolean quit = false;

        if (!expSettings.forceEvaluation && !expSettings.forceEvaluationTestFold && !expSettings.forceEvaluationTrainFold &&
                ((!expSettings.generateErrorEstimateOnTrainSet && testFoldExists) ||
                        (expSettings.generateErrorEstimateOnTrainSet && trainFoldExists  && testFoldExists))) {
            LOGGER.log(Level.INFO, expSettings.toShortString() + " already exists at " + expSettings.testFoldFileName + ", exiting.");
            quit = true;
        }

        return quit;
    }


    /**
     * This method cleans up and consolidates the information we have about the
     * build process into a ClassifierResults object, based on the capabilities of the
     * classifier and whether we want to be writing a train predictions file
     *
     * Regardless of whether the classifier is able to estimate it's own accuracy
     * or not, the returned train results should contain either
     *    a) timings, if expSettings.generateErrorEstimateOnTrainSet == false
     *    b) full predictions, if expSettings.generateErrorEstimateOnTrainSet == true
     *
     * @param exp
     * @param classifier
     * @param trainResults the results object so far which may be empty, contain the recorded
     *      timings of the particular classifier, or contain the results of a previous executed
     *      external estimation process,
     * @param buildTime as recorded by experiments.java, but which may not be used if the classifier
     *      records it's own build time more accurately
     * @return the finalised train results object
     * @throws Exception
     */
    public static ClassifierResults finaliseTrainResults(ExperimentalArguments exp, Classifier classifier, ClassifierResults trainResults, long buildTime, long benchmarkTime, TimeUnit expTimeUnit, long maxMemory) throws Exception {

        /*
        if estimateacc { //want full predictions
            timingToUpdateWith = buildTime (the one passed to this func)
            if is EnhancedAbstractClassifier {
                if able to estimate own acc
                    just return getTrainResults()
                else
                    timingToUpdateWith = getTrainResults().getBuildTime()
            }
            trainResults.setBuildTime(timingToUpdateWith)
            return trainResults
        }
        else not estimating acc { //just want timings
            if is EnhancedAbstractClassifier
                just return getTrainResults(), contains the timings and other maybe useful metainfo
            else
                trainResults passed are empty
                trainResults.setBuildTime(buildTime)
                return trainResults
        */

        //todo just enforce nanos everywhere, this is ridiculous. this needs overhaul

        if (exp.generateErrorEstimateOnTrainSet) { //want timings and full predictions
            long timingToUpdateWith = buildTime; //the timing that experiments measured by default
            TimeUnit timeUnitToUpdateWith = expTimeUnit;
            String paras = "No parameter info";

            if (classifier instanceof EnhancedAbstractClassifier) {
                EnhancedAbstractClassifier eac = ((EnhancedAbstractClassifier)classifier);
                if (eac.getEstimateOwnPerformance()) {
                    ClassifierResults res = eac.getTrainResults(); //classifier internally estimateed/recorded itself, just return that directly
                    res.setBenchmarkTime(res.getTimeUnit().convert(benchmarkTime, expTimeUnit));
                    res.setMemory(maxMemory);

                    return res;
                }
                else {
                    timingToUpdateWith = eac.getTrainResults().getBuildTime(); //update with classifier's own timings instead
                    timeUnitToUpdateWith = eac.getTrainResults().getTimeUnit();
                    paras = eac.getParameters();
                }
            }

            timingToUpdateWith = trainResults.getTimeUnit().convert(timingToUpdateWith, timeUnitToUpdateWith);
            long estimateToUpdateWith = trainResults.getTimeUnit().convert(trainResults.getErrorEstimateTime(), timeUnitToUpdateWith);

            //update the externally produced results with the appropriate timing
            trainResults.setBuildTime(timingToUpdateWith);
            trainResults.setBuildPlusEstimateTime(timingToUpdateWith + estimateToUpdateWith);

            trainResults.setParas(paras);
        }
        else { // just want the timings
            if (classifier instanceof EnhancedAbstractClassifier) {
                trainResults = ((EnhancedAbstractClassifier) classifier).getTrainResults();
            }
            else {
                trainResults.setBuildTime(trainResults.getTimeUnit().convert(buildTime, expTimeUnit));
            }
        }

        trainResults.setBenchmarkTime(trainResults.getTimeUnit().convert(benchmarkTime, expTimeUnit));
        trainResults.setMemory(maxMemory);

        return trainResults;
    }

    /**
     * Based on the experimental settings passed, make any classifier interface calls that modify how the classifier is TRAINED here,
     * e.g. give checkpointable classifiers the location to save, give contractable classifiers their contract, etc.
     *
     * @return If the classifier is set up to evaluate a single parameter set on the train data, a new trainfilename shall be returned,
     *      otherwise null.
     *
     */
    private static String setupClassifierExperimentalOptions(ExperimentalArguments expSettings, Classifier classifier, Instances train) {
        String parameterFileName = null;

<<<<<<< HEAD
        if(classifier instanceof Loggable) {
            ((Loggable) classifier).setLogLevel(expSettings.logLevel);
        }
=======
        if (classifier instanceof Randomizable)
            ((Randomizable)classifier).setSeed(expSettings.foldId);
>>>>>>> 128d54eb

        // Parameter/thread/job splitting and checkpointing are treated as mutually exclusive, thus if/else
        if (expSettings.singleParameterID != null && classifier instanceof ParameterSplittable)//Single parameter fold
        {
            if (expSettings.checkpointing)
                LOGGER.log(Level.WARNING, "Parameter splitting AND checkpointing requested, but cannot do both. Parameter splitting turned on, checkpointing not.");

            if (classifier instanceof TunedRandomForest)
                ((TunedRandomForest) classifier).setNumFeaturesInProblem(train.numAttributes() - 1);

            expSettings.checkpointing = false;
            ((ParameterSplittable) classifier).setParametersFromIndex(expSettings.singleParameterID);
            parameterFileName = "fold" + expSettings.foldId + "_" + expSettings.singleParameterID + ".csv";
            expSettings.generateErrorEstimateOnTrainSet = true;

        }
        else {
            // Only do all this if not an internal _single parameter_ experiment
            // Save internal info for ensembles
            if (classifier instanceof SaveableEnsemble) { // mostly legacy, original hivecote code afaik
                ((SaveableEnsemble) classifier).saveResults(expSettings.supportingFilePath + "internalCV_" + expSettings.foldId + ".csv", expSettings.supportingFilePath + "internalTestPreds_" + expSettings.foldId + ".csv");
            }
            if (expSettings.checkpointing && classifier instanceof SaveEachParameter) { // for legacy things. mostly tuned classifiers
                ((SaveEachParameter) classifier).setPathToSaveParameters(expSettings.supportingFilePath + "fold" + expSettings.foldId + "_");
            }

            // Main thing to set:
            if (expSettings.checkpointing && classifier instanceof Checkpointable) {
                ((Checkpointable) classifier).setCheckpointPath(expSettings.supportingFilePath);

                if (expSettings.checkpointInterval > 0) {
                    // want to checkpoint at regular timings
                    // todo setCheckpointTimeHours expects int hours only, review
                    ((Checkpointable) classifier).setCheckpointTimeHours((int) TimeUnit.HOURS.convert(expSettings.checkpointInterval, TimeUnit.NANOSECONDS));
                }
                //else, as default
                    // want to checkpoint at classifier's discretion
            }
        }

        if(classifier instanceof TrainTimeContractable && expSettings.contractTrainTimeNanos>0)
            ((TrainTimeContractable) classifier).setTrainTimeLimit(TimeUnit.NANOSECONDS,expSettings.contractTrainTimeNanos);
        if(classifier instanceof TestTimeContractable && expSettings.contractTestTimeNanos >0)
            ((TestTimeContractable) classifier).setTestTimeLimit(TimeUnit.NANOSECONDS,expSettings.contractTestTimeNanos);

        return parameterFileName;
    }

    private static ClassifierResults findExternalTrainEstimate(ExperimentalArguments exp, Classifier classifier, Instances train, int fold) throws Exception {
        ClassifierResults trainResults = null;
        long trainBenchmark = findBenchmarkTime(exp);

        //todo clean up this hack. default is cv_10, as with all old trainFold results pre 2019/07/19
        String[] parts = exp.trainEstimateMethod.split("_");
        String method = parts[0];

        String para1 = null;
        if (parts.length > 1)
            para1 = parts[1];

        String para2 = null;
        if (parts.length > 2)
            para2 = parts[2];

        switch (method) {
            case "cv":
            case "CV":
            case "CrossValidationEvaluator":
                int numCVFolds = Experiments.numCVFolds;
                if (para1 != null)
                    numCVFolds = Integer.parseInt(para1);
                numCVFolds = Math.min(train.numInstances(), numCVFolds);

                CrossValidationEvaluator cv = new CrossValidationEvaluator();
                cv.setSeed(fold);
                cv.setNumFolds(numCVFolds);
                trainResults = cv.crossValidateWithStats(classifier, train);
                break;

            case "hov":
            case "HOV":
            case "SingleTestSetEvaluator":
                double trainPropHov = DatasetLoading.getProportionKeptForTraining();
                if (para1 != null)
                    trainPropHov = Double.parseDouble(para1);

                SingleSampleEvaluator hov = new SingleSampleEvaluator();
                hov.setSeed(fold);
                hov.setPropInstancesInTrain(trainPropHov);
                trainResults = hov.evaluate(classifier, train);
                break;

            case "sr":
            case "SR":
            case "StratifiedResamplesEvaluator":
                int numSRFolds = 30;
                if (para1 != null)
                    numSRFolds = Integer.parseInt(para1);

                double trainPropSRR = DatasetLoading.getProportionKeptForTraining();
                if (para2 != null)
                    trainPropSRR = Double.parseDouble(para2);

                StratifiedResamplesEvaluator srr = new StratifiedResamplesEvaluator();
                srr.setSeed(fold);
                srr.setNumFolds(numSRFolds);
                srr.setUseEachResampleIdAsSeed(true);
                srr.setPropInstancesInTrain(trainPropSRR);
                trainResults = srr.evaluate(classifier, train);
                break;

            default:
                throw new Exception("Unrecognised method to estimate error on the train given: " + exp.trainEstimateMethod);
        }

        trainResults.setErrorEstimateMethod(exp.trainEstimateMethod);
        trainResults.setBenchmarkTime(trainBenchmark);

        return trainResults;
    }

    public static void serialiseClassifier(ExperimentalArguments expSettings, Classifier classifier) throws FileNotFoundException, IOException {
        String filename = expSettings.supportingFilePath + expSettings.classifierName + "_" + expSettings.datasetName + "_" + expSettings.foldId + ".ser";

        LOGGER.log(Level.FINE, "Attempting classifier serialisation, to " + filename);

        FileOutputStream fos = new FileOutputStream(filename);
        try (ObjectOutputStream out = new ObjectOutputStream(fos)) {
            out.writeObject(classifier);
            fos.close();
            out.close();
        }

        LOGGER.log(Level.FINE, "Classifier serialised successfully");
    }

    /**
     * Meta info shall be set by writeResults(...), just generating the prediction info and
     * any info directly calculable from that here
     */
    public static ClassifierResults evaluateClassifier(ExperimentalArguments exp, Classifier classifier, Instances testSet) throws Exception {
        SingleTestSetEvaluator eval = new SingleTestSetEvaluator(exp.foldId, false, true, exp.interpret); //DONT clone data, DO set the class to be missing for each inst

        return eval.evaluate(classifier, testSet);
    }

    /**
     * Mimics SingleTestSetEvaluator but for early classification classifiers.
     * Earliness for each test instance is written to the description.
     * Normalisation for experimental purposes should be handled by the individual classifiers/decision makers.
     */
    public static ClassifierResults evaluateEarlyClassifier(ExperimentalArguments exp, AbstractEarlyClassifier classifier, Instances testSet) throws Exception {
        ClassifierResults res = new ClassifierResults(testSet.numClasses());
        res.setTimeUnit(TimeUnit.NANOSECONDS);
        res.setClassifierName(classifier.getClass().getSimpleName());
        res.setDatasetName(testSet.relationName());
        res.setFoldID(exp.foldId);
        res.setSplit("test");

        int length = testSet.numAttributes()-1;
        int[] thresholds = classifier.getThresholds();
        Instances[] truncatedInstances = new Instances[thresholds.length];
        truncatedInstances[thresholds.length-1] = new Instances(testSet, 0);
        for (int i = 0; i < thresholds.length-1; i++) {
            truncatedInstances[i] = truncateInstances(truncatedInstances[thresholds.length-1], length, thresholds[i]);
        }

        res.turnOffZeroTimingsErrors();
        for (Instance testinst : testSet) {
            double trueClassVal = testinst.classValue();
            testinst.setClassMissing();

            long startTime = System.nanoTime();

            double[] dist = null;
            double earliness = 0;
            for (int i = 0; i < thresholds.length; i++){
                Instance newInst = truncateInstance(testinst, length, thresholds[i]);
                newInst.setDataset(truncatedInstances[i]);

                dist = classifier.distributionForInstance(newInst);

                if (dist != null) {
                    earliness = thresholds[i]/(double)length;
                    break;
                }
            }

            long predTime = System.nanoTime() - startTime;

            res.addPrediction(trueClassVal, dist, indexOfMax(dist), predTime, Double.toString(earliness));
        }

        res.turnOnZeroTimingsErrors();

        res.finaliseResults();
        res.findAllStatsOnce();

        return res;
    }

    /**
     * If exp.performTimingBenchmark = true, this will return the total time to
     * sort 1,000 arrays of size 10,000
     *
     * Expected time on Intel(R) Core(TM) i7-7700K CPU @ 4.20GHz is ~0.8 seconds
     *
     * This can still anecdotally vary between 0.75 to 1.05 on my windows machine, however.
     */
    public static long findBenchmarkTime(ExperimentalArguments exp) {
        if (!exp.performTimingBenchmark)
            return -1; //the default in classifierresults, i.e no benchmark

        // else calc benchmark

        int arrSize = 10000;
        int repeats = 1000;
        long[] times = new long[repeats];
        long total = 0L;
        for (int i = 0; i < repeats; i++) {
            times[i] = atomicBenchmark(arrSize);
            total+=times[i];
        }

        if (debug) {
            long mean = 0L, max = Long.MIN_VALUE, min = Long.MAX_VALUE;
            for (long time : times) {
                mean += time;
                if (time < min)
                    min = time;
                if (time > max)
                    max = time;
            }
            mean/=repeats;

            int halfR = repeats/2;
            long median = repeats % 2 == 0 ?
                    (times[halfR] + times[halfR+1]) / 2 :
                    times[halfR];

            double d = 1000000000;
            StringBuilder sb = new StringBuilder("BENCHMARK TIMINGS, summary of times to "
                    + "sort "+repeats+" random int arrays of size "+arrSize+" - in seconds\n");
            sb.append("total = ").append(total/d).append("\n");
            sb.append("min = ").append(min/d).append("\n");
            sb.append("max = ").append(max/d).append("\n");
            sb.append("mean = ").append(mean/d).append("\n");
            sb.append("median = ").append(median/d).append("\n");

            LOGGER.log(Level.FINE, sb.toString());
        }

        return total;
    }

    private static long atomicBenchmark(int arrSize) {
        long startTime = System.nanoTime();
        int[] arr = new int[arrSize];
        Random rng = new Random(0);
        for (int j = 0; j < arrSize; j++)
            arr[j] = rng.nextInt();

        Arrays.sort(arr);
        return System.nanoTime() - startTime;
    }

    public static String buildExperimentDescription() {
        //TODO get system information, e.g. cpu clock-speed. generic across os too
        Date date = new Date();
        SimpleDateFormat formatter = new SimpleDateFormat("yyyy-MM-dd HH:mm:ss");

        StringBuilder sb = new StringBuilder("Generated by Experiments.java on " + formatter.format(date) + ".");

        sb.append("    SYSTEMPROPERTIES:{");
        sb.append("user.name:").append(System.getProperty("user.name", "unknown"));
        sb.append(",os.arch:").append(System.getProperty("os.arch", "unknown"));
        sb.append(",os.name:").append(System.getProperty("os.name", "unknown"));
        sb.append("},ENDSYSTEMPROPERTIES");

        return sb.toString().replace("\n", "NEW_LINE");
    }

    public static void writeResults(ExperimentalArguments exp, ClassifierResults results, String fullTestWritingPath, String split) throws Exception {
        results.setClassifierName(exp.classifierName);
        results.setDatasetName(exp.datasetName);
        results.setFoldID(exp.foldId);
        results.setSplit(split);
        results.setDescription(buildExperimentDescription());

        //todo, need to make design decisions with the classifierresults enum to clean this switch up
        switch (exp.classifierResultsFileFormat) {
            case 0: //PREDICTIONS
                results.writeFullResultsToFile(fullTestWritingPath);
                break;
            case 1: //METRICS
                results.writeSummaryResultsToFile(fullTestWritingPath);
                break;
            case 2: //COMPACT
                results.writeCompactResultsToFile(fullTestWritingPath);
                break;
            default: {
                System.err.println("Classifier Results file writing format not recognised, "+exp.classifierResultsFileFormat+", just writing the full predictions.");
                results.writeFullResultsToFile(fullTestWritingPath);
                break;
            }

        }

        File f = new File(fullTestWritingPath);
        if (f.exists()) {
            f.setWritable(true, false);
        }
    }

    /**
     * Will run through all combinations of classifiers*datasets*folds provided, using the meta experimental info stored in the
     * standardArgs. Will by default set numThreads = numCores
     *
     * If using bespoke classifiers (not found in setClassifier), e.g. different parameterisations, bespoke ensembles etc,
     * provide a generator function for each classifier, in a list that is parallel with classifierNames. Assuming the
     * classifier is Randomizable, the seed shall be set equal to the expSettings foldId
     *
     * If simply using setClassifier to instantiate classifiers, classifierGenerators itself or fields within it can be null
     *
     * For e.g. classifierNames = { "TSF" }, these methods of classifier instance generation are all equivalent
     *       -  classifierGenerators = null                                          // uses setClassifier("TSF")
     *       -  classifierGenerators = Arrays.asList(null);                          // uses setClassifier("TSF")
     *       -  classifierGenerators = Arrays.asList(() -> {return new TSF();});     // be careful with rng seeding though
     *       -  classifierGenerators = Arrays.asList(() -> {return setClassifierClassic("TSF",0)});
     */
    public static void setupAndRunMultipleExperimentsThreaded(ExperimentalArguments standardArgs, String[] classifierNames, List<Supplier<Classifier>> classifierGenerators, String[] datasetNames, int minFolds, int maxFolds) throws Exception{
        setupAndRunMultipleExperimentsThreaded(standardArgs, classifierNames, classifierGenerators, datasetNames, minFolds, maxFolds, 0);


        /*
        bespoke classifier example usage:

        Experiments.ExperimentalArguments standardArgs = new Experiments.ExperimentalArguments();
        standardArgs.dataReadLocation = "src/main/java/experiments/data/uci/";
        standardArgs.resultsWriteLocation = "C:/Temp/tests/";

        String[] classifierNames = { "ED", "RandF", "BespokeEnsemble" };

        Supplier<Classifier> ensembleSupplier = () -> {
            CAWPE cawpe = new CAWPE();
            cawpe.setClassifiersForBuildingInMemory(new Classifier[] { new ED1NN(), new RandomForest() });
            return cawpe;
        };

        List<Supplier<Classifier>> classifierGenerators = Arrays.asList(
            () -> {return new ED1NN();},
            () -> {return new RandomForest();},
            ensembleSupplier
        );
        String[] datasets = { "hayes-roth", "iris", "teaching" };
        int numFolds = 3;

        Experiments.setupAndRunMultipleExperimentsThreaded(standardArgs, classifierNames, classifierGenerators, datasets, 0, numFolds);

         */
    }

    /**
     * Will run through all combinations of classifiers*datasets*folds provided, using the meta experimental info stored in the
     * standardArgs. If numThreads > 0, will spawn that many threads. If numThreads == 0, will use as many threads as there are cores,
     * else if numThreads == -1, will spawn as many threads as there are cores minus 1, to aid usability of the machine.
     *
     * If using bespoke classifiers (not found in setClassifier), e.g. different parameterisations, bespoke ensembles etc,
     * provide a generator function for each classifier, in a list that is parallel with classifierNames. Assuming the
     * classifier is Randomizable, the seed shall be set equal to the expSettings foldId
     *
     * If simply using setClassifier to instantiate classifiers, classifierGenerators itself or fields within it can be null
     *
     * For e.g. classifierNames = { "TSF" }, these methods of classifier instance generation are all equivalent
     *       -  classifierGenerators = null                                          // uses setClassifier("TSF")
     *       -  classifierGenerators = Arrays.asList(null);                          // uses setClassifier("TSF")
     *       -  classifierGenerators = Arrays.asList(() -> {return new TSF();});     // be careful with rng seeding though
     *       -  classifierGenerators = Arrays.asList(() -> {return setClassifierClassic("TSF",0)});
     */
    public static void setupAndRunMultipleExperimentsThreaded(ExperimentalArguments standardArgs, String[] classifierNames, List<Supplier<Classifier>> classifierGenerators, String[] datasetNames, int minFolds, int maxFolds, int numThreads) throws Exception{
        int numCores = Runtime.getRuntime().availableProcessors();
        if (numThreads == 0)
            numThreads = numCores;
        else if (numThreads < 0)
            numThreads = Math.max(1, numCores-1);

        System.out.println("# cores ="+numCores);
        System.out.println("# threads ="+numThreads);
        ExecutorService executor = Executors.newFixedThreadPool(numThreads);

        List<ExperimentalArguments> exps = standardArgs.generateExperiments(classifierNames, classifierGenerators, datasetNames, minFolds, maxFolds);
        for (ExperimentalArguments exp : exps)
            executor.execute(exp);

        executor.shutdown();
        while (!executor.isTerminated()) {
        }
        System.out.println("Finished all threads");
    }



    @Parameters(separators = "=")
    public static class ExperimentalArguments implements Runnable {
        
        @Parameter(names={"-threads"}, arity = 1, description = "The number of threads to run on")
        public int threads = 1;

        @Parameter(names={"-mem"}, arity = 1, description = "The amount of mem to run on")
        public String mem = null;


        @Parameter(names={"-ectr"}, arity = 1, description = "Embed the train contract time string into the classifer name in the results dir")
        public boolean embedContractInClassifierName = false;
        
        //REQUIRED PARAMETERS
        @Parameter(names={"-dp","--dataPath"}, required=true, order=0, description = "(String) The directory that contains the dataset to be evaluated on, in the form "
                + "[--dataPath]/[--datasetName]/[--datasetname].arff (the actual arff file(s) may be in different forms, see Experiments.sampleDataset(...).")
        public String dataReadLocation = null;

        @Parameter(names={"-rp","--resultsPath"}, required=true, order=1, description = "(String) The parent directory to write the results of the evaluation to, in the form "
                + "[--resultsPath]/[--classifierName]/Predictions/[--datasetName]/...   This defaults to current working directory + 'results/' ")
        public String resultsWriteLocation = "results/";

        @Parameter(names={"-cn","--classifierName"}, required=true, order=2, description = "(String) The name of the classifier to evaluate. A case matching this value should exist within the ClassifierLists")
        public String classifierName = null;

        @Parameter(names={"-dn","--datasetName"}, required=true, order=3, description = "(String) The name of the dataset to be evaluated on, which resides within the dataPath in the form "
                + "[--dataPath]/[--datasetName]/[--datasetname].arff (the actual arff file(s) may be of different forms, see Experiments.sampleDataset(...).")
        public String datasetName = null;

        @Parameter(names={"-f","--fold"}, required=true, order=4, description = "(int) The fold index for dataset resampling, also used as the rng seed. *Indexed from 1* to conform with cluster array "
                + "job indices. The fold id pass will be automatically decremented to be zero-indexed internally.")
        public int foldId = 0;

        //OPTIONAL PARAMETERS
        @Parameter(names={"--help"}, hidden=true) //hidden from usage() printout
        private boolean help = false;

        //todo separate verbosity into it own thing
        @Parameter(names={"-d","--debug"}, arity=1, description = "(boolean) Increases verbosity and turns on the printing of debug statements")
        public boolean debug = false;

        @Parameter(names={"-gtf","--genTrainFiles"}, arity=1, description = "(boolean) Turns on the production of trainFold[fold].csv files, the results of which are calculate either via a cross validation of "
                + "the train data, or if a classifier implements the TrainAccuracyEstimate interface, the classifier will write its own estimate via its own means of evaluation.")
        public boolean generateErrorEstimateOnTrainSet = false;

        @Parameter(names={"-cp","--checkpointing"}, arity=1, description = "(boolean or String) Turns on the usage of checkpointing, if the classifier implements the SaveParameterInfo and/or CheckpointClassifier interfaces. "
                + "Default is false/0, for no checkpointing. if -cp = true, checkpointing is turned on and checkpointing frequency is determined by the classifier. if -cp is a timing of the form [int][char], e.g. 1h, "
                + "checkpoints shall be made at that frequency (as close as possible according to the atomic unit of learning for the classifier). Possible units, in order: n (nanoseconds), u, m, s, M, h, d (days)."
                + "Lastly, if -cp is of the the [int] only, it is assumed to be a timing in hours."
                + "The classifier by default will write its checkpointing files to workspace path parallel to the --resultsPath, unless another path is optionally supplied to --supportingFilePath.")
        private String checkpointingStr = null;
        public boolean checkpointing = false;
        public long checkpointInterval = 0;

        @Parameter(names={"-vis","--visualisation"}, description = "(boolean) Turns on the production of visualisation files, if the classifier implements the Visualisable interface. "
                + "Figures are created using Python. Exact requirements are to be determined, but a a Python 3.7 installation is the current recommendation with the numpy and matplotlib packages installed on the global environment. "
                + "The classifier by default will write its visualisation files to workspace path parallel to the --resultsPath, unless another path is optionally supplied to --supportingFilePath.")
        public boolean visualise = false;

        @Parameter(names={"-int","--interpretability"}, description = "(boolean) Turns on the production of interpretability files, if the classifier implements the Interpretable interface. "
                + "The classifier by default will write its interpretability files to workspace path parallel to the --resultsPath, unless another path is optionally supplied to --supportingFilePath.")
        public boolean interpret = false;

        @Parameter(names={"-sp","--supportingFilePath"}, description = "(String) Specifies the directory to write any files that may be produced by the classifier if it is a FileProducer. This includes but may not be "
                + "limited to: parameter evaluations, checkpoints, and logs. By default, these files are written to a generated subdirectory in the same location that the train and testFold[fold] files are written, relative"
                + "the --resultsPath. If a path is supplied via this parameter however, the files shall be written to that precisely that directory, as opposed to e.g. [-sp]/[--classifierName]/Predictions... "
                + "THIS IS A PLACEHOLDER PARAMETER. TO BE FULLY IMPLEMENTED WHEN INTERFACES AND SETCLASSIFIER ARE UPDATED.")
        public String supportingFilePath = null;

        @Parameter(names={"-pid","--parameterSplitIndex"}, description = "(Integer) If supplied and the classifier implements the ParameterSplittable interface, this execution of experiments will be set up to evaluate "
                + "the parameter set -pid within the parameter space used by the classifier (whether that be a supplied space or default). How the integer -pid maps onto the parameter space is up to the classifier.")
        public Integer singleParameterID = null;

        @Parameter(names={"-tb","--timingBenchmark"}, arity=1, description = "(boolean) Turns on the computation of a standard operation to act as a simple benchmark for the speed of computation on this hardware, which may "
                + "optionally be used to normalise build/test/predictions times across hardware in later analysis. Expected time on Intel(R) Core(TM) i7-7700K CPU @ 4.20GHz is ~0.8 seconds. For experiments that are likely to be very "
                + "short, it is recommended to leave this off, as it will proportionally increase the total time to perform all your experiments by a great deal, and for short evaluation time the proportional affect of "
                + "any processing noise may make any benchmark normalisation process unreliable anyway.")
        public boolean performTimingBenchmark = false;

        //todo expose the filetype enum in some way, currently just using an unconnected if statement, if e.g the order of the enum values changes in the classifierresults, which we have no knowledge
        //of here, the ifs will call the wrong things. decide on the design of this
        @Parameter(names={"-ff","--fileFormat"}, description = "(int) Specifies the format for the classifier results file to be written in, accepted values = { 0, 1, 2 }, default = 0. 0 writes the first 3 lines of meta information "
                + "as well as the full prediction information, and requires the most disk space. 1 writes the first three lines and a list of the performance metrics calculated from the prediction info. 2 writes the first three lines only, and "
                + "requires the least space. Use options other than 0 if generating too many files with too much prediction information for the disk space available, however be aware that there is of course a loss of information.")
        public int classifierResultsFileFormat = 0;

        @Parameter(names={"-ctr","--contractTrain"}, description = "(String) Defines a time limit for the training of the classifier if it implements the TrainTimeContractClassifier interface. Defaults to "
                + "no contract time. If an integral value is given, it is assumed to be in HOURS. Otherwise, a string of the form [int][char] can be supplied, with the [char] defining the time unit. "
                + "e.g.1 10s = 10 seconds,   e.g.2 1h = 60M = 3600s. Possible units, in order: n (nanoseconds), u, m, s, M, h, d (days).")
        private String contractTrainTimeString = null;
        public long contractTrainTimeNanos = 0;

        @Parameter(names={"-cte","--contractTest"}, description = "(String) Defines a time limit for the testing of the classifier if it implements the TestTimeContractable interface. Defaults to "
                + "no contract time. If an integral value is given, it is assumed to be in HOURS. Otherwise, a string of the form [int][char] can be supplied, with the [char] defining the time unit. "
                + "e.g.1 10s = 10 seconds,   e.g.2 1h = 60M = 3600s. Possible units, in order: n (nanoseconds), u, m, s, M, h, d (days).")
        private String contractTestTimeString = null;
        public long contractTestTimeNanos = 0;

        @Parameter(names={"-sc","--serialiseClassifier"}, arity=1, description = "(boolean) If true, and the classifier is serialisable, the classifier will be serialised to the --supportingFilesPath after training, but before testing.")
        public boolean serialiseTrainedClassifier = false;

        @Parameter(names={"--force"}, arity=1, description = "(boolean) If true, the evaluation will occur even if what would be the resulting files already exists. The old files will be overwritten with the new evaluation results.")
        public boolean forceEvaluation = false;

        @Parameter(names={"--forceTest"}, arity=1, description = "(boolean) If true, the evaluation will occur even if what would be the resulting test file already exists. The old test file will be overwritten with the new evaluation results.")
        public boolean forceEvaluationTestFold = false;

        @Parameter(names={"--forceTrain"}, arity=1, description = "(boolean) If true, the evaluation will occur even if what would be the resulting train file already exists. The old train file will be overwritten with the new evaluation results.")
        public boolean forceEvaluationTrainFold = false;

        @Parameter(names={"-tem", "--trainEstimateMethod"}, arity=1, description = "(String) Defines the method and parameters of the evaluation method used to estimate error on the train set, if --genTrainFiles == true. Current implementation is a hack to get the option in for"
                + " experiment running in the short term. Give one of 'cv' and 'hov' for cross validation and hold-out validation set respectively, and a number of folds (e.g. cv_10) or train set proportion (e.g. hov_0.7) respectively. Default is a 10 fold cv, i.e. cv_10.")
        public String trainEstimateMethod = "cv_10";

        @Parameter(names={"--conTrain"}, arity = 2, description = "todo")
        private List<String> trainContracts = new ArrayList<>();

        @Parameter(names={"--contractInName"}, arity = 1, description = "todo")
        private boolean appendTrainContractToClassifierName = true;

        @Parameter(names={"-l", "--logLevel"}, description = "log level")
        private String logLevelStr = null;

        private Level logLevel = null;

        public boolean hasTrainContracts() {
            return trainContracts.size() > 0;
        }


        // calculated/set during experiment setup, indirectly using the parameters passed
        public String trainFoldFileName = null;
        public String testFoldFileName = null;

        // a function that returns a classifier instance, mainly for generating multiple instances for different
        // threaded exps. If not supplied (default), the classifier is instantiated via setClassifier(classifierName)
        public Supplier<Classifier> classifierGenerator = null;
        public Classifier classifier = null;

        public ExperimentalArguments() {

        }

        public ExperimentalArguments(String[] args) throws Exception {
            parseArguments(args);
        }

        @Override //Runnable
        public void run() {
            try {
                setupAndRunExperiment(this);
            } catch (Exception ex) {
                ex.printStackTrace();
            }
        }

        /**
         * This is a bit of a bolt-on method for now. It assumes that the object on which
         * this method is being called has all the other parameters not passed to it set already
         * (e.g data location, results location) and these will be replicated across all experiments.
         * The current value of this.classifierName, this.datasetName, and this.foldId are ignored within
         * this method.
         *
         *
         * @param minFold inclusive
         * @param maxFold exclusive, i.e will make folds [ for (int f = minFold; f < maxFold; ++f) ]
         * @return a list of unique experimental arguments, covering all combinations of classifier, datasets, and folds passed, with the same meta info as 'this' currently stores
         */
        public List<ExperimentalArguments> generateExperiments(String[] classifierNames, List<Supplier<Classifier>> classifierGenerators, String[] datasetNames, int minFold, int maxFold) {

            if (minFold > maxFold) {
                int t = minFold;
                minFold = maxFold;
                maxFold = t;
            }

            ArrayList<ExperimentalArguments> exps = new ArrayList<>(classifierNames.length * datasetNames.length * (maxFold - minFold));


            for (int i = 0; i < classifierNames.length; i++) {
                String classifier = classifierNames[i];

                for (String dataset : datasetNames) {
                    for (int fold = minFold; fold < maxFold; fold++) {
                        ExperimentalArguments exp = new ExperimentalArguments();
                        exp.classifierName = classifier;
                        exp.datasetName = dataset;
                        exp.foldId = fold;

                        // enforce that if a classifier instance has been provided, it's nulled to avoid
                        // the same instance being accessed across multipel threads
                        exp.classifier = null;

                        if (classifierGenerators != null && classifierGenerators.get(i) != null)
                            exp.classifierGenerator = classifierGenerators.get(i);
                        else
                            exp.classifierGenerator = null;


                        // copying fields via reflection now to avoid cases of forgetting to account for newly added paras
                        for (Field field : ExperimentalArguments.class.getFields()) {

                            // these are the ones being set individually per exp, skip the copying over
                            if (field.getName().equals("classifierName") ||
                                    field.getName().equals("datasetName") ||
                                    field.getName().equals("foldId") ||
                                    field.getName().equals("classifier") ||
                                    field.getName().equals("classifierGenerator")
                                )
                                continue;

                            try {
                                field.set(exp, field.get(this));
                            } catch (IllegalAccessException ex) {
                                System.out.println("Fatal, should-be-unreachable exception thrown while copying across exp args");
                                System.out.println(ex);
                                ex.printStackTrace();
                                System.exit(0);
                            }
                        }

                        exps.add(exp);
                    }
                }
            }

            return exps;
        }

        private void parseArguments(String[] args) throws Exception {
            Builder b = JCommander.newBuilder();
            b.addObject(this);
            JCommander jc = b.build();
            jc.setProgramName("Experiments.java");  //todo maybe add copyright etcetc
            try {
                jc.parse(args);
            } catch (Exception e) {
                if (!help) {
                    //we actually errored, instead of the program simply being called with the --help flag
                    System.err.println("Parsing of arguments failed, parameter information follows after the error. Parameters that require values should have the flag and value separated by '='.");
                    System.err.println("For example: java -jar TimeSeriesClassification.jar -dp=data/path/ -rp=results/path/ -cn=someClassifier -dn=someDataset -f=0");
                    System.err.println("Parameters prefixed by a * are REQUIRED. These are the first five parameters, which are needed to run a basic experiment.");
                    System.err.println("Error: \n\t"+e+"\n\n");
                }
                jc.usage();
//                Thread.sleep(1000); //usage can take a second to print for some reason?... no idea what it's actually doing
//                System.exit(1);
            }

            foldId -= 1; //go from one-indexed to zero-indexed
            Experiments.debug = this.debug;

            resultsWriteLocation = StrUtils.asDirPath(resultsWriteLocation);
            dataReadLocation = StrUtils.asDirPath(dataReadLocation);
            if (checkpointingStr != null) {
                //some kind of checkpointing is wanted

                // is it simply "true"?

                checkpointing = Boolean.parseBoolean(checkpointingStr.toLowerCase());
                if(!checkpointing){
                    //it's not. must be a timing string
                    checkpointing = true;
                    checkpointInterval = parseTiming(checkpointingStr);

                }
          }

            //populating the contract times if present
            if (contractTrainTimeString != null)
                contractTrainTimeNanos = parseTiming(contractTrainTimeString);
            if (contractTestTimeString != null)
                contractTestTimeNanos = parseTiming(contractTestTimeString);

            if(contractTrainTimeNanos > 0) {
                trainContracts.add(String.valueOf(contractTrainTimeNanos));
                trainContracts.add(TimeUnit.NANOSECONDS.toString());
            }

            // check the contracts are in ascending order // todo sort them
            for(int i = 1; i < trainContracts.size(); i += 2) {
                trainContracts.set(i, trainContracts.get(i).toUpperCase());
            }
            long prev = -1;
            for(int i = 0; i < trainContracts.size(); i += 2) {
                long nanos = TimeUnit.NANOSECONDS.convert(Long.parseLong(trainContracts.get(i)),
                        TimeUnit.valueOf(trainContracts.get(i + 1)));
                if(prev > nanos) {
                    throw new IllegalArgumentException("contracts not in asc order");
                }
                prev = nanos;
            }

            if(trainContracts.size() % 2 != 0) {
                throw new IllegalStateException("illegal number of args for time");
            }

            if(logLevelStr != null) {
                logLevel = Level.parse(logLevelStr.toUpperCase());
            }
        }

        /**
         * Helper func to parse a timing string of the form [int][char], e.g. 10s = 10 seconds = 10,000,000,000 nanosecs.
         * 1h = 60M = 3600s = 3600,000,000,000n
         *
         * todo Alternatively, string can be of form [int][TimeUnit.toString()], e.g. 10SECONDS
         *
         * If just a number is given without a time unit character, HOURS is assumed to be the time unit
         *
         * Possible time unit chars:
         * n - nanoseconds
         * u - microseconds
         * m - milliseconds
         * s - seconds
         * M - minutes
         * h - hours
         * d - days
         * w - weeks
         *
         * todo learn/use java built in timing things if really wanted, e.g. TemporalAmount
         *
         * @return long number of nanoseconds the input string represents
         */
        private long parseTiming(String timeStr) throws IllegalArgumentException{
            try {
                // check if it's just a number, in which case return it under assumption that it's in hours
                int val = Integer.parseInt(timeStr);
                return TimeUnit.NANOSECONDS.convert(val, TimeUnit.HOURS);
            } catch (Exception e) {
                //pass
            }

            // convert it
            char unit = timeStr.charAt(timeStr.length()-1);
            int amount = Integer.parseInt(timeStr.substring(0, timeStr.length()-1));

            long nanoAmount = 0;

            switch (unit) {
                case 'n': nanoAmount = amount; break;
                case 'u': nanoAmount = TimeUnit.NANOSECONDS.convert(amount, TimeUnit.MICROSECONDS); break;
                case 'm': nanoAmount = TimeUnit.NANOSECONDS.convert(amount, TimeUnit.MILLISECONDS); break;
                case 's': nanoAmount = TimeUnit.NANOSECONDS.convert(amount, TimeUnit.SECONDS); break;
                case 'M': nanoAmount = TimeUnit.NANOSECONDS.convert(amount, TimeUnit.MINUTES); break;
                case 'h': nanoAmount = TimeUnit.NANOSECONDS.convert(amount, TimeUnit.HOURS); break;
                case 'd': nanoAmount = TimeUnit.NANOSECONDS.convert(amount, TimeUnit.DAYS); break;
                default:
                    throw new IllegalArgumentException("Unrecognised time unit string conversion requested, was given " + timeStr);
            }

            return nanoAmount;
        }

        public String toShortString() {
            return "["+classifierName+","+datasetName+","+foldId+"]";
        }

        @Override
        public String toString() {
            StringBuilder sb = new StringBuilder();

            sb.append("EXPERIMENT SETTINGS "+ this.toShortString());

            // printing fields via reflection now to avoid cases of forgetting to account for newly added  paras
            for (Field field : ExperimentalArguments.class.getFields()) {
                try {
                    sb.append("\n").append(field.getName()).append(": ").append(field.get(this));
                } catch (IllegalAccessException ex) {
                    System.out.println("Fatal, should-be-unreachable exception thrown while printing exp args");
                    System.out.println(ex);
                    ex.printStackTrace();
                    System.exit(0);
                }
            }

            return sb.toString();
        }
    }


}<|MERGE_RESOLUTION|>--- conflicted
+++ resolved
@@ -40,11 +40,7 @@
 import evaluation.evaluators.CrossValidationEvaluator;
 import evaluation.evaluators.SingleSampleEvaluator;
 import tsml.classifiers.distance_based.utils.strings.StrUtils;
-<<<<<<< HEAD
-import tsml.classifiers.distance_based.utils.system.logging.Loggable;
-=======
 import tsml.classifiers.early_classification.AbstractEarlyClassifier;
->>>>>>> 128d54eb
 import weka.classifiers.Classifier;
 import evaluation.storage.ClassifierResults;
 import evaluation.evaluators.SingleTestSetEvaluator;
@@ -615,14 +611,8 @@
     private static String setupClassifierExperimentalOptions(ExperimentalArguments expSettings, Classifier classifier, Instances train) {
         String parameterFileName = null;
 
-<<<<<<< HEAD
-        if(classifier instanceof Loggable) {
-            ((Loggable) classifier).setLogLevel(expSettings.logLevel);
-        }
-=======
         if (classifier instanceof Randomizable)
             ((Randomizable)classifier).setSeed(expSettings.foldId);
->>>>>>> 128d54eb
 
         // Parameter/thread/job splitting and checkpointing are treated as mutually exclusive, thus if/else
         if (expSettings.singleParameterID != null && classifier instanceof ParameterSplittable)//Single parameter fold
