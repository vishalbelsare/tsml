--- conflicted
+++ resolved
@@ -254,11 +254,7 @@
             ExperimentalArguments expSettings = new ExperimentalArguments(args);
             setupAndRunSingleClassifierAndFoldTrainTestSplit(expSettings);
         }else{
-<<<<<<< HEAD
-            int folds=10;
-=======
             int folds=1;
->>>>>>> ad3ab2c4
             boolean threaded=false;
             if(threaded){
                 String[] settings=new String[6];
@@ -272,17 +268,7 @@
                 setupAndRunMultipleExperimentsThreaded(expSettings, new String[]{settings[3]},DataSets.tscProblems78,0,folds);
             }else{//Local run without args, mainly for debugging
                 String[] settings=new String[6];
-//Location of data set                        
-<<<<<<< HEAD
-                settings[0]="Z:/Data/TSCProblems2018/";//Where to put results                
-                settings[1]="C:/PhD/Results/";//Where to write results
-                settings[2]="false"; //Whether to generate train files or not               
-                settings[3]="cRISE_PS_NOSTBLS_1MIN"; //Classifier name
-                settings[4]="ItalyPowerDemand"; //Problem file   
-                settings[5]="1";//Fold number (fold number 1 is stored as testFold0.csv, its a cluster thing)               
-                ExperimentalArguments expSettings = new ExperimentalArguments(settings);
-                setupAndRunSingleClassifierAndFoldTrainTestSplit(expSettings);
-=======
+//Location of data set
                 settings[0]="Z:/Data/TSCProblems2018/";//Where to get data                
                 settings[1]="E:/Results/";//Where to write results                
                 settings[2]="false"; //Whether to generate train files or not               
@@ -293,7 +279,6 @@
                     ExperimentalArguments expSettings = new ExperimentalArguments(settings);
                     setupAndRunSingleClassifierAndFoldTrainTestSplit(expSettings);
                 }
->>>>>>> ad3ab2c4
             }
         }
     }
