--- conflicted
+++ resolved
@@ -46,14 +46,9 @@
 import java.util.Arrays;
 import java.util.Random;
 import java.util.concurrent.TimeUnit;
-import utilities.InstanceTools;
-<<<<<<< HEAD
-import weka_uea.classifiers.ensembles.SaveableEnsemble;
 import static utilities.InstanceTools.shortenInstances;
 
-=======
 import weka_extras.classifiers.ensembles.SaveableEnsemble;
->>>>>>> 4224766b
 import weka.core.Instances;
 import timeseriesweka.classifiers.TrainAccuracyEstimator;
 
@@ -657,9 +652,9 @@
                 para1 = parts[1];
             
             String para2 = null;
-            if (parts.length > 2) 
+            if (parts.length > 2)
                 para2 = parts[2];
-            
+
             switch (method) {
                 case "cv":
                 case "CV": 
@@ -687,18 +682,18 @@
                     hov.setPropInstancesInTrain(trainPropHov);
                     trainResults = hov.evaluate(classifier, train);
                     break;
-                    
+
                 case "sr":
                 case "SR":
                 case "StratifiedResamplesEvaluator":
                     int numSRFolds = 30;
                     if (para1 != null)
                         numSRFolds = Integer.parseInt(para1);
-                                
+
                     double trainPropSRR = DatasetLoading.getProportionKeptForTraining();
                     if (para2 != null)
                         trainPropSRR = Double.parseDouble(para2);
-                    
+
                     StratifiedResamplesEvaluator srr = new StratifiedResamplesEvaluator();
                     srr.setSeed(fold);
                     srr.setNumFolds(numSRFolds);
