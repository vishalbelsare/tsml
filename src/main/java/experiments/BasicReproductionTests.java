/*
 * Copyright (C) 2019 xmw13bzu
 *
 * This program is free software: you can redistribute it and/or modify
 * it under the terms of the GNU General Public License as published by
 * the Free Software Foundation, either version 3 of the License, or
 * (at your option) any later version.
 *
 * This program is distributed in the hope that it will be useful,
 * but WITHOUT ANY WARRANTY; without even the implied warranty of
 * MERCHANTABILITY or FITNESS FOR A PARTICULAR PURPOSE.  See the
 * GNU General Public License for more details.
 *
 * You should have received a copy of the GNU General Public License
 * along with this program.  If not, see <http://www.gnu.org/licenses/>.
 */

package experiments;

import evaluation.storage.ClassifierResults;
import java.io.File;
import java.lang.reflect.InvocationTargetException;
import java.lang.reflect.Method;
import java.text.SimpleDateFormat;
import java.util.*;
import java.util.concurrent.TimeUnit;
import java.util.logging.Level;
import java.util.logging.Logger;

import org.junit.Test;
import utilities.ClassifierTools;
import utilities.FileHandlingTools;
import weka.classifiers.Classifier;
import weka.core.Randomizable;
import machine_learning.classifiers.ensembles.CAWPE;

/**
 *
 * Tests to compare test accuracies for important classifier on a quick italy power 
 * demand run to saved expected results, and to recreate results/analysis for a cawpe paper section.
 * 
 * Just confirms that old results are still reproducible
 * 
 * @author James Large (james.large@uea.ac.uk)
 */
public class BasicReproductionTests {

    public static final int defaultSeed = 0;
    
    public static boolean failTestsOnTimingsDifference = false;
    public static double timingEqualityThreshold = 1.2;
    
    public static String reproductionDirectory = "src/main/java/experiments/reproductions/classifiers/";
    
    static { 
        new File(reproductionDirectory).mkdirs();
    }
    
    private static final String tsClassifiers = "tsml.classifiers.";
    private static final String extraClassifiers = "machine_learning.classifiers.";
    
    public static final String[] classifierPaths = {
<<<<<<< HEAD
        
        tsClassifiers + "dictionary_based.BagOfPatternsClassifier",
        tsClassifiers + "dictionary_based.SAXVSM",
        tsClassifiers + "dictionary_based.WEASEL",
        tsClassifiers + "dictionary_based.cBOSS",
        tsClassifiers + "dictionary_based.TDE",
       
        tsClassifiers + "distance_based.DTWCV",
        tsClassifiers + "distance_based.proximity.ProximityForestWrapper",
        tsClassifiers + "distance_based.proximity.ProximityForest",
        tsClassifiers + "distance_based.SlowDTW_1NN",
        
//        tsClassifiers + "frequency_based.cRISE",
//        tsClassifiers + "hybrids.HIVE_COTE",
=======
            tsClassifiers + "dictionary_based.BagOfPatternsClassifier",
            tsClassifiers + "dictionary_based.SAXVSM",
            tsClassifiers + "dictionary_based.WEASEL",
            tsClassifiers + "dictionary_based.cBOSS",
            tsClassifiers + "dictionary_based.TDE",
>>>>>>> 128d54eb

            tsClassifiers + "distance_based.DTWCV",
            tsClassifiers + "distance_based.ProximityForestWrapper",
            tsClassifiers + "distance_based.SlowDTW_1NN",

//            tsClassifiers + "hybrids.HIVE_COTE", //assumed to cover its consituents
//            tsClassifiers + "hybrids.ROCKETClassifier", //requires an enviroment variable to be set currently

            tsClassifiers + "interval_based.LPS",
            tsClassifiers + "interval_based.TSF",
            tsClassifiers + "interval_based.RISE",
            tsClassifiers + "interval_based.CIF",

            tsClassifiers + "shapelet_based.FastShapelets",
            tsClassifiers + "shapelet_based.LearnShapelets",

            extraClassifiers + "PLSNominalClassifier",
            extraClassifiers + "kNN",

            extraClassifiers + "ensembles.CAWPE",
            extraClassifiers + "ensembles.stackers.SMLR",
    };
    
    ////////////////////////
    // ClassifierResults files will store the prob distributions to 6 decimal places
    // by default, while recreted results in memory will have arbitrary precision
    // Compare doubles based of the probability dists with these funcs
    //
    // Affects: prediction dists themselves, NLL
    // Ignores: ACC, AUROC, BALACC, these should be the same either way, despite being doubles.
    // possible mega edge case with AUROC where the higher precision resolves a tie differently
    // in the ordering of predictions. If this is a case, need to just blanket round to 6 places
    // before finding the values of stats
    public static final double eps = 10e-6;
    public static boolean doubleEqual(double v1, double v2) { 
        return Math.abs(v1 - v2) < eps;
    }
    public static boolean doubleArrayEquals(double[] a1, double[] a2) {
        for (int i = 0; i < a1.length; i++)
            if (!doubleEqual(a1[i], a2[i]))
                return false;
        return true;
    }
    
    public static class ExpectedClassifierResults { 
        
        public String simpleClassifierName; //simple unconditioned class name
        public String fullClassifierName; //includes package paths for construction
        public Classifier classifier = null; 
        public ClassifierResults results;
        public String dateTime;
        public long time;
        
        public ExpectedClassifierResults(File resFile) throws Exception { 
            simpleClassifierName = resFile.getName().split("\\.")[0]; //without any filetype extensions
            results = new ClassifierResults(resFile.getAbsolutePath());
            
            String[] p = results.getParas().split(",");
            fullClassifierName = p[0].trim();
            dateTime = p[1].trim();
            time = Long.parseLong(p[2].trim());
        }
        
        public ExpectedClassifierResults(String fullClassName) throws Exception { 
            fullClassifierName = fullClassName;
            
            String[] t = fullClassName.split("\\.");
            simpleClassifierName = t[t.length-1]; 
        }
        
        
        public void save(String directory) throws Exception {
            directory.replace("\\", "/");
            if (!directory.endsWith("/"))
                directory+="/";
            
            Date date = new Date();
            SimpleDateFormat formatter = new SimpleDateFormat("yyyy-MM-dd HH:mm:ss");
            
            dateTime = formatter.format(date);
            time = System.currentTimeMillis();
            
            results.setDescription("Generated by BasicReproductionTests at " + dateTime);
            
            //saving date in a couple formats for future-proofing
            results.setParas(fullClassifierName + ", " + dateTime + ", " + time); 
            results.writeFullResultsToFile(directory + simpleClassifierName + ".csv");
        }
        
        /**
         * todo should obviously go into classifierresults itself, and be spread around 
         * the sub-modules of it (predictions, etc) one that class is split up
         * 
         * Does not compare every tiny thing (for now), i.e. does not test for equality 
         * of characters in the constructed file, for example. Timings are very unlikely to 
         * be exact, meta info on the first line might change over time but that's not 
         * the target of these tests, etc. 
         * 
         * Tests for equality of summary performance metrics, equality of the 
         * last five predictions (prob distributions), and (to be tested on stability) 
         * pseudo-equality on the prediction times of the last 5 predictions and the 
         * build times.
         * 
         * Pseudo equality is defined as being within some proportional threshold of the 
         * expected value (timingEqualityThreshold, default 2). Because we are using the 
         * last five predictions, the JVM should have sorted out it's caching issues 
         * and allocated space with can make the timings of the first few instances of any
         * particular operation far larger than normal 
         */
        public boolean equal(ClassifierResults newResults) throws Exception { 
            
            newResults = ClassifierResults.util_roundAllPredictionDistsToDefaultPlaces(newResults);
            
            results.findAllStatsOnce();
            newResults.findAllStatsOnce();
            
            boolean res = true;
            
            ///////////////// SUMMARY PERFORMANCE METRICS
            if (results.getAcc() != newResults.getAcc()) {
                System.out.println("ACCURACY DIFFERS, exp="+results.getAcc()+" new="+newResults.getAcc());
                res = false;
            }
            if (results.balancedAcc!= newResults.balancedAcc) {
                System.out.println("BALANCED ACCURACY DIFFERS, exp="+results.balancedAcc+" new="+newResults.balancedAcc);
                res = false;
            }
            if (results.meanAUROC != newResults.meanAUROC) {
                System.out.println("AUROC DIFFERS, exp="+results.meanAUROC+" new="+newResults.meanAUROC);
                res = false;
            }
            if (!doubleEqual(results.nll, newResults.nll)) { //see comment at doubleEqual
                System.out.println("NLL DIFFERS, exp="+results.nll+" new="+newResults.nll);
                res = false;
            }
            
            ///////////////// BUILD TIMES 
            //assuming sub-millisecond timings are unreliable anyway
            long t1 = TimeUnit.MILLISECONDS.convert(results.getBuildTimeInNanos(), TimeUnit.NANOSECONDS); 
            long t2 = TimeUnit.MILLISECONDS.convert(newResults.getBuildTimeInNanos(), TimeUnit.NANOSECONDS);
            if (t1*timingEqualityThreshold < t2 || t1/timingEqualityThreshold > t2) {
                if (failTestsOnTimingsDifference) {
                    System.out.println("BUILD TIME OUTSIDE THRESHOLD, exp="+t1+" new="+t2);
                    res = false;
                }
            }
            
            ///////////////// FINAL FIVE PREDICTIONS
            for (int i = 0; i < 5; i++) {
                double[] expDist = results.getProbabilityDistribution(results.numInstances()-1-i);
                double[] newDist = newResults.getProbabilityDistribution(newResults.numInstances()-1-i);
                
                if (!doubleArrayEquals(expDist, newDist)) {
                    System.out.println("PREDICTION DIST 'NUMINSTS-"+i+"' DIFFERS, exp="+Arrays.toString(expDist)+" new="+Arrays.toString(newDist));
                    res = false;
                }
                
                long tt1 = results.getPredictionTimeInNanos(results.numInstances()-1-i);
                long tt2 = newResults.getPredictionTimeInNanos(newResults.numInstances()-1-i);
                t1 = TimeUnit.MILLISECONDS.convert(tt1, TimeUnit.NANOSECONDS);
                t2 = TimeUnit.MILLISECONDS.convert(tt2, TimeUnit.NANOSECONDS);
                
                if (t1*timingEqualityThreshold < t2 || t1/timingEqualityThreshold > t2) {   
                    if (failTestsOnTimingsDifference) {
                        System.out.println("PREDICTION TIME NUMINSTS-"+i+" OUTSIDE THRESHOLD, exp="+t1+" new="+t2);
                        res = false;
                    }
                }
            }
            
            return res;
        }
    }
    
    public static Classifier constructClassifier(String fullClassifierName) { 
        Classifier inst = null;

        try {
            Class c = Class.forName(fullClassifierName);
            inst = (Classifier) c.newInstance();

            if (inst instanceof Randomizable)
                ((Randomizable)inst).setSeed(defaultSeed);
            else {
                Method[] ms = c.getMethods();
                for (Method m : ms) {
                    if (m.getName().equals("setSeed") || m.getName().equals("setRandSeed")) {
                        m.invoke(inst, defaultSeed);
                        break;
                    }
                }
            }

        } catch (ClassNotFoundException ex) {
            Logger.getLogger(BasicReproductionTests.class.getName()).log(Level.SEVERE, null, ex);
        } catch (InstantiationException ex) {
            Logger.getLogger(BasicReproductionTests.class.getName()).log(Level.SEVERE, null, ex);
        } catch (IllegalAccessException ex) {
            Logger.getLogger(BasicReproductionTests.class.getName()).log(Level.SEVERE, null, ex);
        } catch (IllegalArgumentException ex) {
            Logger.getLogger(BasicReproductionTests.class.getName()).log(Level.SEVERE, null, ex);
        } catch (InvocationTargetException ex) {
            Logger.getLogger(BasicReproductionTests.class.getName()).log(Level.SEVERE, null, ex);
        }

        return inst;
    }

    public static void generateMissingExpectedResults() throws Exception {
        List<String> failedClassifiers = new ArrayList<>();
        
        List<String> existingFiles = Arrays.asList((new File(reproductionDirectory)).list());
        
        for (String classifierPath : classifierPaths) {
            String[] t = classifierPath.split("\\.");
            String simpleClassifierName = t[t.length-1]; 
            
            boolean exists = false;
            for (String existingFile : existingFiles) {
                if (simpleClassifierName.equals(existingFile.split("\\.")[0])) {
                    exists = true;
                    break;
                }
            }
            if (exists) 
                continue;
            else {
                System.out.println("Attempting to generate missing result for " + simpleClassifierName);
            }
            
            if (!generateExpectedResult(classifierPath))
                failedClassifiers.add(simpleClassifierName);
        }
        
        System.out.println("\n\n\n");
        System.out.println("Failing classifiers = " + failedClassifiers);
    }
    
    public static void generateAllExpectedResults() throws Exception {
        List<String> failedClassifiers = new ArrayList<>();
        
        for (String classifierPath : classifierPaths) {
            String[] t = classifierPath.split("\\.");
            String simpleClassifierName = t[t.length-1]; 
            
            if (!generateExpectedResult(classifierPath))
                failedClassifiers.add(simpleClassifierName);
        }
        
        System.out.println("\n\n\n");
        System.out.println("Failing classifiers = " + failedClassifiers);
    }
    
    public static boolean generateExpectedResult(String classifierPath) throws Exception {
        ExpectedClassifierResults expres = new ExpectedClassifierResults(classifierPath);
        
        boolean worked = true;
        
        try { 
            expres.classifier = constructClassifier(classifierPath);
        } catch (Exception e) { 
            System.err.println(expres.simpleClassifierName + " construction FAILED");
            System.err.println(e);
            e.printStackTrace();
            worked = false;
        }
        
        try {
            expres.results = ClassifierTools.testUtils_evalOnIPD(expres.classifier);
        } catch (Exception e) { 
            System.err.println(expres.simpleClassifierName + " evaluation on ItalyPowerDemand FAILED");
            System.err.println(e);
            e.printStackTrace();
            worked = false;
        }

        if (worked) {
            expres.save(reproductionDirectory);
            System.err.println(expres.simpleClassifierName + " evaluated and saved SUCCESFULLY, IPD acc = " + expres.results.getAcc());
        }
        
        return worked;
    }
   
    public static boolean confirmAllExpectedResultReproductions() throws Exception {
        System.out.println("--confirmAllExpectedResultReproductions()");

        File[] expectedResults = FileHandlingTools.listFiles(reproductionDirectory);
        if (expectedResults == null) {
            throw new Exception("No expected results saved to compare to, dir="+reproductionDirectory);
        }

        Arrays.sort(expectedResults, Comparator.comparingLong(File::lastModified).reversed());
        
        List<String> failedClassifiers = new ArrayList<>();
        
        for (File expectedResultFile : expectedResults) {
            ExpectedClassifierResults expres = new ExpectedClassifierResults(expectedResultFile);
            
            Classifier c = constructClassifier(expres.fullClassifierName);
            ClassifierResults newres = ClassifierTools.testUtils_evalOnIPD(c);
            
            if (expres.equal(newres))
                System.out.println("\t" + expres.simpleClassifierName + " all good, parity with results created " + expres.dateTime);
            else {
                System.out.println("\t" + expres.simpleClassifierName + " was NOT recreated successfully! no parity with results created " + expres.dateTime);
                failedClassifiers.add(expres.simpleClassifierName);
            }
        }
        
        if (failedClassifiers.size() > 0) {
            System.out.println("\n\n\n");
            System.out.println("Failing classifiers = " + failedClassifiers);
            return false;
        }
        return true;
    }
    
    /**
     * Test of buildCAWPEPaper_AllResultsForFigure3 method, of class CAWPE.
     * 
     * Larger scale test (~19 secs locally), one that @jamesl used often before formulating into unit test
     * 
     * Implicitly provides tests for the 
     *      -cross validation evaluator
     *      -multiple classifier evaluation pipeline
     *      -basic experiments setup with soem built-in weka classifiers
     *      -slightly more bespoke ensemble experiments setup
     *      -datasets resampling
     */
    public static boolean testBuildCAWPEPaper_AllResultsForFigure3() throws Exception {
        System.out.println("--buildCAWPEPaper_AllResultsForFigure3()");
        
        Experiments.beQuiet = true;
        CAWPE.buildCAWPEPaper_AllResultsForFigure3("");
        
        File f = new File("Analysis/UCICAWPEvsHeteroEnsembles_BasicClassifiers/UCICAWPEvsHeteroEnsembles_BasicClassifiers_BIGglobalSummary.csv");
//        assertTrue(f.exists()); 
        
        //read in summary for later comparison
        Scanner scan = new Scanner(f);
        StringBuilder sb = new StringBuilder();
        while (scan.hasNext()) {
            String t = scan.nextLine();
            if (t.contains("AvgPredTimesBenchmarked:"))
                break;
            sb.append(t).append("\n");
        }
        scan.close();
        
        //confirm folder structure all there
//        assertTrue(new File("Analysis/UCICAWPEvsHeteroEnsembles_BasicClassifiers/Timings/TRAIN/TRAINTrainTimes_SUMMARY.csv").exists());
//        assertTrue(new File("Analysis/UCICAWPEvsHeteroEnsembles_BasicClassifiers/Timings/TEST/TESTAvgPredTimes_SUMMARY.csv").exists());
//        for (String set : new String[] { ClassifierResultsAnalysis.trainLabel, ClassifierResultsAnalysis.testLabel, ClassifierResultsAnalysis.trainTestDiffLabel }) {
//            for (PerformanceMetric metric : PerformanceMetric.getDefaultStatistics()) {
//                String name = metric.name;
//                assertTrue(new File("Analysis/UCICAWPEvsHeteroEnsembles_BasicClassifiers/"+name+"/"+set+"/"+set+name+"_SUMMARY.csv").exists());
//            }
//        }
        
        //clean up the generated files
        FileHandlingTools.recursiveDelete("Analysis/");
        FileHandlingTools.recursiveDelete("Results/");
//        assertTrue(!new File("Analysis").exists());
//        assertTrue(!new File("Results").exists());
        
        //confirm summary of results are the same (implying individual base classifier and ensemble results for folds are correct)
        //ignores timings, as no realistic way to make those equivalent
        
        /*
        String[] dataHeaders = { "UCI", };
        String[] dataPaths = { "src/main/java/experiments/data/uci/" };
        String[][] datasets = { { "hayes-roth", "iris", "teaching" } };
        String writePathResults =  writePathBase + "Results/";
        String writePathAnalysis =  writePathBase + "Analysis/";
        int numFolds = 3;
        */

        /*
        this was the expected output prior to setClassifier updates 2019_10_16, which revealed that mlp was not beingc
        correctly seeded (defaulted to 0).

        String expectedBigGlobalSummary = 
                "ACC:TESTACC,CAWPE,NBC,WMV,RC,MV,ES,SMLR,SMM5,PB,SMLRE\n" +
                "AvgTESTACCOverDsets:,0.7285445094217025,0.7318294707963324,0.7172998339470075,0.7145563497220419,0.6885834957764781,0.7117738791423003,0.7191336365605373,0.7116821890116237,0.6928972637354703,0.7012410656270306\n" +
                "AvgTESTACCRankOverDsets:,3.1666666666666665,3.1666666666666665,5.0,5.333333333333333,5.833333333333333,6.0,6.333333333333333,6.333333333333333,6.833333333333333,7.0\n" +
                "StddevOfTESTACCOverDsets:,0.22008900216444294,0.20946693560070861,0.22754669947650313,0.2282133513717843,0.2383855215392628,0.2202751366996902,0.22341886857881665,0.24839719907549082,0.25329683821988797,0.2409493775423368\n" +
                "AvgOfStddevsOfTESTACCOverDsetFolds:,0.03279891126799218,0.024754101494977986,0.04849787496303352,0.046816397436865304,0.04897749514576629,0.047987230632012545,0.024195798008593224,0.03431576869313286,0.0370264191912524,0.03595685865637037\n" +
                "StddevsOfTESTACCRanksOverDsets:,1.0408329997330663,2.0207259421636903,1.3228756555322954,1.755942292142123,3.6170890690351176,2.6457513110645907,3.0550504633038935,3.7859388972001824,2.9297326385411573,5.196152422706632\n" +
                "\n" +
                "BALACC:TESTBALACC,CAWPE,NBC,WMV,RC,MV,ES,SMLR,SMM5,PB,SMLRE\n" +
                "AvgTESTBALACCOverDsets:,0.7322852456185789,0.7398326210826212,0.7129216308382974,0.7106769619269618,0.6683040878874212,0.7025049641716308,0.7285234826901493,0.7235676206509541,0.6870069282569283,0.712745834412501\n" +
                "AvgTESTBALACCRankOverDsets:,3.1666666666666665,3.1666666666666665,5.0,5.333333333333333,5.833333333333333,6.333333333333333,6.333333333333333,6.333333333333333,6.5,7.0\n" +
                "StddevOfTESTBALACCOverDsets:,0.21979813009604562,0.2075778061006703,0.22885704565704787,0.22951237016096734,0.25279977059148956,0.2238033387573712,0.22506552355121331,0.25286563032293463,0.25503069275904094,0.2448594862094281\n" +
                "AvgOfStddevsOfTESTBALACCOverDsetFolds:,0.03455598374923909,0.024060473815657058,0.05177301734816558,0.050439169878735056,0.05127020812811125,0.05645152922577826,0.01776687586864427,0.03134730161003507,0.03765792057591982,0.030328734418572856\n" +
                "StddevsOfTESTBALACCRanksOverDsets:,1.0408329997330663,2.0207259421636903,1.3228756555322954,1.755942292142123,3.6170890690351176,3.055050463303893,3.0550504633038935,3.7859388972001824,2.598076211353316,5.196152422706632\n" +
                "\n" +
                "AUROC:TESTAUROC,CAWPE,SMM5,PB,SMLR,WMV,NBC,RC,MV,ES,SMLRE\n" +
                "AvgTESTAUROCOverDsets:,0.8500076854235693,0.8156226498687755,0.8214985405823803,0.8176827886374668,0.8228581929729067,0.819681196812097,0.8175782745531306,0.8108473566884643,0.8099753212757199,0.797600009436251\n" +
                "AvgTESTAUROCRankOverDsets:,1.3333333333333333,4.666666666666667,4.666666666666667,5.0,5.333333333333333,5.333333333333333,6.0,7.0,7.333333333333333,8.333333333333334\n" +
                "StddevOfTESTAUROCOverDsets:,0.152560502120108,0.18855774768880665,0.19229971562576004,0.18018940087531557,0.14586931174236345,0.16509673380553797,0.1491787090622888,0.15124348237259566,0.1528537298969881,0.1770574668705955\n" +
                "AvgOfStddevsOfTESTAUROCOverDsetFolds:,0.030274719407621924,0.04775468866122167,0.02190443701428843,0.03848402717616285,0.02989273753439181,0.02752977352082156,0.030072602448817185,0.029162226381979423,0.03277007476456647,0.04972644635842636\n" +
                "StddevsOfTESTAUROCRanksOverDsets:,0.5773502691896257,3.055050463303893,3.7859388972001824,2.0,3.7859388972001824,1.1547005383792517,2.0,3.605551275463989,2.0816659994661326,2.8867513459481287\n" +
                "\n" +
                "NLL:TESTNLL,CAWPE,SMM5,WMV,SMLR,NBC,MV,RC,SMLRE,PB,ES\n" +
                "AvgTESTNLLOverDsets:,0.8740473258902913,1.1672216448053325,1.2588112791030788,1.1748228744879337,1.2594131707464087,1.293933192179383,1.2679074849500689,1.2864376793720262,1.592847724655895,1.3038288622797296\n" +
                "AvgTESTNLLRankOverDsets:,1.0,4.666666666666667,5.333333333333333,5.666666666666667,5.666666666666667,6.0,6.0,6.666666666666667,6.666666666666667,7.333333333333333\n" +
                "StddevOfTESTNLLOverDsets:,0.691694787015834,0.9796905490544456,1.0223841041530592,0.9870722431231613,0.7746460079084273,1.0258722030842515,1.0360622981608925,1.0024121206377643,1.5111772632891516,1.0222936474880255\n" +
                "AvgOfStddevsOfTESTNLLOverDsetFolds:,0.13100093711191763,0.22899161342369623,0.1798812801999756,0.1874603882410609,0.20352196751423426,0.18541729066158644,0.16955322281243648,0.16941142924146801,0.2786626997782997,0.2000278240505596\n" +
                "StddevsOfTESTNLLRanksOverDsets:,0.0,2.0816659994661326,0.5773502691896258,2.516611478423583,4.041451884327381,3.4641016151377544,2.6457513110645907,4.041451884327381,4.163331998932266,1.5275252316519465";
        */

        String expectedBigGlobalSummary = "ACC:TESTACC,WMV,NBC,CAWPE,RC,MV,SMM5,ES,SMLR,SMLRE,PB\n" +
                "AvgTESTACCOverDsets:,0.7274629990614395,0.7153880586239261,0.7314684860298896,0.7217955382282869,0.6974651649700383,0.719172622915313,0.7124056024835751,0.7031225182297307,0.7075792361562342,0.6928972637354703\n" +
                "AvgTESTACCRankOverDsets:,4.0,4.333333333333333,4.666666666666667,4.833333333333333,5.166666666666667,5.333333333333333,5.5,7.0,7.0,7.166666666666667\n" +
                "StddevOfTESTACCOverDsets:,0.21965069702486056,0.22075061233906448,0.21599168566182694,0.22433813402114516,0.23250546652710627,0.23224263867524703,0.21152524227063668,0.24148559934127398,0.22786315741913124,0.25329683821988797\n" +
                "AvgOfStddevsOfTESTACCOverDsetFolds:,0.05097187092275754,0.03297117847198802,0.03642567280598806,0.043526350912095536,0.03818281787490734,0.03357343280121439,0.03932505708576283,0.03895688145388599,0.02497874944688039,0.0370264191912524\n" +
                "StddevsOfTESTACCRanksOverDsets:,1.3228756555322954,3.6170890690351176,0.7637626158259734,2.0207259421636903,4.193248541803041,3.7859388972001824,3.968626966596886,4.358898943540674,3.605551275463989,1.755942292142123\n" +
                "\n" +
                "BALACC:TESTBALACC,NBC,WMV,CAWPE,RC,MV,SMM5,ES,SMLRE,SMLR,PB\n" +
                "AvgTESTBALACCOverDsets:,0.7241418458085125,0.7228188940688942,0.7351912285245619,0.7176682422515755,0.6773329448329449,0.7306936890270225,0.7013012604679271,0.7188453984287317,0.7126520547353881,0.6870069282569283\n" +
                "AvgTESTBALACCRankOverDsets:,3.8333333333333335,4.0,4.666666666666667,4.833333333333333,5.166666666666667,5.333333333333333,5.666666666666667,6.666666666666667,7.333333333333333,7.5\n" +
                "StddevOfTESTBALACCOverDsets:,0.2167439508778403,0.2212685239000405,0.21563344429828277,0.22580992139595155,0.24870379259009287,0.23484868038157847,0.21817072502418683,0.22983957642097774,0.24379996657723263,0.25503069275904094\n" +
                "AvgOfStddevsOfTESTBALACCOverDsetFolds:,0.031271297432199995,0.05477493885465065,0.03814232820465679,0.04785776036381459,0.04280967408056264,0.0287796820308799,0.048019837791095754,0.029627808499106525,0.03138832405014855,0.03765792057591982\n" +
                "StddevsOfTESTBALACCRanksOverDsets:,2.753785273643051,1.3228756555322954,0.7637626158259734,2.0207259421636903,4.193248541803041,3.7859388972001824,4.163331998932266,4.163331998932266,3.7859388972001824,1.8027756377319946\n" +
                "\n" +
                "AUROC:TESTAUROC,CAWPE,SMM5,PB,WMV,NBC,RC,SMLR,ES,MV,SMLRE\n" +
                "AvgTESTAUROCOverDsets:,0.849770319016462,0.8229810950769959,0.8214985405823803,0.8213685981068424,0.8149374537219297,0.8173813462624793,0.8114881567997374,0.8111879235089292,0.810024282569528,0.7902312289775987\n" +
                "AvgTESTAUROCRankOverDsets:,2.3333333333333335,4.0,4.333333333333333,5.333333333333333,5.333333333333333,6.0,6.333333333333333,6.666666666666667,6.666666666666667,8.0\n" +
                "StddevOfTESTAUROCOverDsets:,0.15503685228831474,0.19001901503910637,0.19229971562576004,0.14654126643776394,0.1658309636107022,0.14875742473472578,0.18600285896473676,0.1510921761373448,0.1514632434016978,0.1726614810233521\n" +
                "AvgOfStddevsOfTESTAUROCOverDsetFolds:,0.02537300115566142,0.02220030849074056,0.02190443701428843,0.030191445372247588,0.02163090653520087,0.03171927947721526,0.04126691345011047,0.03380834704366238,0.027866043551935855,0.03213563345632965\n" +
                "StddevsOfTESTAUROCRanksOverDsets:,2.3094010767585034,2.6457513110645907,3.214550253664318,3.7859388972001824,1.1547005383792517,2.0,3.214550253664318,3.214550253664318,4.163331998932266,2.6457513110645907\n" +
                "\n" +
                "NLL:TESTNLL,CAWPE,RC,WMV,SMM5,MV,NBC,SMLR,ES,SMLRE,PB\n" +
                "AvgTESTNLLOverDsets:,0.8844348810641535,1.2620831740276812,1.2542313397786657,1.1878670618373748,1.2883865067790932,1.228698888158254,1.1797077162509737,1.2904134315630473,1.3122877664502341,1.592847724655895\n" +
                "AvgTESTNLLRankOverDsets:,1.3333333333333333,4.666666666666667,5.0,5.333333333333333,5.333333333333333,5.666666666666667,6.0,6.666666666666667,7.333333333333333,7.666666666666667\n" +
                "StddevOfTESTNLLOverDsets:,0.6905190819957883,1.0277175319674012,1.014957453111849,1.1166436736959424,1.0192580874883377,0.7436645726101814,0.9900691677923797,1.0091099400693595,1.0235332594700968,1.5111772632891516\n" +
                "AvgOfStddevsOfTESTNLLOverDsetFolds:,0.13267895502027546,0.15689429192128332,0.16443411413096812,0.1588387064257464,0.17331314838440773,0.20424033600313699,0.19044258606104228,0.1860761289798324,0.09880785325499852,0.2786626997782997\n" +
                "StddevsOfTESTNLLRanksOverDsets:,0.5773502691896257,2.309401076758503,1.7320508075688772,3.7859388972001824,4.041451884327381,4.041451884327381,2.6457513110645907,2.0816659994661326,2.8867513459481287,2.516611478423583";

//        assertEquals(sb.toString().trim(), expectedBigGlobalSummary.trim());
        boolean res = sb.toString().trim().equals(expectedBigGlobalSummary.trim());
        
        if (!res) {
            System.out.println("CAWPE not recreated sucessfully, expected: ");
            System.out.println(expectedBigGlobalSummary.trim());
            System.out.println("\n\n\n\n");
            System.out.println("Made just now: ");
            System.out.println(sb.toString().trim());
        }
        
        return res;
    }

    @Test
    public void test() throws Exception {
        main(new String[0]);
    }

    public static void main(String[] args) throws Exception {
//        generateAllExpectedResults();
//        generateMissingExpectedResults();

        boolean classifiersComplete = confirmAllExpectedResultReproductions();
        boolean analysisReproduced = testBuildCAWPEPaper_AllResultsForFigure3();

        if (!classifiersComplete) {
            System.out.println("Classifiers simple eval recreation failed!");
        }

        if (!analysisReproduced) {
            System.out.println("CAWPE analysis recreation failed!");
        }
        
        if (!classifiersComplete || !analysisReproduced) {
            System.out.println("\n\n*********************Integration tests failed");
            System.exit(1); //fail
        }
        
        System.out.println("\n\n*********************All tests passed");
    }
}<|MERGE_RESOLUTION|>--- conflicted
+++ resolved
@@ -60,28 +60,12 @@
     private static final String extraClassifiers = "machine_learning.classifiers.";
     
     public static final String[] classifierPaths = {
-<<<<<<< HEAD
-        
-        tsClassifiers + "dictionary_based.BagOfPatternsClassifier",
-        tsClassifiers + "dictionary_based.SAXVSM",
-        tsClassifiers + "dictionary_based.WEASEL",
-        tsClassifiers + "dictionary_based.cBOSS",
-        tsClassifiers + "dictionary_based.TDE",
-       
-        tsClassifiers + "distance_based.DTWCV",
-        tsClassifiers + "distance_based.proximity.ProximityForestWrapper",
-        tsClassifiers + "distance_based.proximity.ProximityForest",
-        tsClassifiers + "distance_based.SlowDTW_1NN",
-        
-//        tsClassifiers + "frequency_based.cRISE",
-//        tsClassifiers + "hybrids.HIVE_COTE",
-=======
             tsClassifiers + "dictionary_based.BagOfPatternsClassifier",
             tsClassifiers + "dictionary_based.SAXVSM",
             tsClassifiers + "dictionary_based.WEASEL",
             tsClassifiers + "dictionary_based.cBOSS",
             tsClassifiers + "dictionary_based.TDE",
->>>>>>> 128d54eb
+        tsClassifiers + "distance_based.proximity.ProximityForest",
 
             tsClassifiers + "distance_based.DTWCV",
             tsClassifiers + "distance_based.ProximityForestWrapper",
