/*
 * This file is part of the UEA Time Series Machine Learning (TSML) toolbox.
 *
 * The UEA TSML toolbox is free software: you can redistribute it and/or 
 * modify it under the terms of the GNU General Public License as published 
 * by the Free Software Foundation, either version 3 of the License, or 
 * (at your option) any later version.
 *
 * The UEA TSML toolbox is distributed in the hope that it will be useful,
 * but WITHOUT ANY WARRANTY; without even the implied warranty of
 * MERCHANTABILITY or FITNESS FOR A PARTICULAR PURPOSE.  See the
 * GNU General Public License for more details.
 *
 * You should have received a copy of the GNU General Public License along
 * with the UEA TSML toolbox. If not, see <https://www.gnu.org/licenses/>.
 */
 
package experiments.data;


import fileIO.InFile;
import fileIO.OutFile;
import tsml.transformers.SummaryStats;
import utilities.ClassifierTools;
import weka.classifiers.Classifier;
import weka.classifiers.lazy.IBk;
import weka.core.Attribute;
import weka.core.Instance;
import weka.core.Instances;

import java.io.File;
import java.io.IOException;
import java.nio.file.Files;
import java.nio.file.Path;
import java.nio.file.Paths;
import java.text.DecimalFormat;
import java.util.ArrayList;
import java.util.Arrays;
import java.util.Comparator;
import java.util.TreeSet;
import java.util.zip.ZipEntry;
import java.util.zip.ZipOutputStream;

/**
 * Class containing lists of data sets in the UCR and UEA archive. 
 * @author ajb
 */
public class DatasetLists {

    //TSC data sets added since 2018 release
	//<editor-fold defaultstate="collapsed" desc=" new univariate tsc Problems">
	public static String[] newForHC2Paper= {
<<<<<<< HEAD
			"AconityMINIPrinterLarge",//Needs formatting from github
            "AconityMINIPrinterSmall",//Needs formatting from github
			"AbnormalHeartbeat",
			"AsphaltObstacles",
			"AsphaltPavementType",
			"AsphaltRegularity",
			"AllGestureWiimoteX",
			"AllGestureWiimoteY",
			"AllGestureWiimoteZ",
			"BinaryHeartbeat",
			"CatsDogs",
			"Colposcopy",
			"DucksAndGeese",
			"ElectricDeviceDetection",
			"FruitFlies",
=======
			"AllGestureWiimoteX",
			"AllGestureWiimoteY",
			"AllGestureWiimoteZ",
            "AsphaltObstacles",
            "AsphaltPavementType",
            "AsphaltRegularity",
			"Colposcopy",
			"ElectricDeviceDetection",
>>>>>>> 26807b73
			"GestureMidAirD1",
			"GestureMidAirD2",
			"GestureMidAirD3",
			"GesturePebbleZ1",
			"GesturePebbleZ2",
<<<<<<< HEAD
			"InsectSound",
			"MosquitoSound",
			"PickupGestureWiimoteZ",
			"PLAID",
			"ShakeGestureWiimoteZ",
			"SharePriceIncrease",
			"RightWhaleCalls",
			"UrbanSound"
=======
            "MITBIH-Heartbeat",
			"PickupGestureWiimoteZ",
			"PLAID",
            "AconityMINIPrinterLarge",
            "AconityMINIPrinterSmall",
            "PyrometerLaserScanLarge",
            "PyrometerLaserScanSmall",
			"ShakeGestureWiimoteZ",
			"SharePriceIncrease"
>>>>>>> 26807b73
	};


	//</editor-fold>



	//<editor-fold defaultstate="collapsed" desc=" new multivariate tsc Problems">
	public static String[] newMultivariate= {
			"AsphaltObstaclesCoordinates",
			"AsphaltPavementTypeCoordinates",
			"AsphaltRegularityCoordinates",
			"EyesOpenShut",
			"CounterMovementJump",
			"Tiselac",


	};
	//</editor-fold>

/*    public static String clusterPath="/gpfs/home/ajb/";
    public static String dropboxPath="C:/Users/ajb/Dropbox/";    
    public static String beastPath="//cmptscsvr.cmp.uea.ac.uk/ueatsc/Data/";
    public static  String path=clusterPath;    
    
    public static String problemPath=path+"/TSCProblems/";
    public static String resultsPath=path+"Results/";
    public static String uciPath=path+"UCIContinuous";
  */  
//Multivariate TSC data sets  
   //<editor-fold defaultstate="collapsed" desc="Multivariate TSC datasets 2018 release">    
    public static String[] mtscProblems2018={
		"ArticularyWordRecognition", //Index 0
		"AsphaltObstaclesCoordinates",
		"AsphaltPavementTypeCoordinates",
		"AsphaltRegularityCoordinates",
        "AtrialFibrillation",
        "BasicMotions",
        "CharacterTrajectories",
        "Cricket",
        "DuckDuckGeese",
        "EigenWorms",
        "Epilepsy",
        "EthanolConcentration",
        "ERing",
        "FaceDetection",
        "FingerMovements",
        "HandMovementDirection",
        "Handwriting",
        "Heartbeat",
        "InsectWingbeat",
//        "KickVsPunch", Poorly formatted and very small train size
        "JapaneseVowels",
        "Libras",
        "LSST",
        "MotorImagery",
        "NATOPS",
        "PenDigits",
        "PEMS-SF",
        "PhonemeSpectra",
        "RacketSports",
        "SelfRegulationSCP1",
        "SelfRegulationSCP2",
        "SpokenArabicDigits",
        "StandWalkJump",        
        "UWaveGestureLibrary"
};
       //</editor-fold>       

 //TSC data sets for relaunch in 2018 
    //<editor-fold defaultstate="collapsed" desc="tsc Problems 2018 ">    
		public static String[] tscProblems2018={
		 //Train Size, Test Size, Series Length, Nos Classes
		 "ACSF1",
		 "Adiac",        // 390,391,176,37
		 "AllGestureWiimoteX",
		 "AllGestureWiimoteY",
		 "AllGestureWiimoteZ",
		 "ArrowHead",    // 36,175,251,3
		 "Beef",         // 30,30,470,5
		 "BeetleFly",    // 20,20,512,2
		 "BirdChicken",  // 20,20,512,2
		 "BME",
		 "Car",          // 60,60,577,4
		 "CBF",                      // 30,900,128,3
		 "Chinatown",
		 "ChlorineConcentration",    // 467,3840,166,3
		 "CinCECGTorso", // 40,1380,1639,4
		 "Coffee", // 28,28,286,2
		 "Computers", // 250,250,720,2
		 "CricketX", // 390,390,300,12
		 "CricketY", // 390,390,300,12
		 "CricketZ", // 390,390,300,12
		 "Crop",
		 "DiatomSizeReduction", // 16,306,345,4
		 "DistalPhalanxOutlineAgeGroup", // 400,139,80,3
		 "DistalPhalanxOutlineCorrect", // 600,276,80,2
		 "DistalPhalanxTW", // 400,139,80,6
		 "DodgerLoopDay",
		 "DodgerLoopGame",
		 "DodgerLoopWeekend",
		 "Earthquakes", // 322,139,512,2
		 "ECG200",   //100, 100, 96
		 "ECG5000",  //4500, 500,140
		 "ECGFiveDays", // 23,861,136,2
		 "ElectricDevices", // 8926,7711,96,7
		 "EOGHorizontalSignal",
		 "EOGVerticalSignal",
		 "EthanolLevel",
		 "FaceAll", // 560,1690,131,14
		 "FaceFour", // 24,88,350,4
		 "FacesUCR", // 200,2050,131,14
		 "FiftyWords", // 450,455,270,50
		 "Fish", // 175,175,463,7
		 "FordA", // 3601,1320,500,2
		 "FordB", // 3636,810,500,2
		 "FreezerRegularTrain",
		 "FreezerSmallTrain",
		 "Fungi",
		 "GestureMidAirD1",
		 "GestureMidAirD2",
		 "GestureMidAirD3",
		 "GesturePebbleZ1",
		 "GesturePebbleZ2",
		 "GunPoint", // 50,150,150,2
		 "GunPointAgeSpan",
		 "GunPointMaleVersusFemale",
		 "GunPointOldVersusYoung",
		 "Ham",      //105,109,431
		 "HandOutlines", // 1000,370,2709,2
		 "Haptics", // 155,308,1092,5
		 "Herring", // 64,64,512,2
		 "HouseTwenty",
		 "InlineSkate", // 100,550,1882,7
		 "InsectEPGRegularTrain",
		 "InsectEPGSmallTrain",
		 "InsectWingbeatSound",//1980,220,256
		 "ItalyPowerDemand", // 67,1029,24,2
		 "LargeKitchenAppliances", // 375,375,720,3
		 "Lightning2", // 60,61,637,2
		 "Lightning7", // 70,73,319,7
		 "Mallat", // 55,2345,1024,8
		 "Meat",//60,60,448
		 "MedicalImages", // 381,760,99,10
		 "MelbournePedestrian",
		 "MiddlePhalanxOutlineAgeGroup", // 400,154,80,3
		 "MiddlePhalanxOutlineCorrect", // 600,291,80,2
		 "MiddlePhalanxTW", // 399,154,80,6
		 "MixedShapesRegularTrain",
		 "MixedShapesSmallTrain",
		 "MoteStrain", // 20,1252,84,2
		 "NonInvasiveFetalECGThorax1", // 1800,1965,750,42
		 "NonInvasiveFetalECGThorax2", // 1800,1965,750,42
		 "OliveOil", // 30,30,570,4
		 "OSULeaf", // 200,242,427,6
		 "PhalangesOutlinesCorrect", // 1800,858,80,2
		 "Phoneme",//1896,214, 1024
		 "PickupGestureWiimoteZ",
		 "PigAirwayPressure",
		 "PigArtPressure",
		 "PigCVP",
		 "PLAID",
		 "Plane", // 105,105,144,7
		 "PowerCons",
		 "ProximalPhalanxOutlineAgeGroup", // 400,205,80,3
		 "ProximalPhalanxOutlineCorrect", // 600,291,80,2
		 "ProximalPhalanxTW", // 400,205,80,6
		 "RefrigerationDevices", // 375,375,720,3
		 "Rock",
		 "ScreenType", // 375,375,720,3
		 "SemgHandGenderCh2",
		 "SemgHandMovementCh2",
		 "SemgHandSubjectCh2",
		 "ShakeGestureWiimoteZ",
		 "ShapeletSim", // 20,180,500,2
		 "ShapesAll", // 600,600,512,60
		 "SmallKitchenAppliances", // 375,375,720,3
		 "SmoothSubspace",
		 "SonyAIBORobotSurface1", // 20,601,70,2
		 "SonyAIBORobotSurface2", // 27,953,65,2
		 "StarLightCurves", // 1000,8236,1024,3
		 "Strawberry",//370,613,235
		 "SwedishLeaf", // 500,625,128,15
		 "Symbols", // 25,995,398,6
		 "SyntheticControl", // 300,300,60,6
		 "ToeSegmentation1", // 40,228,277,2
		 "ToeSegmentation2", // 36,130,343,2
		 "Trace", // 100,100,275,4
		 "TwoLeadECG", // 23,1139,82,2
		 "TwoPatterns", // 1000,4000,128,4
		 "UMD",
		 "UWaveGestureLibraryAll", // 896,3582,945,8
		 "UWaveGestureLibraryX", // 896,3582,315,8
		 "UWaveGestureLibraryY", // 896,3582,315,8
		 "UWaveGestureLibraryZ", // 896,3582,315,8
		 "Wafer", // 1000,6164,152,2
		 "Wine",//54	57	234
		 "WordSynonyms", // 267,638,270,25
		 "Worms", //77, 181,900,5
		 "WormsTwoClass",//77, 181,900,5
		 "Yoga" // 300,3000,426,2
                };   
      //</editor-fold>    

	//<editor-fold defaultstate="collapsed" desc="Variable length univariate datasets">
	public static String[] variableLengthUnivariate ={
			"AsphaltObstacles",
			"AsphaltPavementType",
			"AsphaltRegularity",
        "AllGestureWiimoteX",
        "AllGestureWiimoteY",
        "AllGestureWiimoteZ",
        "GestureMidAirD1",
        "GestureMidAirD2",
        "GestureMidAirD3",        
        "GesturePebbleZ1",
        "GesturePebbleZ2",
        "PickupGestureWiimoteZ",
        "PLAID",
        "ShakeGestureWiimoteZ"
   };
	//</editor-fold>

	int[][] minMaxUnivariate={
			{11,385,2,369},
	{8,369,2,385},
	{33,326,2,385},
	{80,360,80,360},
	{80,360,80,360},
	{80,360,80,360},
	{115,455,100,375},
	{100,455,145,345},
	{29,361,37,324},
	{100,1344,134,1000},
	{41,385,40,369}};

	//<editor-fold defaultstate="collapsed" desc="Variable length multivariate datasets">
   public static String[] variableLengthMultivariate ={
		"AsphaltObstaclesCoordinates",
				"AsphaltPavementTypeCoordinates",
				"AsphaltRegularityCoordinates",
				"CharacterTrajectories",
				"InsectWingbeat",
				"JapaneseVowels",
				"SpokenArabicDigits"
	};
	//</editor-fold>

   int[][] minMaxMultivariate={
		{96,1543,66,2370},
		{95,4200,66,2371},
		{60,180,61,181},
		{2,21,2,21},
		{7,26,7,28},
		{4,92,7,83}
		};

	//<editor-fold defaultstate="collapsed" desc="Fixed length multivariate datasets">
	public static String[] fixedLengthMultivariate = {
			"ArticularyWordRecognition", //Index 0
			"AtrialFibrillation",
			"BasicMotions",
			"Cricket",
			"DuckDuckGeese",
			"EigenWorms",
			"Epilepsy",
			"EthanolConcentration",
			"ERing",
			"FaceDetection",
			"FingerMovements",
			"HandMovementDirection",
			"Handwriting",
			"Heartbeat",
			"Libras",
			"LSST",
			"MotorImagery",
			"NATOPS",
			"PenDigits",
			"PEMS-SF",
			"PhonemeSpectra",
			"RacketSports",
			"SelfRegulationSCP1",
			"SelfRegulationSCP2",
			"StandWalkJump",
			"UWaveGestureLibrary"
	};
	//</editor-fold>

	//<editor-fold defaultstate="collapsed" desc="missing value univariate datasets">
	public static String[] missingValueUnivariate ={
        "AllGestureWiimoteX",
        "AllGestureWiimoteY",
        "AllGestureWiimoteZ",
        "DodgerLoopDay",
        "DodgerLoopGame",
        "DodgerLoopWeekend",
        "GestureMidAirD1",
        "GestureMidAirD2",
        "GestureMidAirD3",
        "GesturePebbleZ1",
        "GesturePebbleZ2",
        "MelbournePedestrian",
        "PickupGestureWiimoteZ",
        "PLAID",
        "ShakeGestureWiimoteZ"
   };
	//</editor-fold>

 //TSC data sets for bakeoff redux 
    //<editor-fold defaultstate="collapsed" desc="tsc Problems 2018 ">    
		public static String[] equalLengthProblems={	
                                //Train Size, Test Size, Series Length, Nos Classes
		    "ACSF1",
			"Adiac",        // 390,391,176,37
			"ArrowHead",    // 36,175,251,3
			"Beef",         // 30,30,470,5
			"BeetleFly",    // 20,20,512,2
			"BirdChicken",  // 20,20,512,2
		 	"BME",
			"Car",          // 60,60,577,4
			"CBF",                      // 30,900,128,3
			"Chinatown",
                        "ChlorineConcentration",    // 467,3840,166,3
			"CinCECGTorso", // 40,1380,1639,4
			"Coffee", // 28,28,286,2
			"Computers", // 250,250,720,2
			"CricketX", // 390,390,300,12
			"CricketY", // 390,390,300,12
			"CricketZ", // 390,390,300,12
			"Crop",
                        "DiatomSizeReduction", // 16,306,345,4
			"DistalPhalanxOutlineAgeGroup", // 400,139,80,3
			"DistalPhalanxOutlineCorrect", // 600,276,80,2
			"DistalPhalanxTW", // 400,139,80,6
                        "Earthquakes", // 322,139,512,2
                        "ECG200",   //100, 100, 96
                        "ECG5000",  //4500, 500,140
			"ECGFiveDays", // 23,861,136,2
			"ElectricDevices", // 8926,7711,96,7
			"EOGHorizontalSignal",
                        "EOGVerticalSignal",
                        "EthanolLevel",
                        "FaceAll", // 560,1690,131,14
			"FaceFour", // 24,88,350,4
			"FacesUCR", // 200,2050,131,14
			"FiftyWords", // 450,455,270,50
			"Fish", // 175,175,463,7
			"FordA", // 3601,1320,500,2
			"FordB", // 3636,810,500,2
			"FreezerRegularTrain",
                        "FreezerSmallTrain",
//                        "Fungi", removed because only one instance per class in train. This is a query problem
                        "GunPoint", // 50,150,150,2
                        "GunPointAgeSpan",
                        "GunPointMaleVersusFemale",
                        "GunPointOldVersusYoung",                        
			"Ham",      //105,109,431
                        "HandOutlines", // 1000,370,2709,2
			"Haptics", // 155,308,1092,5
			"Herring", // 64,64,512,2
			"HouseTwenty",
                        "InlineSkate", // 100,550,1882,7
                        "InsectEPGRegularTrain",
                        "InsectEPGSmallTrain",
                        "InsectWingbeatSound",//1980,220,256
			"ItalyPowerDemand", // 67,1029,24,2
			"LargeKitchenAppliances", // 375,375,720,3
			"Lightning2", // 60,61,637,2
			"Lightning7", // 70,73,319,7
			"Mallat", // 55,2345,1024,8
			"Meat",//60,60,448
                        "MedicalImages", // 381,760,99,10
			"MiddlePhalanxOutlineAgeGroup", // 400,154,80,3
                        "MiddlePhalanxOutlineCorrect", // 600,291,80,2
			"MiddlePhalanxTW", // 399,154,80,6
                        "MixedShapesRegularTrain",
                        "MixedShapesSmallTrain",
			"MoteStrain", // 20,1252,84,2
			"NonInvasiveFetalECGThorax1", // 1800,1965,750,42
			"NonInvasiveFetalECGThorax2", // 1800,1965,750,42
			"OliveOil", // 30,30,570,4
			"OSULeaf", // 200,242,427,6
			"PhalangesOutlinesCorrect", // 1800,858,80,2
                        "Phoneme",//1896,214, 1024
                        "PigAirwayPressure",
                        "PigArtPressure",
                        "PigCVP",
			"Plane", // 105,105,144,7
                        "PowerCons",
			"ProximalPhalanxOutlineAgeGroup", // 400,205,80,3
			"ProximalPhalanxOutlineCorrect", // 600,291,80,2
			"ProximalPhalanxTW", // 400,205,80,6
			"RefrigerationDevices", // 375,375,720,3
                        "Rock",
			"ScreenType", // 375,375,720,3
                        "SemgHandGenderCh2",
                        "SemgHandMovementCh2",
                        "SemgHandSubjectCh2",
			"ShapeletSim", // 20,180,500,2
			"ShapesAll", // 600,600,512,60
			"SmallKitchenAppliances", // 375,375,720,3
			"SmoothSubspace",
                        "SonyAIBORobotSurface1", // 20,601,70,2
			"SonyAIBORobotSurface2", // 27,953,65,2
			"StarLightCurves", // 1000,8236,1024,3
			"Strawberry",//370,613,235
                        "SwedishLeaf", // 500,625,128,15
			"Symbols", // 25,995,398,6
			"SyntheticControl", // 300,300,60,6
			"ToeSegmentation1", // 40,228,277,2
			"ToeSegmentation2", // 36,130,343,2
			"Trace", // 100,100,275,4
			"TwoLeadECG", // 23,1139,82,2
			"TwoPatterns", // 1000,4000,128,4
			"UMD",
			"UWaveGestureLibraryAll", // 896,3582,945,8
                        "UWaveGestureLibraryX", // 896,3582,315,8
			"UWaveGestureLibraryY", // 896,3582,315,8
			"UWaveGestureLibraryZ", // 896,3582,315,8
			"Wafer", // 1000,6164,152,2
			"Wine",//54	57	234
                        "WordSynonyms", // 267,638,270,25
			"Worms", //77, 181,900,5
                        "WormsTwoClass",//77, 181,900,5
                        "Yoga" // 300,3000,426,2
                };   
      //</editor-fold>    


	//<editor-fold defaultstate="collapsed" desc="tsc Problems new in 2018 release">
	public static String[] newFor2018Problems={
        "ACSF1",
        "AllGestureWiimoteX",
        "AllGestureWiimoteY",
        "AllGestureWiimoteZ",
        "BME",
        "Chinatown",
        "Crop",
        "DodgerLoopDay",
        "DodgerLoopGame",
        "DodgerLoopWeekend",
        "EOGHorizontalSignal",
        "EOGVerticalSignal",
        "EthanolLevel",
        "FreezerRegularTrain",
        "FreezerSmallTrain",
        "Fungi",
        "GestureMidAirD1",
        "GestureMidAirD2",
        "GestureMidAirD3",
        "GesturePebbleZ1",
        "GesturePebbleZ2",
        "GunPointAgeSpan",
        "GunPointMaleVersusFemale",
        "GunPointOldVersusYoung",
        "HouseTwenty",
        "InsectEPGRegularTrain",
        "InsectEPGSmallTrain",
        "MelbournePedestrian",
        "MixedShapesRegularTrain",
        "MixedShapesSmallTrain",
        "PickupGestureWiimoteZ",
        "PigAirwayPressure",
        "PigArtPressure",
        "PigCVP",
        "PLAID",
        "PowerCons",
        "Rock",
        "SemgHandGenderCh2",
        "SemgHandMovementCh2",
        "SemgHandSubjectCh2",
        "ShakeGestureWiimoteZ",
        "SmoothSubspace",
        "UMD",
   };
	//</editor-fold>


	//<editor-fold defaultstate="collapsed" desc="tsc Problems new in 2018 release no missing">
	public static String[] newFor2018Problems_noMissingValues={
        "ACSF1",
        "BME",
        "Chinatown",
        "Crop",
        "EOGHorizontalSignal",
        "EOGVerticalSignal",
        "EthanolLevel",
        "FreezerRegularTrain",
        "FreezerSmallTrain",
        "GunPointAgeSpan",
        "GunPointMaleVersusFemale",
        "GunPointOldVersusYoung",
        "HouseTwenty",
        "InsectEPGRegularTrain",
        "InsectEPGSmallTrain",
        "MixedShapesRegularTrain",
        "MixedShapesSmallTrain",
        "PigAirwayPressure",
        "PigArtPressure",
        "PigCVP",
        "PowerCons",
        "Rock",
        "SemgHandGenderCh2",
        "SemgHandMovementCh2",
        "SemgHandSubjectCh2",
        "SmoothSubspace",
        "UMD",
   };
	//</editor-fold>


	//TSC data sets before relaunch in 2018
    //<editor-fold defaultstate="collapsed" desc="tsc Problems prior to relaunch in 2018 ">    
		public static String[] tscProblems2017={	
                    "AALTDChallenge",
                    "Acsf1",
                                //Train Size, Test Size, Series Length, Nos Classes
                                //Train Size, Test Size, Series Length, Nos Classes
			"Adiac",        // 390,391,176,37
			"ArrowHead",    // 36,175,251,3
			"Beef",         // 30,30,470,5
			"BeetleFly",    // 20,20,512,2
			"BirdChicken",  // 20,20,512,2
			"Car",          // 60,60,577,4
			"CBF",                      // 30,900,128,3
			"ChlorineConcentration",    // 467,3840,166,3
			"CinCECGTorso", // 40,1380,1639,4
			"Coffee", // 28,28,286,2
			"Computers", // 250,250,720,2
			"CricketX", // 390,390,300,12
			"CricketY", // 390,390,300,12
			"CricketZ", // 390,390,300,12
			"DiatomSizeReduction", // 16,306,345,4
			"DistalPhalanxOutlineCorrect", // 600,276,80,2
			"DistalPhalanxOutlineAgeGroup", // 400,139,80,3
			"DistalPhalanxTW", // 400,139,80,6
			"Earthquakes", // 322,139,512,2
                        "ECG200",   //100, 100, 96
                        "ECG5000",  //4500, 500,140
			"ECGFiveDays", // 23,861,136,2
			"ElectricDevices", // 8926,7711,96,7
			"FaceAll", // 560,1690,131,14
			"FaceFour", // 24,88,350,4
			"FacesUCR", // 200,2050,131,14
			"FiftyWords", // 450,455,270,50
			"Fish", // 175,175,463,7
			"FordA", // 3601,1320,500,2
			"FordB", // 3636,810,500,2
			"GunPoint", // 50,150,150,2
			"Ham",      //105,109,431
                        "HandOutlines", // 1000,370,2709,2
			"Haptics", // 155,308,1092,5
			"Herring", // 64,64,512,2
			"InlineSkate", // 100,550,1882,7
                        "InsectWingbeatSound",//1980,220,256
			"ItalyPowerDemand", // 67,1029,24,2
			"LargeKitchenAppliances", // 375,375,720,3
			"Lightning2", // 60,61,637,2
			"Lightning7", // 70,73,319,7
			"Mallat", // 55,2345,1024,8
			"Meat",//60,60,448
                        "MedicalImages", // 381,760,99,10
			"MiddlePhalanxOutlineCorrect", // 600,291,80,2
			"MiddlePhalanxOutlineAgeGroup", // 400,154,80,3
			"MiddlePhalanxTW", // 399,154,80,6
                        "MNIST",
			"MoteStrain", // 20,1252,84,2
			"NonInvasiveFetalECGThorax1", // 1800,1965,750,42
			"NonInvasiveFetalECGThorax2", // 1800,1965,750,42
			"OliveOil", // 30,30,570,4
			"OSULeaf", // 200,242,427,6
			"PhalangesOutlinesCorrect", // 1800,858,80,2
                        "Phoneme",//1896,214, 1024
			"Plane", // 105,105,144,7
                        "Plaid",
			"ProximalPhalanxOutlineCorrect", // 600,291,80,2
			"ProximalPhalanxOutlineAgeGroup", // 400,205,80,3
			"ProximalPhalanxTW", // 400,205,80,6
			"RefrigerationDevices", // 375,375,720,3
			"ScreenType", // 375,375,720,3
			"ShapeletSim", // 20,180,500,2
			"ShapesAll", // 600,600,512,60
			"SmallKitchenAppliances", // 375,375,720,3
			"SonyAIBORobotSurface1", // 20,601,70,2
			"SonyAIBORobotSurface2", // 27,953,65,2
			"StarlightCurves", // 1000,8236,1024,3
			"Strawberry",//370,613,235
                        "SwedishLeaf", // 500,625,128,15
			"Symbols", // 25,995,398,6
			"SyntheticControl", // 300,300,60,6
			"ToeSegmentation1", // 40,228,277,2
			"ToeSegmentation2", // 36,130,343,2
			"Trace", // 100,100,275,4
			"TwoLeadECG", // 23,1139,82,2
			"TwoPatterns", // 1000,4000,128,4
			"UWaveGestureLibraryX", // 896,3582,315,8
			"UWaveGestureLibraryY", // 896,3582,315,8
			"UWaveGestureLibraryZ", // 896,3582,315,8
			"UWaveGestureLibraryAll", // 896,3582,945,8
			"Wafer", // 1000,6164,152,2
			"Wine",//54	57	234
                        "WordSynonyms", // 267,638,270,25
			"Worms", //77, 181,900,5
                        "WormsTwoClass",//77, 181,900,5
                        "Yoga" // 300,3000,426,2
                };   
      //</editor-fold>    


    

//Bakeoff data sets, expansded in 2018  
    //<editor-fold defaultstate="collapsed" desc="tscProblems85: The new 85 UCR datasets">    
		public static String[] tscProblems85={	
                                //Train Size, Test Size, Series Length, Nos Classes
                                //Train Size, Test Size, Series Length, Nos Classes
			"Adiac",        // 390,391,176,37
			"ArrowHead",    // 36,175,251,3
			"Beef",         // 30,30,470,5
			"BeetleFly",    // 20,20,512,2
			"BirdChicken",  // 20,20,512,2
			"Car",          // 60,60,577,4
			"CBF",                      // 30,900,128,3
			"ChlorineConcentration",    // 467,3840,166,3
			"CinCECGTorso", // 40,1380,1639,4
			"Coffee", // 28,28,286,2
			"Computers", // 250,250,720,2
			"CricketX", // 390,390,300,12
			"CricketY", // 390,390,300,12
			"CricketZ", // 390,390,300,12
			"DiatomSizeReduction", // 16,306,345,4
			"DistalPhalanxOutlineCorrect", // 600,276,80,2
			"DistalPhalanxOutlineAgeGroup", // 400,139,80,3
			"DistalPhalanxTW", // 400,139,80,6
			"Earthquakes", // 322,139,512,2
                        "ECG200",   //100, 100, 96
                        "ECG5000",  //4500, 500,140
			"ECGFiveDays", // 23,861,136,2
			"ElectricDevices", // 8926,7711,96,7
			"FaceAll", // 560,1690,131,14
			"FaceFour", // 24,88,350,4
			"FacesUCR", // 200,2050,131,14
			"FiftyWords", // 450,455,270,50
			"Fish", // 175,175,463,7
			"FordA", // 3601,1320,500,2
			"FordB", // 3636,810,500,2
			"GunPoint", // 50,150,150,2
			"Ham",      //105,109,431
                        "HandOutlines", // 1000,370,2709,2
			"Haptics", // 155,308,1092,5
			"Herring", // 64,64,512,2
			"InlineSkate", // 100,550,1882,7
                        "InsectWingbeatSound",//1980,220,256
			"ItalyPowerDemand", // 67,1029,24,2
			"LargeKitchenAppliances", // 375,375,720,3
			"Lightning2", // 60,61,637,2
			"Lightning7", // 70,73,319,7
			"Mallat", // 55,2345,1024,8
			"Meat",//60,60,448
                        "MedicalImages", // 381,760,99,10
			"MiddlePhalanxOutlineCorrect", // 600,291,80,2
			"MiddlePhalanxOutlineAgeGroup", // 400,154,80,3
			"MiddlePhalanxTW", // 399,154,80,6
			"MoteStrain", // 20,1252,84,2
			"NonInvasiveFetalECGThorax1", // 1800,1965,750,42
			"NonInvasiveFetalECGThorax2", // 1800,1965,750,42
			"OliveOil", // 30,30,570,4
			"OSULeaf", // 200,242,427,6
			"PhalangesOutlinesCorrect", // 1800,858,80,2
                        "Phoneme",//1896,214, 1024
			"Plane", // 105,105,144,7
			"ProximalPhalanxOutlineCorrect", // 600,291,80,2
			"ProximalPhalanxOutlineAgeGroup", // 400,205,80,3
			"ProximalPhalanxTW", // 400,205,80,6
			"RefrigerationDevices", // 375,375,720,3
			"ScreenType", // 375,375,720,3
			"ShapeletSim", // 20,180,500,2
			"ShapesAll", // 600,600,512,60
			"SmallKitchenAppliances", // 375,375,720,3
			"SonyAIBORobotSurface1", // 20,601,70,2
			"SonyAIBORobotSurface2", // 27,953,65,2
			"StarlightCurves", // 1000,8236,1024,3
			"Strawberry",//370,613,235
                        "SwedishLeaf", // 500,625,128,15
			"Symbols", // 25,995,398,6
			"SyntheticControl", // 300,300,60,6
			"ToeSegmentation1", // 40,228,277,2
			"ToeSegmentation2", // 36,130,343,2
			"Trace", // 100,100,275,4
			"TwoLeadECG", // 23,1139,82,2
			"TwoPatterns", // 1000,4000,128,4
			"UWaveGestureLibraryX", // 896,3582,315,8
			"UWaveGestureLibraryY", // 896,3582,315,8
			"UWaveGestureLibraryZ", // 896,3582,315,8
			"UWaveGestureLibraryAll", // 896,3582,945,8
			"Wafer", // 1000,6164,152,2
			"Wine",//54	57	234
                        "WordSynonyms", // 267,638,270,25
			"Worms", //77, 181,900,5
                        "WormsTwoClass",//77, 181,900,5
                        "Yoga" // 300,3000,426,2
                };   
      //</editor-fold>    


                
                
                
 //TSC data sets for relaunch in 2018 
    //<editor-fold defaultstate="collapsed" desc="tsc Problems 2018, no missing values">    
 public static String[] tscProblems112={
		 //Train Size, Test Size, Series Length, Nos Classes
		 "ACSF1",
		 "Adiac",        // 390,391,176,37
		 "ArrowHead",    // 36,175,251,3
		 "Beef",         // 30,30,470,5
		 "BeetleFly",    // 20,20,512,2
		 "BirdChicken",  // 20,20,512,2
		 "BME",
		 "Car",          // 60,60,577,4
		 "CBF",                      // 30,900,128,3
		 "Chinatown",
		 "ChlorineConcentration",    // 467,3840,166,3
		 "CinCECGTorso", // 40,1380,1639,4
		 "Coffee", // 28,28,286,2
		 "Computers", // 250,250,720,2
		 "CricketX", // 390,390,300,12
		 "CricketY", // 390,390,300,12
		 "CricketZ", // 390,390,300,12
		 "Crop",
		 "DiatomSizeReduction", // 16,306,345,4
		 "DistalPhalanxOutlineAgeGroup", // 400,139,80,3
		 "DistalPhalanxOutlineCorrect", // 600,276,80,2
		 "DistalPhalanxTW", // 400,139,80,6
		 "Earthquakes", // 322,139,512,2
		 "ECG200",   //100, 100, 96
		 "ECG5000",  //4500, 500,140
		 "ECGFiveDays", // 23,861,136,2
		 "ElectricDevices", // 8926,7711,96,7
		 "EOGHorizontalSignal",
		 "EOGVerticalSignal",
		 "EthanolLevel",
		 "FaceAll", // 560,1690,131,14
		 "FaceFour", // 24,88,350,4
		 "FacesUCR", // 200,2050,131,14
		 "FiftyWords", // 450,455,270,50
		 "Fish", // 175,175,463,7
		 "FordA", // 3601,1320,500,2
		 "FordB", // 3636,810,500,2
		 "FreezerRegularTrain",
		 "FreezerSmallTrain",
		 "GunPoint", // 50,150,150,2
		 "GunPointAgeSpan",
		 "GunPointMaleVersusFemale",
		 "GunPointOldVersusYoung",
		 "Ham",      //105,109,431
		 "HandOutlines", // 1000,370,2709,2
		 "Haptics", // 155,308,1092,5
		 "Herring", // 64,64,512,2
		 "HouseTwenty",
		 "InlineSkate", // 100,550,1882,7
		 "InsectEPGRegularTrain",
		 "InsectEPGSmallTrain",
		 "InsectWingbeatSound",//1980,220,256
		 "ItalyPowerDemand", // 67,1029,24,2
		 "LargeKitchenAppliances", // 375,375,720,3
		 "Lightning2", // 60,61,637,2
		 "Lightning7", // 70,73,319,7
		 "Mallat", // 55,2345,1024,8
		 "Meat",//60,60,448
		 "MedicalImages", // 381,760,99,10
		 "MiddlePhalanxOutlineAgeGroup", // 400,154,80,3
		 "MiddlePhalanxOutlineCorrect", // 600,291,80,2
		 "MiddlePhalanxTW", // 399,154,80,6
		 "MixedShapesRegularTrain",
		 "MixedShapesSmallTrain",
		 "MoteStrain", // 20,1252,84,2
		 "NonInvasiveFetalECGThorax1", // 1800,1965,750,42
		 "NonInvasiveFetalECGThorax2", // 1800,1965,750,42
		 "OliveOil", // 30,30,570,4
		 "OSULeaf", // 200,242,427,6
		 "PhalangesOutlinesCorrect", // 1800,858,80,2
		 "Phoneme",//1896,214, 1024
		 "PigAirwayPressure",
		 "PigArtPressure",
		 "PigCVP",
		 "Plane", // 105,105,144,7
		 "PowerCons",
		 "ProximalPhalanxOutlineAgeGroup", // 400,205,80,3
		 "ProximalPhalanxOutlineCorrect", // 600,291,80,2
		 "ProximalPhalanxTW", // 400,205,80,6
		 "RefrigerationDevices", // 375,375,720,3
		 "Rock",
		 "ScreenType", // 375,375,720,3
		 "SemgHandGenderCh2",
		 "SemgHandMovementCh2",
		 "SemgHandSubjectCh2",
		 "ShapeletSim", // 20,180,500,2
		 "ShapesAll", // 600,600,512,60
		 "SmallKitchenAppliances", // 375,375,720,3
		 "SmoothSubspace",
		 "SonyAIBORobotSurface1", // 20,601,70,2
		 "SonyAIBORobotSurface2", // 27,953,65,2
		 "StarLightCurves", // 1000,8236,1024,3
		 "Strawberry",//370,613,235
		 "SwedishLeaf", // 500,625,128,15
		 "Symbols", // 25,995,398,6
		 "SyntheticControl", // 300,300,60,6
		 "ToeSegmentation1", // 40,228,277,2
		 "ToeSegmentation2", // 36,130,343,2
		 "Trace", // 100,100,275,4
		 "TwoLeadECG", // 23,1139,82,2
		 "TwoPatterns", // 1000,4000,128,4
		 "UMD",
		 "UWaveGestureLibraryAll", // 896,3582,945,8
		 "UWaveGestureLibraryX", // 896,3582,315,8
		 "UWaveGestureLibraryY", // 896,3582,315,8
		 "UWaveGestureLibraryZ", // 896,3582,315,8
		 "Wafer", // 1000,6164,152,2
		 "Wine",//54	57	234
		 "WordSynonyms", // 267,638,270,25
		 "Worms", //77, 181,900,5
		 "WormsTwoClass",//77, 181,900,5
		 "Yoga" // 300,3000,426,2
 };
	//</editor-fold>


	//New TSC data sets for relaunch in 2018
	//<editor-fold defaultstate="collapsed" desc="tsc Problems new for 2018, no missing values">
	public static String[] newProblems27={
			//Train Size, Test Size, Series Length, Nos Classes
			"ACSF1",
			"BME",
			"Chinatown",
			"Crop",
			"EOGHorizontalSignal",
			"EOGVerticalSignal",
			"EthanolLevel",
			"FreezerRegularTrain",
			"FreezerSmallTrain",
			"GunPointAgeSpan",
			"GunPointMaleVersusFemale",
			"GunPointOldVersusYoung",
			"HouseTwenty",
			"InsectEPGRegularTrain",
			"InsectEPGSmallTrain",
			"MixedShapesRegularTrain",
			"MixedShapesSmallTrain",
			"PigAirwayPressure",
			"PigArtPressure",
			"PigCVP",
			"PowerCons",
			"Rock",
			"SemgHandGenderCh2",
			"SemgHandMovementCh2",
			"SemgHandSubjectCh2",
			"SmoothSubspace",
			"UMD",
	};
	//</editor-fold>





	//Bakeoff data sets, expansded in 2018
    //<editor-fold defaultstate="collapsed" desc="tscProblems78WithoutPigs:">    
		public static String[] tscProblems78={	
                                //Train Size, Test Size, Series Length, Nos Classes
                                //Train Size, Test Size, Series Length, Nos Classes
			"Adiac",        // 390,391,176,37
			"ArrowHead",    // 36,175,251,3
			"Beef",         // 30,30,470,5
			"BeetleFly",    // 20,20,512,2
			"BirdChicken",  // 20,20,512,2
			"Car",          // 60,60,577,4
			"CBF",                      // 30,900,128,3
			"ChlorineConcentration",    // 467,3840,166,3
			"CinCECGTorso", // 40,1380,1639,4
			"Coffee", // 28,28,286,2
			"Computers", // 250,250,720,2
			"CricketX", // 390,390,300,12
			"CricketY", // 390,390,300,12
			"CricketZ", // 390,390,300,12
			"DiatomSizeReduction", // 16,306,345,4
			"DistalPhalanxOutlineCorrect", // 600,276,80,2
			"DistalPhalanxOutlineAgeGroup", // 400,139,80,3
			"DistalPhalanxTW", // 400,139,80,6
			"Earthquakes", // 322,139,512,2
                        "ECG200",   //100, 100, 96
                        "ECG5000",  //4500, 500,140
			"ECGFiveDays", // 23,861,136,2
			"FaceAll", // 560,1690,131,14
			"FaceFour", // 24,88,350,4
			"FacesUCR", // 200,2050,131,14
			"FiftyWords", // 450,455,270,50
			"Fish", // 175,175,463,7
			"GunPoint", // 50,150,150,2
			"Ham",      //105,109,431
			"Haptics", // 155,308,1092,5
			"Herring", // 64,64,512,2
			"InlineSkate", // 100,550,1882,7
                        "InsectWingbeatSound",//1980,220,256
			"ItalyPowerDemand", // 67,1029,24,2
			"LargeKitchenAppliances", // 375,375,720,3
			"Lightning2", // 60,61,637,2
			"Lightning7", // 70,73,319,7
			"Mallat", // 55,2345,1024,8
			"Meat",//60,60,448
                        "MedicalImages", // 381,760,99,10
			"MiddlePhalanxOutlineCorrect", // 600,291,80,2
			"MiddlePhalanxOutlineAgeGroup", // 400,154,80,3
			"MiddlePhalanxTW", // 399,154,80,6
			"MoteStrain", // 20,1252,84,2
			"OliveOil", // 30,30,570,4
			"OSULeaf", // 200,242,427,6
			"PhalangesOutlinesCorrect", // 1800,858,80,2
                        "Phoneme",//1896,214, 1024
			"Plane", // 105,105,144,7
			"ProximalPhalanxOutlineCorrect", // 600,291,80,2
			"ProximalPhalanxOutlineAgeGroup", // 400,205,80,3
			"ProximalPhalanxTW", // 400,205,80,6
			"RefrigerationDevices", // 375,375,720,3
			"ScreenType", // 375,375,720,3
			"ShapeletSim", // 20,180,500,2
			"ShapesAll", // 600,600,512,60
			"SmallKitchenAppliances", // 375,375,720,3
			"SonyAIBORobotSurface1", // 20,601,70,2
			"SonyAIBORobotSurface2", // 27,953,65,2
			"Strawberry",//370,613,235
                        "SwedishLeaf", // 500,625,128,15
			"Symbols", // 25,995,398,6
			"SyntheticControl", // 300,300,60,6
			"ToeSegmentation1", // 40,228,277,2
			"ToeSegmentation2", // 36,130,343,2
			"Trace", // 100,100,275,4
			"TwoLeadECG", // 23,1139,82,2
			"TwoPatterns", // 1000,4000,128,4
			"UWaveGestureLibraryX", // 896,3582,315,8
			"UWaveGestureLibraryY", // 896,3582,315,8
			"UWaveGestureLibraryZ", // 896,3582,315,8
			"UWaveGestureLibraryAll", // 896,3582,945,8
			"Wafer", // 1000,6164,152,2
			"Wine",//54	57	234
                        "WordSynonyms", // 267,638,270,25
			"Worms", //77, 181,900,5
                        "WormsTwoClass",//77, 181,900,5
                        "Yoga" // 300,3000,426,2
                };   
      //</editor-fold>    

                

	//<editor-fold defaultstate="collapsed" desc="five splits of the new 85 UCR datasets">
		public static String[][] fiveSplits={	
      {			"Adiac",        // 390,391,176,37
			"ArrowHead",    // 36,175,251,3
			"Beef",         // 30,30,470,5
			"BeetleFly",    // 20,20,512,2
			"BirdChicken",  // 20,20,512,2
			"Car",          // 60,60,577,4
			"CBF",                      // 30,900,128,3
			"ChlorineConcentration",    // 467,3840,166,3
			"CinCECGTorso", // 40,1380,1639,4
			"Coffee", // 28,28,286,2
			"Computers", // 250,250,720,2
			"CricketX", // 390,390,300,12
			"CricketY", // 390,390,300,12
			"CricketZ", // 390,390,300,12
			"DiatomSizeReduction", // 16,306,345,4
			"DistalPhalanxOutlineCorrect", // 600,276,80,2
			"DistalPhalanxOutlineAgeGroup", // 400,139,80,3
			"DistalPhalanxTW", // 400,139,80,6
			"Earthquakes" // 322,139,512,2
      },
      {
                        "ECG200",   //100, 100, 96
                        "ECG5000",  //4500, 500,140
			"ECGFiveDays", // 23,861,136,2
			"FaceFour", // 24,88,350,4
			"FacesUCR", // 200,2050,131,14
			"FiftyWords", // 450,455,270,50
			"Fish", // 175,175,463,7
			"GunPoint", // 50,150,150,2
			"Ham",      //105,109,431
			"Haptics", // 155,308,1092,5
			"Herring", // 64,64,512,2
			"ItalyPowerDemand", // 67,1029,24,2
			"LargeKitchenAppliances", // 375,375,720,3
			"Lightning2", // 60,61,637,2
			"Lightning7", // 70,73,319,7
			"Mallat", // 55,2345,1024,8
			"Meat",//60,60,448
                        "MedicalImages", // 381,760,99,10
      },
      {
			"MiddlePhalanxOutlineCorrect", // 600,291,80,2
			"MiddlePhalanxOutlineAgeGroup", // 400,154,80,3
			"MiddlePhalanxTW", // 399,154,80,6
			"MoteStrain", // 20,1252,84,2
			"OliveOil", // 30,30,570,4
			"OSULeaf", // 200,242,427,6
			"Plane", // 105,105,144,7
			"ProximalPhalanxOutlineCorrect", // 600,291,80,2
			"ProximalPhalanxOutlineAgeGroup", // 400,205,80,3
			"ProximalPhalanxTW", // 400,205,80,6
			"RefrigerationDevices", // 375,375,720,3
			"ScreenType", // 375,375,720,3
			"ShapeletSim", // 20,180,500,2
			"SmallKitchenAppliances", // 375,375,720,3
			"SonyAIBORobotSurface1", // 20,601,70,2
			"SonyAIBORobotSurface2", // 27,953,65,2
			"Strawberry",//370,613,235
                        "SwedishLeaf", // 500,625,128,15
			"Symbols", // 25,995,398,6
			"SyntheticControl" // 300,300,60,6
      },
      {
			"ToeSegmentation1", // 40,228,277,2
			"ToeSegmentation2", // 36,130,343,2
			"Trace", // 100,100,275,4
			"TwoLeadECG", // 23,1139,82,2
			"TwoPatterns", // 1000,4000,128,4
			"UWaveGestureLibraryX", // 896,3582,315,8
			"UWaveGestureLibraryY", // 896,3582,315,8
			"UWaveGestureLibraryZ", // 896,3582,315,8
			"Wafer", // 1000,6164,152,2
			"Wine",//54	57	234
                        "WordSynonyms", // 267,638,270,25
			"Worms", //77, 181,900,5
                        "WormsTwoClass",//77, 181,900,5
                        "Yoga", // 300,3000,426,2
                        "InlineSkate", // 100,550,1882,7
                        "InsectWingbeatSound",//1980,220,256
			"FaceAll", // 560,1690,131,14
			"PhalangesOutlinesCorrect", // 1800,858,80,2
                        "Phoneme", //1896,214, 1024
			"ShapesAll", // 600,600,512,60
      },
      {
      			"ElectricDevices", // 8926,7711,96,7
			"FordA", // 3601,1320,500,2
			"FordB", // 3636,810,500,2
                        "HandOutlines", // 1000,370,2709,2
			"NonInvasiveFetalECGThorax1", // 1800,1965,750,42
			"NonInvasiveFetalECGThorax2", // 1800,1965,750,42
			"StarlightCurves", // 1000,8236,1024,3
			"UWaveGestureLibraryAll", // 896,3582,945,8
      }
                };   
      //</editor-fold>    
                
                
//UCR data sets
    //<editor-fold defaultstate="collapsed" desc="tscProblems46: 46 UCR Data sets">    
		public static String[] tscProblems46={	
			"Adiac", // 390,391,176,37
			"Beef", // 30,30,470,5
			"Car", // 60,60,577,4
			"CBF", // 30,900,128,3
			"ChlorineConcentration", // 467,3840,166,3
			"CinCECGTorso", // 40,1380,1639,4
			"Coffee", // 28,28,286,2
			"CricketX", // 390,390,300,12
			"CricketY", // 390,390,300,12
			"CricketZ", // 390,390,300,12
			"DiatomSizeReduction", // 16,306,345,4
			"ECGFiveDays", // 23,861,136,2
			"FaceAll", // 560,1690,131,14
			"FaceFour", // 24,88,350,4
			"FacesUCR", // 200,2050,131,14
			"FiftyWords", // 450,455,270,50
			"Fish", // 175,175,463,7
			"GunPoint", // 50,150,150,2
			"Haptics", // 155,308,1092,5
			"InlineSkate", // 100,550,1882,7
			"ItalyPowerDemand", // 67,1029,24,2
			"Lightning2", // 60,61,637,2
			"Lightning7", // 70,73,319,7
			"Mallat", // 55,2345,1024,8
                        "MedicalImages", // 381,760,99,10
			"MoteStrain", // 20,1252,84,2
			"NonInvasiveFetalECGThorax1", // 1800,1965,750,42
			"NonInvasiveFetalECGThorax2", // 1800,1965,750,42
			"OliveOil", // 30,30,570,4
			"OSULeaf", // 200,242,427,6
			"Plane", // 105,105,144,7
			"SonyAIBORobotSurface1", // 20,601,70,2
			"SonyAIBORobotSurface2", // 27,953,65,2
			"StarLightCurves", // 1000,8236,1024,3
                        "SwedishLeaf", // 500,625,128,15
			"Symbols", // 25,995,398,6
			"SyntheticControl", // 300,300,60,6
			"Trace", // 100,100,275,4
			"TwoLeadECG", // 23,1139,82,2
			"TwoPatterns", // 1000,4000,128,4
			"UWaveGestureLibraryX", // 896,3582,315,8
			"UWaveGestureLibraryY", // 896,3582,315,8
			"UWaveGestureLibraryZ", // 896,3582,315,8
			"Wafer", // 1000,6164,152,2
                        "WordSynonyms", // 267,638,270,25
                        "Yoga" // 300,3000,426,2
                };   
      //</editor-fold>

//Small UCR data sets
    //<editor-fold defaultstate="collapsed" desc="tscProblemsSmall: Small UCR Data sets">    
		public static String[] tscProblemsSmall={	
			"Beef", // 30,30,470,5
			"Car", // 60,60,577,4
			"Coffee", // 28,28,286,2
			"CricketX", // 390,390,300,12
			"CricketY", // 390,390,300,12
			"CricketZ", // 390,390,300,12
			"DiatomSizeReduction", // 16,306,345,4
			"fish", // 175,175,463,7
			"GunPoint", // 50,150,150,2
			"ItalyPowerDemand", // 67,1029,24,2
			"MoteStrain", // 20,1252,84,2
			"OliveOil", // 30,30,570,4
			"Plane", // 105,105,144,7
			"SonyAIBORobotSurface1", // 20,601,70,2
			"SonyAIBORobotSurface2", // 27,953,65,2
			"SyntheticControl", // 300,300,60,6
			"Trace", // 100,100,275,4
			"TwoLeadECG", // 23,1139,82,2
                };   
      //</editor-fold>

//<editor-fold defaultstate="collapsed" desc="spectral: Spectral data">    
		public static String[] spectral={	
//Train Size, Test Size, Series Length, Nos Classes
			"Beef", // 30,30,470,5
			"Coffee", // 28,28,286,2
			"Ham",
			"Meat",
			"OliveOil", // 30,30,570,4
			"Strawberry",
			"Wine",
//To add: spirits                        
                };
      //</editor-fold>
                
                
  //Small Files  
    //<editor-fold defaultstate="collapsed" desc="smallTSCProblems:">    
		public static String[] smallTSCProblems={	
                    "Beef","BeetleFly","BirdChicken","FaceFour","Plane","FacesUCR"};

/*//Train Size, Test Size, Series Length, Nos Classes
			"Adiac", // 390,391,176,37
			"ArrowHead", // 36,175,251,3
			"Beef", // 30,30,470,5
			"BeetleFly", // 20,20,512,2
			"BirdChicken", // 20,20,512,2
			"Car", // 60,60,577,4
			"CBF", // 30,900,128,3
			"ChlorineConcentration", // 467,3840,166,3
			"CinC_ECG_torso", // 40,1380,1639,4
			"Computers", // 250,250,720,2
			"Cricket_X", // 390,390,300,12
			"Cricket_Y", // 390,390,300,12
			"Cricket_Z", // 390,390,300,12
			"DiatomSizeReduction", // 16,306,345,4
			"DistalPhalanxOutlineAgeGroup", // 400,139,80,3
			"DistalPhalanxTW", // 400,139,80,6
			"Earthquakes", // 322,139,512,2
			"ECGFiveDays", // 23,861,136,2
			"ElectricDevices", // 8926,7711,96,7
			"FaceAll", // 560,1690,131,14
			"FacesUCR", // 200,2050,131,14
			"fiftywords", // 450,455,270,50
			"fish", // 175,175,463,7
			"FordA", // 3601,1320,500,2
			"FordB", // 3636,810,500,2
			"GunPoint", // 50,150,150,2
			"Ham",
                        "HandOutlines", // 1000,370,2709,2
			"Haptics", // 155,308,1092,5
			"Herring", // 64,64,512,2
			"InlineSkate", // 100,550,1882,7
			"ItalyPowerDemand", // 67,1029,24,2
			"LargeKitchenAppliances", // 375,375,720,3
			"Lightning2", // 60,61,637,2
			"Lightning7", // 70,73,319,7
			"MALLAT", // 55,2345,1024,8
//			"Meat",
			"MiddlePhalanxOutlineAgeGroup", // 400,154,80,3
			"MiddlePhalanxTW", // 399,154,80,6
			"MoteStrain", // 20,1252,84,2
			"NonInvasiveFatalECG_Thorax1", // 1800,1965,750,42
			"NonInvasiveFatalECG_Thorax2", // 1800,1965,750,42
			"OSULeaf", // 200,242,427,6
			"PhalangesOutlinesCorrect", // 1800,858,80,2
			"Plane", // 105,105,144,7
			"ProximalPhalanxOutlineAgeGroup", // 400,205,80,3
			"ProximalPhalanxTW", // 400,205,80,6
			"RefrigerationDevices", // 375,375,720,3
			"ScreenType", // 375,375,720,3
//			"ShapeletSim", // 20,180,500,2
			"ShapesAll", // 600,600,512,60
			"SmallKitchenAppliances", // 375,375,720,3
			"SonyAIBORobotSurfaceII", // 27,953,65,2
			"StarLightCurves", // 1000,8236,1024,3
			"Strawberry",
			"Symbols", // 25,995,398,6
			"TwoLeadECG", // 23,1139,82,2
			"TwoPatterns", // 1000,4000,128,4
			"UWaveGestureLibrary_X", // 896,3582,315,8
			"UWaveGestureLibrary_Y", // 896,3582,315,8
			"UWaveGestureLibrary_Z", // 896,3582,315,8
			"UWaveGestureLibraryAll", // 896,3582,945,8
			"wafer", // 1000,6164,152,2
//			"Wine",
                        "WordSynonyms", // 267,638,270,25
			"Worms",
                        "WormsTwoClass",
                        "yoga" // 300,3000,426,2
                };  */ 
      //</editor-fold>    


//Sets used in papers                
                
//<editor-fold defaultstate="collapsed" desc="rakthanmanon13fastshapelets">             
                /* Problem sets used in @article{rakthanmanon2013fast,
  title={Fast Shapelets: A Scalable Algorithm for Discovering Time Series Shapelets},
  author={Rakthanmanon, T. and Keogh, E.},
  journal={Proceedings of the 13th {SIAM} International Conference on Data Mining},
  year={2013}
}
All included except Cricket. There are three criket problems and they are not 
* alligned, the class values in the test set dont match

*/
		public static String[] fastShapeletProblems={	
			"ItalyPowerDemand", // 67,1029,24,2
			"MoteStrain", // 20,1252,84,2
			"SonyAIBORobotSurfaceII", // 27,953,65,2
			"SonyAIBORobotSurface", // 20,601,70,2
			"Beef", // 30,30,470,5
			"GunPoint", // 50,150,150,2
			"TwoLeadECG", // 23,1139,82,2
                        "Adiac", // 390,391,176,37
			"CBF", // 30,900,128,3
			"ChlorineConcentration", // 467,3840,166,3
			"Coffee", // 28,28,286,2
			"DiatomSizeReduction", // 16,306,345,4
			"ECGFiveDays", // 23,861,136,2
			"FaceFour", // 24,88,350,4
			"FacesUCR", // 200,2050,131,14
			"fish", // 175,175,463,7
			"Lighting2", // 60,61,637,2
			"Lighting7", // 70,73,319,7
			"FaceAll", // 560,1690,131,14
			"MALLAT", // 55,2345,1024,8
			"MedicalImages", // 381,760,99,10
			"OliveOil", // 30,30,570,4
			"OSULeaf", // 200,242,427,6
			"SwedishLeaf", // 500,625,128,15
			"Symbols", // 25,995,398,6
			"SyntheticControl", // 300,300,60,6
			"Trace", // 100,100,275,4
			"wafer", // 1000,6164,152,2
                        "yoga",
                        "FaceAll",
                        "TwoPatterns",
        		"CinC_ECG_torso" // 40,1380,1639,4
                };
//</editor-fold>
  
   
    //<editor-fold defaultstate="collapsed" desc="marteau09stiffness: TWED">                 
  		public static String[] marteau09stiffness={
			"SyntheticControl", // 300,300,60,6
			"GunPoint", // 50,150,150,2
			"CBF", // 30,900,128,3
			"FaceAll", // 560,1690,131,14
			"OSULeaf", // 200,242,427,6
			"SwedishLeaf", // 500,625,128,15
			"fiftywords", // 450,455,270,50
			"Trace", // 100,100,275,4
			"TwoPatterns", // 1000,4000,128,4
			"wafer", // 1000,6164,152,2
			"FaceFour", // 24,88,350,4
			"Lightning2", // 60,61,637,2
			"Lightning7", // 70,73,319,7
			"ECG200", // 100,100,96,2
			"Adiac", // 390,391,176,37
			"yoga", // 300,3000,426,2
			"fish", // 175,175,463,7
			"Coffee", // 28,28,286,2
			"OliveOil", // 30,30,570,4
			"Beef" // 30,30,470,5
                };  
                //</editor-fold>

    //<editor-fold defaultstate="collapsed" desc="stefan13movesplit: Move-Split-Merge">                 
  		public static String[] stefan13movesplit={
			"Coffee", // 28,28,286,2
			"CBF", // 30,900,128,3
			"ECG200", // 100,100,96,2
			"SyntheticControl", // 300,300,60,6
			"GunPoint", // 50,150,150,2
			"FaceFour", // 24,88,350,4
			"Lightning7", // 70,73,319,7
			"Trace", // 100,100,275,4
			"Adiac", // 390,391,176,37
			"Beef", // 30,30,470,5
			"Lightning2", // 60,61,637,2
			"OliveOil", // 30,30,570,4
                        "OSULeaf", // 200,242,427,6
			"SwedishLeaf", // 500,625,128,15
			"fish", // 175,175,463,7
                        "FaceAll", // 560,1690,131,14
			"fiftywords", // 450,455,270,50
			"TwoPatterns", // 1000,4000,128,4
			"wafer", // 1000,6164,152,2
			"yoga" // 300,3000,426,2
                };  
                //</editor-fold>
    //<editor-fold defaultstate="collapsed" desc="lines14elasticensemble">    
    public static String[] datasetsForDAMI2014_Lines={	
                //Train Size, Test Size, Series Length, Nos Classes
        "Adiac", // 390,391,176,37
        "ArrowHead", // 36,175,251,3
        "Beef", // 30,30,470,5
        "BeetleFly", // 20,20,512,2
        "BirdChicken", // 20,20,512,2
        "Car", // 60,60,577,4
        "CBF", // 30,900,128,3
        "ChlorineConcentration", // 467,3840,166,3
        "CinC_ECG_torso", // 40,1380,1639,4
        "Coffee", // 28,28,286,2
        "Computers", // 250,250,720,2
        "Cricket_X", // 390,390,300,12
        "Cricket_Y", // 390,390,300,12
        "Cricket_Z", // 390,390,300,12
        "DiatomSizeReduction", // 16,306,345,4
        "DistalPhalanxOutlineCorrect", // 600,276,80,2
        "DistalPhalanxOutlineAgeGroup", // 400,139,80,3
        "DistalPhalanxTW", // 400,139,80,6
        "Earthquakes", // 322,139,512,2
        "ECGFiveDays", // 23,861,136,2
        "ElectricDevices", // 8926,7711,96,7
        "FaceAll", // 560,1690,131,14
        "FaceFour", // 24,88,350,4
        "FacesUCR", // 200,2050,131,14
        "fiftywords", // 450,455,270,50
        "fish", // 175,175,463,7
        "FordA", // 3601,1320,500,2
        "FordB", // 3636,810,500,2
        "GunPoint", // 50,150,150,2
        "HandOutlines", // 1000,370,2709,2
        "Haptics", // 155,308,1092,5
        "Herring", // 64,64,512,2
        "InlineSkate", // 100,550,1882,7
        "ItalyPowerDemand", // 67,1029,24,2
        "LargeKitchenAppliances", // 375,375,720,3
        "Lightning2", // 60,61,637,2
        "Lightning7", // 70,73,319,7
        "MALLAT", // 55,2345,1024,8
        "MedicalImages", // 381,760,99,10
        "MiddlePhalanxOutlineCorrect", // 600,291,80,2
        "MiddlePhalanxOutlineAgeGroup", // 400,154,80,3
        "MiddlePhalanxTW", // 399,154,80,6
        "MoteStrain", // 20,1252,84,2
        "NonInvasiveFetalECG_Thorax1", // 1800,1965,750,42
        "NonInvasiveFetalECG_Thorax2", // 1800,1965,750,42
        "OliveOil", // 30,30,570,4
        "OSULeaf", // 200,242,427,6
        "PhalangesOutlinesCorrect", // 1800,858,80,2
        "Plane", // 105,105,144,7
        "ProximalPhalanxOutlineCorrect", // 600,291,80,2
        "ProximalPhalanxOutlineAgeGroup", // 400,205,80,3
        "ProximalPhalanxTW", // 400,205,80,6
        "RefrigerationDevices", // 375,375,720,3
        "ScreenType", // 375,375,720,3
        "ShapeletSim", // 20,180,500,2
        "ShapesAll", // 600,600,512,60
        "SmallKitchenAppliances", // 375,375,720,3
        "SonyAIBORobotSurface", // 20,601,70,2
        "SonyAIBORobotSurfaceII", // 27,953,65,2
        "StarLightCurves", // 1000,8236,1024,3
        "SwedishLeaf", // 500,625,128,15
        "Symbols", // 25,995,398,6
        "SyntheticControl", // 300,300,60,6
        "ToeSegmentation1", // 40,228,277,2
        "ToeSegmentation2", // 36,130,343,2
        "Trace", // 100,100,275,4
        "TwoLeadECG", // 23,1139,82,2
        "TwoPatterns", // 1000,4000,128,4
        "UWaveGestureLibrary_X", // 896,3582,315,8
        "UWaveGestureLibrary_Y", // 896,3582,315,8
        "UWaveGestureLibrary_Z", // 896,3582,315,8
        "wafer", // 1000,6164,152,2
        "WordSynonyms", // 267,638,270,25
        "yoga" // 300,3000,426,2
    };   
      //</editor-fold>    
  

static int[] testSizes85={391,175,30,20,20,60,900,3840,1380,28,250,390,390,390,306,276,139,139,139,100,4500,861,7711,1690,88,2050,455,175,1320,810,150,105,370,308,64,550,1980,1029,375,61,73,2345,60,760,291,154,154,1252,1965,1965,30,242,858,1896,105,291,205,205,375,375,180,600,375,601,953,8236,370,625,995,300,228,130,100,1139,4000,3582,3582,3582,3582,6164,54,638,77,77,3000};                
                
//UCI Classification problems: NOTE THESE ARE -train NOT _TRAIN
//<editor-fold defaultstate="collapsed" desc="UCI Classification problems">                 
  public static String[] uciFileNames={             
                "abalone",
    "banana",
    "cancer",
    "clouds",
    "concentric",
    "diabetes",
    "ecoli",
    "german",
    "glass2",
    "glass6",
    "haberman",
    "heart",
    "ionosphere",
    "liver",
    "magic",
    "pendigitis",
    "phoneme",
    "ringnorm",
    "satimage",
     "segment",
     "sonar",
     "thyroid",
     "twonorm",
     "vehicle",
     "vowel",
     "waveform",
     "wdbc",
     "wins",
     "yeast"};
//</editor-fold>

  //Gavin data sets  
/*
banana	       
flare_solar  
splice     
transfusion
breast_cancer  
synthetic  
vertebra
image	    
spambase  
tiianic    
*/
  
    public static String[] UCIContinuousFileNames={"abalone","acute-inflammation","acute-nephritis","adult","annealing","arrhythmia","audiology-std","balance-scale","balloons","bank","blood","breast-cancer","breast-cancer-wisc","breast-cancer-wisc-diag","breast-cancer-wisc-prog","breast-tissue","car","cardiotocography-10clases","cardiotocography-3clases",
        "chess-krvk","chess-krvkp","congressional-voting","conn-bench-sonar-mines-rocks","conn-bench-vowel-deterding",
        "connect-4","contrac","credit-approval","cylinder-bands","dermatology","echocardiogram","ecoli","energy-y1","energy-y2","fertility","flags","glass","haberman-survival","hayes-roth","heart-cleveland","heart-hungarian","heart-switzerland","heart-va","hepatitis","hill-valley","horse-colic","ilpd-indian-liver","image-segmentation","ionosphere","iris","led-display","lenses","letter","libras","low-res-spect","lung-cancer","lymphography","magic","mammographic",
        "miniboone","molec-biol-promoter","molec-biol-splice","monks-1","monks-2","monks-3","mushroom","musk-1","musk-2","nursery","oocytes_merluccius_nucleus_4d","oocytes_merluccius_states_2f","oocytes_trisopterus_nucleus_2f","oocytes_trisopterus_states_5b","optical","ozone","page-blocks","parkinsons","pendigits","pima","pittsburg-bridges-MATERIAL","pittsburg-bridges-REL-L","pittsburg-bridges-SPAN","pittsburg-bridges-T-OR-D","pittsburg-bridges-TYPE","planning","plant-margin","plant-shape","plant-texture","post-operative","primary-tumor","ringnorm","seeds","semeion","soybean","spambase","spect","spectf","statlog-australian-credit","statlog-german-credit","statlog-heart","statlog-image","statlog-landsat","statlog-shuttle","statlog-vehicle","steel-plates","synthetic-control","teaching","thyroid","tic-tac-toe","titanic","trains","twonorm","vertebral-column-2clases","vertebral-column-3clases","wall-following","waveform","waveform-noise","wine","wine-quality-red","wine-quality-white","yeast","zoo"};

    public static String[] UCIContinuousWithoutBigFour={"abalone","acute-inflammation","acute-nephritis","annealing","arrhythmia","audiology-std","balance-scale","balloons","bank","blood","breast-cancer","breast-cancer-wisc","breast-cancer-wisc-diag","breast-cancer-wisc-prog","breast-tissue","car","cardiotocography-10clases","cardiotocography-3clases",
        "chess-krvkp","congressional-voting","conn-bench-sonar-mines-rocks","conn-bench-vowel-deterding",
        "connect-4","contrac","credit-approval","cylinder-bands","dermatology","echocardiogram","ecoli","energy-y1","energy-y2","fertility","flags","glass","haberman-survival","hayes-roth","heart-cleveland","heart-hungarian","heart-switzerland","heart-va","hepatitis","hill-valley","horse-colic","ilpd-indian-liver","image-segmentation","ionosphere","iris","led-display","lenses","letter","libras","low-res-spect","lung-cancer","lymphography","mammographic",
        "molec-biol-promoter","molec-biol-splice","monks-1","monks-2","monks-3","mushroom","musk-1","musk-2","nursery","oocytes_merluccius_nucleus_4d","oocytes_merluccius_states_2f","oocytes_trisopterus_nucleus_2f","oocytes_trisopterus_states_5b","optical","ozone","page-blocks","parkinsons","pendigits","pima","pittsburg-bridges-MATERIAL","pittsburg-bridges-REL-L","pittsburg-bridges-SPAN","pittsburg-bridges-T-OR-D","pittsburg-bridges-TYPE","planning","plant-margin","plant-shape","plant-texture","post-operative","primary-tumor","ringnorm","seeds","semeion","soybean","spambase","spect","spectf","statlog-australian-credit","statlog-german-credit","statlog-heart","statlog-image","statlog-landsat","statlog-shuttle","statlog-vehicle","steel-plates","synthetic-control","teaching","thyroid","tic-tac-toe","titanic","trains","twonorm","vertebral-column-2clases","vertebral-column-3clases","wall-following","waveform","waveform-noise","wine","wine-quality-red","wine-quality-white","yeast","zoo"};

//Refactor when repo back 
    public static String[] ReducedUCI={"bank","blood","breast-cancer-wisc-diag",
        "breast-tissue","cardiotocography-10clases",
        "conn-bench-sonar-mines-rocks","conn-bench-vowel-deterding",
        "ecoli","glass","hill-valley",
        "image-segmentation","ionosphere","iris","libras","magic",
//        "miniboone",
        "oocytes_merluccius_nucleus_4d","oocytes_trisopterus_states_5b",
        "optical","ozone","page-blocks","parkinsons","pendigits",
        "planning","post-operative","ringnorm","seeds","spambase",
            "statlog-landsat","statlog-shuttle","statlog-vehicle","steel-plates",
            "synthetic-control","twonorm","vertebral-column-3clases",
            "wall-following","waveform-noise","wine-quality-white","yeast"};
 
    
        public static String[] twoClassProblems2018={"BeetleFly","BirdChicken","Chinatown",
            "Coffee","Computers","DistalPhalanxOutlineCorrect","DodgerLoopGame",
            "DodgerLoopWeekend","Earthquakes","ECG200","ECGFiveDays","FordA","FordB",
            "FreezerRegularTrain","FreezerSmallTrain","GunPoint","GunPointAgeSpan",
            "GunPointMaleVersusFemale","GunPointOldVersusYoung","Ham","HandOutlines",
            "Herring","HouseTwenty","ItalyPowerDemand","Lightning2","MiddlePhalanxOutlineCorrect",
                "MoteStrain","PhalangesOutlinesCorrect","PowerCons","ProximalPhalanxOutlineCorrect",
                "SemgHandGenderCh2","ShapeletSim","SonyAIBORobotSurface1","SonyAIBORobotSurface2",
                "Strawberry","ToeSegmentation1","ToeSegmentation2","TwoLeadECG","Wafer","Wine",
                "WormsTwoClass","Yoga"};

public static String[] notNormalised={"ArrowHead","Beef","BeetleFly","BirdChicken","Coffee","Computers","Cricket_X","Cricket_Y","Cricket_Z","DistalPhalanxOutlineAgeGroup","DistalPhalanxOutlineCorrect","DistalPhalanxTW","ECG200","Earthquakes","ElectricDevices","FordA","FordB","Ham","Herring","LargeKitchenAppliances","Meat","MiddlePhalanxOutlineAgeGroup","MiddlePhalanxOutlineCorrect","MiddlePhalanxTW","OliveOil","PhalangesOutlinesCorrect","Plane","ProximalPhalanxOutlineAgeGroup","ProximalPhalanxOutlineCorrect","ProximalPhalanxTW","RefrigerationDevices","ScreenType","ShapeletSim","ShapesAll","SmallKitchenAppliances","Strawberry","ToeSegmentation1","ToeSegmentation2","UWaveGestureLibraryAll","UWaveGestureLibrary_Z","Wine","Worms","WormsTwoClass","fish"};




	public static void processUCRData(String problemPath){
      System.out.println(" nos files ="+tscProblems46.length);
      String s;
      for(int str=39;str<43;str++){
          s=tscProblems46[str];
          InFile trainF= new InFile(problemPath+s+"/"+s+"_TRAIN");
          InFile testF= new InFile(problemPath+s+"/"+s+"_TEST");
          Instances train= DatasetLoading.loadDataNullable(problemPath+s+"/"+s+"_TRAIN");
          Instances test= DatasetLoading.loadDataNullable(problemPath+s+"/"+s+"_TEST");
          int trainSize=trainF.countLines();
          int testSize=testF.countLines();
          Attribute a=train.classAttribute();
          String tt=a.value(0);
          int first=Integer.parseInt(tt);
          System.out.println(s+" First value ="+tt+" first ="+first);
          if(trainSize!=train.numInstances() || testSize!=test.numInstances()){
              System.out.println(" ERROR MISMATCH SIZE TRAIN="+trainSize+","+train.numInstances()+" TEST ="+testSize+","+test.numInstances());
              System.exit(0);
          }
          trainF= new InFile(problemPath+s+"/"+s+"_TRAIN");
          testF= new InFile(problemPath+s+"/"+s+"_TEST");
          File dir = new File(problemPath+s);
          if(!dir.exists()){
              dir.mkdir();
          }
          OutFile newTrain = new OutFile(problemPath+s+"/"+s+"_TRAIN.arff");
          OutFile newTest = new OutFile(problemPath+s+"/"+s+"_TEST.arff");
          Instances header = new Instances(train,0);
          newTrain.writeLine(header.toString());
          newTest.writeLine(header.toString());
          for(int i=0;i<trainSize;i++){
                String line=trainF.readLine();
                line=line.trim();
                String[] split=line.split("/s+");
              try{
//                System.out.println(split[0]+"First ="+split[1]+" last ="+split[split.length-1]+" length = "+split.length+" nos atts "+train.numAttributes());
                double c=Double.valueOf(split[0]);
                if((int)(c-1)!=(int)train.instance(i).classValue() && (int)(c)!=(int)train.instance(i).classValue()&&(int)(c+1)!=(int)train.instance(i).classValue()){
                  System.out.println(" ERROR MISMATCH IN CLASS "+s+" from instance "+i+" ucr ="+(int)c+" mine ="+(int)train.instance(i).classValue());
                  System.exit(0);
                }
                for(int j=1;j<train.numAttributes();j++){
                    double v=Double.valueOf(split[j]);
                    newTrain.writeString(v+",");
                }
                if(first<=0)
                    newTrain.writeString((int)train.instance(i).classValue()+"\n");
                else
                    newTrain.writeString((int)(train.instance(i).classValue()+1)+"\n");
                    
              }catch(Exception e){
               System.out.println("Error problem "+s+" instance ="+i+" length ="+split.length+" val ="+split[0]);
               System.exit(0);
                  
              }
          }
          for(int i=0;i<testSize;i++){
                String line=testF.readLine();
                line=line.trim();
                String[] split=line.split("/s+");
              try{
//                System.out.println(split[0]+"First ="+split[1]+" last ="+split[split.length-1]+" length = "+split.length+" nos atts "+train.numAttributes());
                double c=Double.valueOf(split[0]);
                if((int)(c-1)!=(int)test.instance(i).classValue() && (int)(c)!=(int)test.instance(i).classValue()&&(int)(c+1)!=(int)test.instance(i).classValue()){
                  System.out.println(" ERROR MISMATCH IN CLASS "+s+" from instance "+i+" ucr ="+(int)c+" mine ="+(int)test.instance(i).classValue());
                  System.exit(0);
                }
                for(int j=1;j<test.numAttributes();j++){
                    double v=Double.valueOf(split[j]);
                    newTest.writeString(v+",");
                }
                if(first<=0)
                    newTest.writeString((int)test.instance(i).classValue()+"\n");
                else
                    newTest.writeString((int)(test.instance(i).classValue()+1)+"\n");
                    
              }catch(Exception e){
               System.out.println("Error problem "+s+" instance ="+i+" length ="+split.length+" val ="+split[0]);
               System.exit(0);
                  
              }
          }

          
      }
      
      
  }
  
  
  public static void listNotNormalisedList(String[] fileNames,String problemPath) throws Exception{
    TreeSet<String> notNormed=new TreeSet<>();
    DecimalFormat df = new DecimalFormat("###.######");
    for(String s:fileNames){
//Load test train
        Instances train=DatasetLoading.loadDataNullable(problemPath+s+"/"+s+"_TRAIN");
        Instances test=DatasetLoading.loadDataNullable(problemPath+s+"/"+s+"_TEST");
//Find summary 
        SummaryStats ss= new SummaryStats();
        train=ss.transform(train);
        test=ss.transform(test);
        int i=1;
        for(Instance ins:train){
            double stdev=ins.value(1)*ins.value(1);
//            stdev*=train.numAttributes()-1/(train.numAttributes()-2);
            if(Math.abs(ins.value(0))>0.01 || Math.abs(1-stdev)>0.01){
                System.out.println(" Not normalised train series ="+s+" index "+i+" mean = "+df.format(ins.value(0))+" var ="+df.format(stdev));
                notNormed.add(s);
                break;
            }
        }
        for(Instance ins:test){
            double stdev=ins.value(1)*ins.value(1);
//            stdev*=train.numAttributes()-1/(train.numAttributes()-2);
            if(Math.abs(ins.value(0))>0.01 || Math.abs(1-stdev)>0.01){
                System.out.println(" Not normalised test series ="+s+" index "+i+" mean = "+df.format(ins.value(0))+" var ="+df.format(stdev));
                notNormed.add(s);
                break;
            }
        }
    }
    System.out.print("String[] notNormalised={");
    for(String s:notNormed)
                System.out.print("\""+s+"\",");
    System.out.println("}");
    System.out.println("TOTAL NOT NORMED ="+notNormed.size());

  }

public static void dataDescription(String[] fileNames,String problemPath){
    //Produce summary descriptions
    //dropboxPath=uciPath;
        OutFile f=new OutFile(problemPath+"DataDimensions.csv");
        MetaData[] all=new MetaData[fileNames.length];
        TreeSet<String> nm=new TreeSet<>();
        nm.addAll(Arrays.asList(notNormalised));     
        f.writeLine("Problem,TrainSize,TestSize,SeriesLength,NumClasses,Normalised,ClassCounts");
                
        for(int i=0;i<fileNames.length;i++){
            try{
                Instances test=DatasetLoading.loadDataNullable(problemPath+fileNames[i]+"/"+fileNames[i]+"_TEST");
                Instances train=DatasetLoading.loadDataNullable(problemPath+fileNames[i]+"/"+fileNames[i]+"_TRAIN");
                Instances allData =new Instances(test);
                for(int j=0;j<train.numInstances();j++)
                    allData.add(train.instance(j));
//                allData.randomize(new Random());
//                OutFile combo=new OutFile(problemPath+tscProblems85[i]+"/"+tscProblems85[i]+".arff");    
//                combo.writeString(allData.toString());
                boolean normalised=true;
                if(nm.contains(fileNames[i]))
                    normalised=false;
                int[] classCounts=new int[allData.numClasses()*2];
                for(Instance ins: train)
                    classCounts[(int)(ins.classValue())]++;
                for(Instance ins: test)
                    classCounts[allData.numClasses()+(int)(ins.classValue())]++;
                all[i]=new MetaData(fileNames[i],train.numInstances(),test.numInstances(),test.numAttributes()-1,test.numClasses(),classCounts,normalised);
                f.writeLine(all[i].toString());
                System.out.println(all[i].toString());
                }
            catch(Exception e){
                System.out.println(" ERRROR"+e);
            }
        }
        /*
        Arrays.sort(all);       
        f=new OutFile(problemPath+"DataDimensionsBySeriesLength.csv");
        for(MetaData m: all)
            f.writeLine(m.toString());
        Arrays.sort(all, new MetaData.CompareByTrain());       
        f=new OutFile(problemPath+"DataDimensionsByTrainSize.csv");
        for(MetaData m: all)
            f.writeLine(m.toString());
        Arrays.sort(all, new MetaData.CompareByClasses());       
        f=new OutFile(problemPath+"DataDimensionsByNosClasses.csv");
        for(MetaData m: all)
            f.writeLine(m.toString());
        Arrays.sort(all, new MetaData.CompareByTotalSize());       
        f=new OutFile(problemPath+"DataDimensionsByTotalSize.csv");
        for(MetaData m: all)
            f.writeLine(m.toString());
*/

}



public static void dataDescriptionDataNotSplit(String[] fileNames, String problemPath){
    //Produce summary descriptions
    //dropboxPath=uciPath;
        OutFile f=new OutFile(problemPath+"DataDimensions.csv");
        f.writeLine("problem,numinstances,numAttributes,numClasses,classDistribution");
        try{
            for(int i=0;i<fileNames.length;i++){
                Instances allData=DatasetLoading.loadDataNullable(problemPath+fileNames[i]+"/"+fileNames[i]);
//                allData.randomize(new Random());
//                OutFile combo=new OutFile(problemPath+tscProblems85[i]+"/"+tscProblems85[i]+".arff");    
//                combo.writeString(allData.toString());
                int[] classCounts=new int[allData.numClasses()];
                for(Instance ins: allData)
                    classCounts[(int)(ins.classValue())]++;
                f.writeString(fileNames[i]+","+allData.numInstances()+","+(allData.numAttributes()-1)+","+allData.numClasses());
                for(int c:classCounts)
                     f.writeString(","+(c/(double)allData.numInstances()));
                f.writeString("\n");
            }
        }catch(Exception e){
            System.out.println(" ERRROR"+e);
        }

}



public static void makeTable(String means, String stdDev,String outfile){
    InFile m=new InFile(means);
    InFile sd=new InFile(stdDev);
    int lines=m.countLines();
    m=new InFile(means);
    String s=m.readLine();
    int columns=s.split(",").length;
    m=new InFile(means);
    OutFile out=new OutFile(outfile);
    DecimalFormat meanF=new DecimalFormat(".###");
    DecimalFormat sdF=new DecimalFormat(".##");
    
}
public static void createReadmeFiles(String[] problems){
    String myFilePath="C:\\Users\\ajb\\Dropbox\\TSC Website\\DataDescriptions\\";
    String theirFilePath="Z:\\Data\\NewTSCProblems";
    int count=0;
    for(String str:problems){
//        System.out.println("Processing "+str);
        File header=new File(theirFilePath+str+"\\README.md");
        File txtHeader=new File(theirFilePath+str+"\\"+str+".txt");
 //           System.out.println("No text file ");
        if(header.exists()){//Copy to a text file
//            System.out.println("there is an md file ");
            InFile in=new InFile(theirFilePath+str+"\\README.md");
            OutFile out=new OutFile(theirFilePath+str+"\\"+str+".txt");
            String line=in.readLine();
            while(line!=null){
                out.writeLine(line);
                line=in.readLine();
            }
        }
        else{ //Copy from my files 
            File ff= new File(myFilePath+str+".txt");
            if(ff.exists()){
                InFile in=new InFile(myFilePath+str+".txt");
                OutFile out=new OutFile(theirFilePath+str+"\\"+str+".txt");
                String line=in.readLine();
                while(line!=null){
                    out.writeLine(line);
                    line=in.readLine();
                }
            }
            else
                System.out.println("No description for "+str);
        }
    }
        
}

public static void buildArffs(String[] problems, String path){
    String header;
    InFile trainTxt,testTxt,hdr;
    OutFile trainArff,testArff;
    
    for(String str:problems){
        System.out.println("Making ARFF for "+str);
       trainTxt=new InFile(path+str+"\\"+str+"_TRAIN.txt");
       hdr=new InFile(path+str+"\\"+str+".txt");
       trainArff= new OutFile(path+str+"\\"+str+"_TRAIN.arff");
       testArff= new OutFile(path+str+"\\"+str+"_TEST.arff");
//Write header comments
       String line=hdr.readLine();
       while(line!=null){
           trainArff.writeLine("%"+line);
           testArff.writeLine("%"+line);
           line=hdr.readLine();
       }
//Write arff meta data
        trainArff.writeLine("@Relation "+str);
        testArff.writeLine("@Relation "+str);
//Read in the train data
        ArrayList<Integer> classValues= new ArrayList<>();
        ArrayList<Double[]> attributeValues= new ArrayList<>();
        line=trainTxt.readLine();
            Double[] data=null;
        while(line!=null){
            line=line.trim();
//            String[] aCase=line.split(",");
            String[] aCase=line.split("\\s+");
            for(int i=0;i<aCase.length;i++)
                aCase[i]=aCase[i].trim();
            classValues.add((int)Double.parseDouble(aCase[0]));
            data= new Double[aCase.length-1];
            for(int i=0;i<aCase.length-1;i++)
                data[i]=Double.parseDouble(aCase[i+1]);
            attributeValues.add(data);
            line=trainTxt.readLine();
        }
//Write all data in CSV format
        int numAtts=data.length;
        for(int i=1;i<=numAtts;i++){
            trainArff.writeLine("@attribute att"+i+" numeric");
            testArff.writeLine("@attribute att"+i+" numeric");
        }
        TreeSet<Integer> ts=new TreeSet(classValues);
        trainArff.writeString("@attribute  target {");
        testArff.writeString("@attribute  target {");
        int size=ts.size();
        int c=1;
        for(Integer in:ts){
            trainArff.writeString(in+"");
            testArff.writeString(in+"");
            if(c<size){
                trainArff.writeString(",");
                testArff.writeString(",");
                c++;
            }else{
                trainArff.writeLine("}");
                testArff.writeLine("}");
           }
        }
        trainArff.writeLine("\n@data");
        testArff.writeLine("\n@data");

        for(int i=0;i<attributeValues.size();i++){
            data=attributeValues.get(i);
            int classValue=classValues.get(i);
            for(int j=0;j<data.length;j++){
                if(Double.isNaN(data[j]))
                    trainArff.writeString("?,");
                else    
                    trainArff.writeString(data[j]+",");                
            }
            trainArff.writeLine(classValue+"");
        }
//Read in the test data
       testTxt=new InFile(path+str+"\\"+str+"_TEST.txt");

        System.out.println("Starting test");
        classValues= new ArrayList<>();
        attributeValues= new ArrayList<>();
        line=testTxt.readLine();
        line=line.trim();
        data=null;
        int cc=0;
        while(line!=null){
            line=line.trim();
//            String[] aCase=line.split(",");
            String[] aCase=line.split("\\s+");
            int classValue=(int)Double.parseDouble(aCase[0]);
            data= new Double[aCase.length-1];
            for(int i=0;i<aCase.length-1;i++)
                data[i]=Double.parseDouble(aCase[i+1]);
            for(int j=0;j<data.length;j++)
                if(Double.isNaN(data[j]))
                    testArff.writeString("?,");
                else    
                    testArff.writeString(data[j]+",");
                
            testArff.writeLine(classValue+"");
            line=testTxt.readLine();
        }
        
    }

    
}

public static void testArffs(String[] problems, String path){
    String header;
    Instances train,test;
    
    for(String str:problems){
        System.out.println("Loading ARFF for "+str);
       train=DatasetLoading.loadDataNullable(path+str+"\\"+str+"_TRAIN.arff");
       test=DatasetLoading.loadDataNullable(path+str+"\\"+str+"_TEST.arff");
       Classifier c= new IBk();
       double acc = ClassifierTools.singleTrainTestSplitAccuracy(c, train, test);
        System.out.println(" 1NN acc on "+str +" = "+acc);
       
       
    }

    
}


public static void describeTextFiles(){
    String path="Z:\\Data\\NewTSCProblems\\";
    InFile train;
    InFile test;
    InFile text;
    int count=1;
    File dirList=new File(path);
    String[] fn = dirList.list();
    System.out.println("Number of problems  ="+fn.length);
    OutFile out = new OutFile(path+"DataDescription.csv");
    out.writeLine("Problem,TrainCases,TestCases,NumberClasses,FixedLength,ReadMe");
    for(String str:tscProblems2018){
 //       System.out.println("Testing problem "+str+" number "+count);
        train=new InFile(path+str+"\\"+str+"_TRAIN.txt");
        test=new InFile(path+str+"\\"+str+"_TEST.txt");
            
        int trainCases=train.countLines();
        int testCases=test.countLines();
  //      System.out.println(str+" train cases ="+trainCases+" test cases = "+testCases);
        
        train=new InFile(path+str+"\\"+str+"_TRAIN.txt");
        test=new InFile(path+str+"\\"+str+"_TEST.txt");
            int attributes=0;
        for(int i=0;i<trainCases;i++){
            String[] line = train.readLine().split("\\s+");
 //                   System.out.println(" line "+count+" length in train ="+str+" = "+line.length);
            
            if(i==0){
                attributes=line.length;
//                    System.out.println("First line length in train ="+str+" = "+line.length);
            }
            else{
                if(attributes!=line.length){
                    System.out.println("VARIABLE LENGTH PROBLEM IN TRAIN ="+str+" first line ="+attributes+" current line ="+line.length);
                    }
            }
            
        }
        attributes=0;
        for(int i=0;i<testCases;i++){
            String[] line = test.readLine().split("\\s+");
            
            if(i==0)
                attributes=line.length;
            else{
                if(attributes!=line.length){
                 System.out.println("VARIABLE LENGTH PROBLEM IN TEST ="+str+" first line ="+attributes+" current line ="+line.length);
                }
            }
            
        }

        out.writeString(str+","+trainCases+","+testCases+",,,");
        File f=new File(path+str+"\\README.md");
        if(f.exists())
            out.writeLine("true");
       else
            out.writeLine("false");
            
        count++;
//        if(count==3) 
//            break;

    }
    
}
   public static void pack(String sourceDirPath, String zipFilePath) throws IOException {
    Path p = Files.createFile(Paths.get(zipFilePath));
    try (ZipOutputStream zs = new ZipOutputStream(Files.newOutputStream(p))) {
        Path pp = Paths.get(sourceDirPath);
        Files.walk(pp)
          .filter(path -> !Files.isDirectory(path))
          .forEach(path -> {
              ZipEntry zipEntry = new ZipEntry(pp.relativize(path).toString());
              try {
                  zs.putNextEntry(zipEntry);
                  Files.copy(path, zs);
                  zs.closeEntry();
            } catch (IOException e) {
                System.err.println(e);
            }
          });
    }
 }

   public static void packAll(String sourceDirPath, String zipDirPath, String[] files) throws IOException{
       for(String str:files){
            File src=new File(sourceDirPath+str);
            if(src.exists()){
                File zip=new File(zipDirPath+str+".zip");
                if(!zip.exists()){
                    System.out.println("Packing "+sourceDirPath+str+" to "+zipDirPath+str+".zip");
                    pack(sourceDirPath+str,zipDirPath+str+".zip");
                }
                else{
                    System.out.println(sourceDirPath+str+" to "+zipDirPath+str+".zip already exists");
                    
                }
            }
            else
                System.out.println("Directory "+sourceDirPath+str+" does not exist");
       }
       
       
   }
   public static void makeUploadTable(){
//  Dataset_id,Dataset,Donator1,Donator2,Train_size,Test_size,Length,
//Number_of_classes,Type,Best_algorithm,Best_acc,Original_source,Paper_first_used,Image,Description
//First_link,Second_link,First_used_TSC,Timestamp,Multivariate Flag, Dimension   
       
   }
   public static boolean hasMissing(String file){
       for(String str: variableLengthUnivariate)
           if(str.equals(file)) return true;
       return false;
           
   }
   public static void makeUpLoadFile(String dest, String source){
       OutFile of = new OutFile(dest);
       InFile inf=new InFile(source);
       String line=inf.readLine();
       while(line!=null){
           String[] split=line.split(",");
           for(int i=0;i<split.length-1;i++)
               of.writeString("\""+split[i]+"\",");
           of.writeLine("\""+split[split.length-1]+"\"");         
           line=inf.readLine();
       }
   }
   
   
public static void main(String[] args) throws Exception{
<<<<<<< HEAD
	String problemPath="Z:\\ArchiveData\\Univariate_arff\\";
	dataDescription(DatasetLists.tscProblems2018,problemPath);
=======
	String problemPath="Z:\\Results Working Area\\HIVE-COTE\\New Univariate Datasets\\";
	dataDescription(DatasetLists.newForHC2Paper,problemPath);
>>>>>>> 26807b73
	System.exit(0);
  	for(String str:newProblems27)
		System.out.println(str);

    String path="E:\\Data\\TSCProblems2018\\";
    makeUpLoadFile("Z:\\Data\\MultivariateTSCProblems\\formattedUpload.csv","Z:\\Data\\MultivariateTSCProblems\\upload.csv");
    OutFile of = new OutFile("C:\\temp\\TSCNoMissing.txt");
        for(String str:tscProblems2018){
            if(!hasMissing(str))
                of.writeLine(str);
        }
    String zipPath="Z:\\Data\\TSCProblems2018_Zips\\";
    
    
    String[] test={"Adiac"};
//    packAll(path,zipPath,tscProblems2018);
//    testArffs(tscProblems2018);
//    pack("Z:\\Data\\NewTSCProblems\\Car","c:\\temp\\car.zip");
//    path="C:\\New TSC Data\\UCR_archive_2018_to_release\\";
    buildArffs(test,path);
//    buildArffs(tscProblems2018);
//    createReadmeFiles(tscProblems2018);
//    describeTextFiles();
    
  
//    dataDescription(uciFileNames);
/*    for(String s:uciFileNames){
        Instances train =ClassifierTools.loadDataThrowable(uciPath+s+"\\"+s+"-train");
        Instances test =ClassifierTools.loadDataThrowable(uciPath+s+"\\"+s+"-test");
        System.out.println(s);
    }
 */   
}
   public static class MetaData implements Comparable<MetaData>{
        String fileName;
        int trainSetSize;
        int testSetSize;
        int seriesLength;
        int nosClasses;
        int[] classDistribution;
        boolean normalised=true;
        public MetaData(String n, int t1, int t2, int s, int c, int[] dist,boolean norm){
            fileName=n;
            trainSetSize=t1;
            testSetSize=t2;
            seriesLength=s;
            nosClasses=c;
            classDistribution=dist;
            normalised=norm;
        }
        @Override
        public String toString(){
            String str= fileName+","+trainSetSize+","+testSetSize+","+seriesLength+","+nosClasses+","+normalised;
            for(int i:classDistribution)
                str+=","+i;
            return str;
        }
    @Override
        public int compareTo(MetaData o) {
                return seriesLength-o.seriesLength;
    }
    public static class CompareByTrain implements Comparator<MetaData>{
        @Override
        public int compare(MetaData a, MetaData b) {
            return a.trainSetSize-b.trainSetSize;
        }
    }
    public static class CompareByTrainSetSize implements Comparator<MetaData>{
        @Override
        public int compare(MetaData a, MetaData b) {
            return a.trainSetSize-b.trainSetSize;
        }
    }
    public static class CompareByClasses implements Comparator<MetaData>{
        @Override
        public int compare(MetaData a, MetaData b) {
            return a.nosClasses-b.nosClasses;
        }
    }
    public static class CompareByTotalSize implements Comparator<MetaData>{
        @Override
        public int compare(MetaData a, MetaData b) {
            return a.seriesLength*a.trainSetSize-b.seriesLength*b.trainSetSize;
        }
    }
}

}
<|MERGE_RESOLUTION|>--- conflicted
+++ resolved
@@ -50,23 +50,6 @@
     //TSC data sets added since 2018 release
 	//<editor-fold defaultstate="collapsed" desc=" new univariate tsc Problems">
 	public static String[] newForHC2Paper= {
-<<<<<<< HEAD
-			"AconityMINIPrinterLarge",//Needs formatting from github
-            "AconityMINIPrinterSmall",//Needs formatting from github
-			"AbnormalHeartbeat",
-			"AsphaltObstacles",
-			"AsphaltPavementType",
-			"AsphaltRegularity",
-			"AllGestureWiimoteX",
-			"AllGestureWiimoteY",
-			"AllGestureWiimoteZ",
-			"BinaryHeartbeat",
-			"CatsDogs",
-			"Colposcopy",
-			"DucksAndGeese",
-			"ElectricDeviceDetection",
-			"FruitFlies",
-=======
 			"AllGestureWiimoteX",
 			"AllGestureWiimoteY",
 			"AllGestureWiimoteZ",
@@ -75,22 +58,11 @@
             "AsphaltRegularity",
 			"Colposcopy",
 			"ElectricDeviceDetection",
->>>>>>> 26807b73
 			"GestureMidAirD1",
 			"GestureMidAirD2",
 			"GestureMidAirD3",
 			"GesturePebbleZ1",
 			"GesturePebbleZ2",
-<<<<<<< HEAD
-			"InsectSound",
-			"MosquitoSound",
-			"PickupGestureWiimoteZ",
-			"PLAID",
-			"ShakeGestureWiimoteZ",
-			"SharePriceIncrease",
-			"RightWhaleCalls",
-			"UrbanSound"
-=======
             "MITBIH-Heartbeat",
 			"PickupGestureWiimoteZ",
 			"PLAID",
@@ -100,7 +72,6 @@
             "PyrometerLaserScanSmall",
 			"ShakeGestureWiimoteZ",
 			"SharePriceIncrease"
->>>>>>> 26807b73
 	};
 
 
@@ -2119,13 +2090,8 @@
    
    
 public static void main(String[] args) throws Exception{
-<<<<<<< HEAD
-	String problemPath="Z:\\ArchiveData\\Univariate_arff\\";
-	dataDescription(DatasetLists.tscProblems2018,problemPath);
-=======
 	String problemPath="Z:\\Results Working Area\\HIVE-COTE\\New Univariate Datasets\\";
 	dataDescription(DatasetLists.newForHC2Paper,problemPath);
->>>>>>> 26807b73
 	System.exit(0);
   	for(String str:newProblems27)
 		System.out.println(str);
