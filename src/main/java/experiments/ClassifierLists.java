/*
 *   This program is free software: you can redistribute it and/or modify
 *   it under the terms of the GNU General Public License as published by
 *   the Free Software Foundation, either version 3 of the License, or
 *   (at your option) any later version.
 *
 *   This program is distributed in the hope that it will be useful,
 *   but WITHOUT ANY WARRANTY; without even the implied warranty of
 *   MERCHANTABILITY or FITNESS FOR A PARTICULAR PURPOSE.  See the
 *   GNU General Public License for more details.
 *
 *   You should have received a copy of the GNU General Public License
 *   along with this program.  If not, see <http://www.gnu.org/licenses/>.
 */
package experiments;


import evaluation.tuning.ParameterSpace;
import experiments.Experiments.ExperimentalArguments;
import machine_learning.classifiers.tuned.TunedClassifier;
import tsml.classifiers.distance_based.elastic_ensemble.ElasticEnsemble;
import tsml.classifiers.distance_based.knn.KNNLOOCV;
import tsml.classifiers.hybrids.HIVE_COTE;
import tsml.classifiers.dictionary_based.*;
import tsml.classifiers.dictionary_based.boss_variants.BOSSC45;
import tsml.classifiers.dictionary_based.SpatialBOSS;
import tsml.classifiers.dictionary_based.boss_variants.BoTSWEnsemble;
import tsml.classifiers.distance_based.*;
import tsml.classifiers.frequency_based.RISE;
import tsml.classifiers.interval_based.CIF;
import tsml.classifiers.legacy.COTE.FlatCote;
import tsml.classifiers.legacy.COTE.HiveCote;
import tsml.classifiers.hybrids.TSCHIEFWrapper;
import tsml.classifiers.interval_based.TSF;
import tsml.classifiers.shapelet_based.ShapeletTransformClassifier;
import tsml.classifiers.shapelet_based.FastShapelets;
import tsml.classifiers.shapelet_based.LearnShapelets;
import tsml.classifiers.interval_based.LPS;
import tsml.classifiers.multivariate.MultivariateShapeletTransformClassifier;
import tsml.classifiers.multivariate.NN_DTW_A;
import tsml.classifiers.multivariate.NN_DTW_D;
import tsml.classifiers.multivariate.NN_DTW_I;
import tsml.classifiers.multivariate.NN_ED_I;
import tsml.classifiers.shapelet_based.ShapeletTree;
import weka.core.EuclideanDistance;
import weka.core.Randomizable;
import machine_learning.classifiers.ensembles.CAWPE;
import machine_learning.classifiers.PLSNominalClassifier;
import machine_learning.classifiers.kNN;
import machine_learning.classifiers.tuned.TunedXGBoost;
import weka.classifiers.Classifier;
import weka.classifiers.bayes.BayesNet;
import weka.classifiers.bayes.NaiveBayes;
import weka.classifiers.functions.Logistic;
import weka.classifiers.functions.MultilayerPerceptron;
import weka.classifiers.functions.SMO;
import weka.classifiers.functions.supportVector.PolyKernel;
import weka.classifiers.functions.supportVector.RBFKernel;
import weka.classifiers.meta.RotationForest;
import weka.classifiers.trees.J48;
import weka.classifiers.trees.RandomForest;

import java.util.Arrays;
import java.util.HashSet;
import java.util.concurrent.TimeUnit;

/**
 *
 * @author James Large (james.large@uea.ac.uk) and Tony Bagnall
 */
public class ClassifierLists {

    //All implemented classifiers in tsml
    //<editor-fold defaultstate="collapsed" desc="All univariate time series classifiers">
    public static String[] allUnivariate={
//Distance Based
            "DTW","DTWCV","ApproxElasticEnsemble","ProximityForest","ElasticEnsemble","FastElasticEnsemble",
            "DD_DTW","DTD_C", "NN_CID","MSM","TWE","WDTW",
//Dictionary Based
            "BOSS", "BOP", "SAXVSM", "SAX_1NN", "WEASEL", "cBOSS", "BOSSC45", "S-BOSS","BoTSWEnsemble",
//Interval Based
            "LPS","TSF","cTSF",
//Frequency Based
            "RISE",
//Shapelet Based
            "FastShapelets","LearnShapelets","ShapeletTransformClassifier",
//Hybrids
            "HiveCote","FlatCote"
};
    //</editor-fold>
    public static HashSet<String> allClassifiers=new HashSet<String>( Arrays.asList(allUnivariate));

    /**
     * DISTANCE BASED: classifiers based on measuring the distance between two classifiers
     */
    public static String[] distance= {
<<<<<<< HEAD
        "DTW","DTWCV","ApproxElasticEnsemble","ProximityForest","FastElasticEnsemble",
            "DD_DTW","DTD_C","NN_CID",
        "EE",
        "LEE",
        "TUNED_DTW_1NN_V1"
=======
        "ED","DTW","DTWCV", "EE","LEE","ApproxElasticEnsemble","ProximityForest","PF","FastElasticEnsemble",
            "DD_DTW","DTD_C","CID_DTW","NN_CID",
        "PF_R1",
        "PF_R5",
        "PF_R10",
        "PF_WRAPPED",
        "PF_R5_OOB",
        "PF_R5_OOB_R",
        "PF_R5_OOB_W",
        "PF_R5_OOB_R_W",
        "PF_R5_CV",
        "PF_R5_CV_W",
            "DD_DTW","DTD_C","CID_DTW","NN_CID","NN_ShapeDTW_Raw","NN_ShapeDTW_PAA","NN_ShapeDTW_DWT",
            "NN_ShapeDTW_Slope","NN_ShapeDTW_Der","NN_ShapeDTW_Hog","NN_ShapeDTW_Comp","SVM_ShapeDTW_Poly",
            "SVM_ShapeDTW_RBF"
>>>>>>> 685c4f9f
    };
    public static HashSet<String> distanceBased=new HashSet<String>( Arrays.asList(distance));
    private static Classifier setDistanceBased(Experiments.ExperimentalArguments exp){
        String classifier=exp.classifierName;
        Classifier c = null;
        int fold=exp.foldId;
        switch(classifier) {
            case "EE":
                c = ElasticEnsemble.FACTORY.EE_V2.build();
                break;
            case "LEE":
                c = ElasticEnsemble.FACTORY.LEE.build();
                break;
            case "ApproxElasticEnsemble":
                c = new ApproxElasticEnsemble();
                break;
            case "ProximityForest":
                c = new ProximityForestWrapper();
                break;
            case "FastElasticEnsemble":
                c=new FastElasticEnsemble();
                break;
            case "DD_DTW":
                c=new DD_DTW();
                break;
            case "DTD_C":
                c=new DTD_C();
                break;
            case "CID_DTW":
                c=new NN_CID();
                ((NN_CID)c).useDTW();
                break;
            case "NN_CID":
                c = new NN_CID();
                break;
<<<<<<< HEAD
=======
            case "NN_ShapeDTW_Raw":
                c=new ShapeDTW_1NN(30,null,false,null);
                break;
            case "NN_ShapeDTW_PAA":
                PAA p = new PAA();
                p.setNumIntervals(5);
                c=new ShapeDTW_1NN(30,p,false,null);
                break;
            case "NN_ShapeDTW_DWT":
                DWT dwt = new DWT();
                c=new ShapeDTW_1NN(30,dwt,false,null);
                break;
            case "NN_ShapeDTW_Der":
                Derivative der = new Derivative();
                c=new ShapeDTW_1NN(30,der,false,null);
                break;
            case "NN_ShapeDTW_Slope":
                Slope s = new Slope(5);
                c=new ShapeDTW_1NN(30,s,false,null);
                break;
            case "NN_ShapeDTW_Hog":
                HOG1D h = new HOG1D();
                c=new ShapeDTW_1NN(30,h,false,null);
                break;
            case "NN_ShapeDTW_Comp":
                DWT dwt2 = new DWT();
                HOG1D h2 = new HOG1D();
                c=new ShapeDTW_1NN(30,dwt2,true,h2);
                break;
            case "SVM_ShapeDTW_Poly":
                c=new ShapeDTW_SVM();
                break;
            case "SVM_ShapeDTW_RBF":
                c=new ShapeDTW_SVM(30, ShapeDTW_SVM.KernelType.RBF);
                break;
>>>>>>> 685c4f9f
            default:
                System.out.println("Unknown distance based classifier "+classifier+" should not be able to get here ");
                System.out.println("There is a mismatch between array distance and the switch statement ");
                throw new UnsupportedOperationException("Unknown distance based  classifier "+classifier+" should not be able to get here. "
                        + "There is a mismatch between array distance and the switch statement.");

        }
        return c;
    }
    /**
     * DICTIONARY BASED: classifiers based on counting the occurrence of words in series
     */
    public static String[] dictionary= {
        "BOSS", "BOP", "SAXVSM", "SAX_1NN", "WEASEL", "cBOSS", "BOSSC45", "S-BOSS", "SpatialBOSS", "BoTSWEnsemble","TDE",

            "TDE50M","TDE-MV2","TDE-MV2-FS","HI-tp90-Bigram-pIGB-BcS-BOSS","HI-tp100-Bigram-pIGB-BcS-BOSS","TDE-MV2-R70","TDE-MV2-R50",
            "TDE-MV2-BI","TDE-MV2-RA","TDE-MV3","TDE-MV4","TDE-MV3-R70","TDE-MV4-R70","TDE-MV2-RABI","TDE-MV4-RABI",
            "TDE-MVDP80","TDE-MVDP70","TDE-MVDP60","TDE-MVDP85","TDE-MVDP90","TDE-MVDP285","TDE-MVDP8510","TDE-MVDP8520"};

    public static HashSet<String> dictionaryBased=new HashSet<String>( Arrays.asList(dictionary));
    private static Classifier setDictionaryBased(Experiments.ExperimentalArguments exp){
        String classifier=exp.classifierName;
        Classifier c;
        int fold=exp.foldId;
        switch(classifier) {
            case "BOP":
                c=new BagOfPatternsClassifier();
                break;
            case "SAXVSM":
                c=new SAXVSM();
                break;
            case "SAX_1NN":
                c=new SAXVSM();
                break;
            case "BOSS":
                c=new BOSS();
                break;
            case "cBOSS":
                c = new cBOSS();
                break;
            case "BOSSC45":
                c = new BOSSC45();
                break;
            case "SpatialBOSS": case "S-BOSS":
                c = new SpatialBOSS();
                break;
            case "BoTSWEnsemble":
                c = new BoTSWEnsemble();
                break;
            case "WEASEL":
                c = new WEASEL();
                break;
            case "TDE":
                c = new TDE();
                break;
            case "TDE50M":
                c = new TDE();
                ((TDE) c).setMaxEnsembleSize(50);
                break;

            case "HI-tp90-Bigram-pIGB-BcS-BOSS":
                c = new TDE();
                ((TDE) c).setTrainProportion(0.9);
                ((TDE) c).setMaxEnsembleSize(50);
                break;
            case "HI-tp100-Bigram-pIGB-BcS-BOSS":
                c = new TDE();
                ((TDE) c).setTrainProportion(1);
                ((TDE) c).setMaxEnsembleSize(50);
                break;

            case "TDE-MV2":
                c = new TDE();
                ((TDE) c).setMaxEnsembleSize(50);
                break;
            case "TDE-MV2-FS":
                c = new TDE();
                ((TDE) c).setMaxEnsembleSize(50);
                ((TDE) c).setUseFeatureSelection(true);
                break;
            case "TDE-MV2-R70":
                c = new TDE();
                ((TDE) c).setMaxEnsembleSize(50);
                ((TDE) c).setDimensionProportion(0.7);
                break;
            case "TDE-MV2-R50":
                c = new TDE();
                ((TDE) c).setMaxEnsembleSize(50);
                ((TDE) c).setDimensionProportion(0.5);
                break;


            case "TDE-MV2-BI":
                c = new TDE();
                ((TDE) c).setUseBigrams(false);
                ((TDE) c).setMaxEnsembleSize(50);
                break;
            case "TDE-MV2-RA":
                c = new TDE();
                ((TDE) c).setMaxEnsembleSize(50);
                ((TDE) c).setDimensionProportion(-1);
                break;

            case "TDE-MV3":
                c = new TDE();
                ((TDE) c).setMaxEnsembleSize(50);
                ((TDE) c).mv = 2;
                break;
            case "TDE-MV3-R70":
                c = new TDE();
                ((TDE) c).setMaxEnsembleSize(50);
                ((TDE) c).setDimensionProportion(0.7);
                ((TDE) c).mv = 2;
                break;
            case "TDE-MV4":
                c = new TDE();
                ((TDE) c).setMaxEnsembleSize(50);
                ((TDE) c).mv = 3;
                break;
            case "TDE-MV4-R70":
                c = new TDE();
                ((TDE) c).setMaxEnsembleSize(50);
                ((TDE) c).setDimensionProportion(0.7);
                ((TDE) c).mv = 3;
                break;

            case "TDE-MV2-RABI":
                c = new TDE();
                ((TDE) c).setUseBigrams(false);
                ((TDE) c).setMaxEnsembleSize(50);
                ((TDE) c).setDimensionProportion(-1);
                break;
            case "TDE-MV4-RABI":
                c = new TDE();
                ((TDE) c).setUseBigrams(false);
                ((TDE) c).setMaxEnsembleSize(50);
                ((TDE) c).setDimensionProportion(-1);
                ((TDE) c).mv = 3;
                break;


            case "TDE-MVDP80":
                c = new TDE();
                ((TDE) c).setUseBigrams(false);
                ((TDE) c).setMaxEnsembleSize(50);
                ((TDE) c).setCutoffThreshold(0.8);
                ((TDE) c).dimensionPrune = true;
                break;
            case "TDE-MVDP70":
                c = new TDE();
                ((TDE) c).setUseBigrams(false);
                ((TDE) c).setMaxEnsembleSize(50);
                ((TDE) c).setCutoffThreshold(0.7);
                ((TDE) c).dimensionPrune = true;
                break;
            case "TDE-MVDP60":
                c = new TDE();
                ((TDE) c).setUseBigrams(false);
                ((TDE) c).setMaxEnsembleSize(50);
                ((TDE) c).setCutoffThreshold(0.6);
                ((TDE) c).dimensionPrune = true;
                break;
            case "TDE-MVDP85":
                c = new TDE();
                ((TDE) c).setUseBigrams(false);
                ((TDE) c).setMaxEnsembleSize(50);
                ((TDE) c).setCutoffThreshold(0.85);
                ((TDE) c).dimensionPrune = true;
                break;
            case "TDE-MVDP90":
                c = new TDE();
                ((TDE) c).setUseBigrams(false);
                ((TDE) c).setMaxEnsembleSize(50);
                ((TDE) c).setCutoffThreshold(0.9);
                ((TDE) c).dimensionPrune = true;
                break;

            case "TDE-MVDP285":
                c = new TDE();
                ((TDE) c).setUseBigrams(false);
                ((TDE) c).setMaxEnsembleSize(50);
                ((TDE) c).setCutoffThreshold(0.85);
                ((TDE) c).dimensionPrune = true;
                ((TDE) c).dpMaxSize = -100;
                break;

            case "TDE-MVDP8520":
                c = new TDE();
                ((TDE) c).setUseBigrams(false);
                ((TDE) c).setMaxEnsembleSize(50);
                ((TDE) c).setCutoffThreshold(0.85);
                ((TDE) c).dimensionPrune = true;
                ((TDE) c).dpMaxSize = 20;
                break;
            case "TDE-MVDP8510":
                c = new TDE();
                ((TDE) c).setUseBigrams(false);
                ((TDE) c).setMaxEnsembleSize(50);
                ((TDE) c).setCutoffThreshold(0.85);
                ((TDE) c).dimensionPrune = true;
                ((TDE) c).dpMaxSize = 10;
                break;

            default:
                System.out.println("Unknown dictionary based classifier "+classifier+" should not be able to get here ");
                System.out.println("There is a mismatch between array dictionary and the switch statement ");
                throw new UnsupportedOperationException("Unknown dictionary based  classifier "+classifier+" should not be able to get here."
                        + "There is a mismatch between array dictionary and the switch statement ");

        }
        return c;
    }

    /**
    * INTERVAL BASED: classifiers that form multiple intervals over series and summarise
    */
    public static String[] interval= {"LPS","TSF","CIF"};
    public static HashSet<String> intervalBased=new HashSet<String>( Arrays.asList(interval));
    private static Classifier setIntervalBased(Experiments.ExperimentalArguments exp){
        String classifier=exp.classifierName;
        Classifier c;
        int fold=exp.foldId;
        switch(classifier) {
            case "LPS":
                c=new LPS();
                break;
            case "TSF":
                c=new TSF();
                break;
            case "CIF":
                c=new CIF();
                break;
            default:
                System.out.println("Unknown interval based classifier "+classifier+" should not be able to get here ");
                System.out.println("There is a mismatch between array interval and the switch statement ");
                throw new UnsupportedOperationException("Unknown interval based  classifier "+classifier+" should not be able to get here."
                        + "There is a mismatch between array interval and the switch statement ");

        }
        return c;
    }

    /**
     * FREQUENCY BASED: Classifiers that work in the spectral/frequency domain
     */
    public static String[] frequency= {"RISE"};
    public static HashSet<String> frequencyBased=new HashSet<String>( Arrays.asList(frequency));
    private static Classifier setFrequencyBased(Experiments.ExperimentalArguments exp){
        String classifier=exp.classifierName;
        Classifier c;
        int fold=exp.foldId;
        switch(classifier) {
            case "RISE":
                c=new RISE();
                break;
            default:
                System.out.println("Unknown interval based classifier, should not be able to get here ");
                System.out.println("There is a mismatch between array interval and the switch statement ");
                throw new UnsupportedOperationException("Unknown interval based  classifier, should not be able to get here "
                        + "There is a mismatch between array interval and the switch statement ");

        }
        return c;
    }

    /**
     * SHAPELET BASED: Classifiers that use shapelets in some way.
     */
    public static String[] shapelet= {"FastShapelets","LearnShapelets","ShapeletTransformClassifier","ShapeletTreeClassifier"};
    public static HashSet<String> shapeletBased=new HashSet<String>( Arrays.asList(shapelet));
    private static Classifier setShapeletBased(Experiments.ExperimentalArguments exp){
        String classifier=exp.classifierName;
        Classifier c;
        int fold=exp.foldId;
        switch(classifier) {
            case "LearnShapelets":
                c=new LearnShapelets();
                break;
            case "FastShapelets":
                c=new FastShapelets();
                break;
            case "ShapeletTransformClassifier":
                c=new ShapeletTransformClassifier();
                break;
            case "ShapeletTreeClassifier":
                c=new ShapeletTree();
                break;
           default:
                System.out.println("Unknown interval based classifier, should not be able to get here ");
                System.out.println("There is a mismatch between array interval and the switch statement ");
                throw new UnsupportedOperationException("Unknown interval based  classifier, should not be able to get here "
                        + "There is a mismatch between array interval and the switch statement ");

        }
        return c;
    }

    /**
     * HYBRIDS: Classifiers that combine two or more of the above approaches
     */
    public static String[] hybrids= {"HiveCote","FlatCote","TS-CHIEF"};
    public static HashSet<String> hybridBased=new HashSet<String>( Arrays.asList(hybrids));
    private static Classifier setHybridBased(Experiments.ExperimentalArguments exp){
        String classifier=exp.classifierName;
        Classifier c;
        int fold=exp.foldId;
        switch(classifier) {
            case "FlatCote":
                c=new FlatCote();
                break;
            case "HiveCote":
                c=new HiveCote();
                ((HiveCote)c).setContract(48);
                break;
            case "TS-CHIEF":
                c=new TSCHIEFWrapper();
                ((TSCHIEFWrapper)c).setSeed(fold);
                break;
            default:
                System.out.println("Unknown hybrid based classifier, should not be able to get here ");
                System.out.println("There is a mismatch between array hybrids and the switch statement ");
                throw new UnsupportedOperationException("Unknown hybrid based  classifier, should not be able to get here "
                        + "There is a mismatch between array hybrids and the switch statement ");

        }
        return c;
    }

    /**
     * MULTIVARIATE time series classifiers, all in one list for now
     */
    public static String[] allMultivariate={"Shapelet_I","Shapelet_D","Shapelet_Indep","ED_I","DTW_I","DTW_D","DTW_A"};//Not enough to classify yet
    public static HashSet<String> multivariateBased=new HashSet<String>( Arrays.asList(allMultivariate));
    private static Classifier setMultivariate(Experiments.ExperimentalArguments exp){
        String classifier=exp.classifierName;
        Classifier c;
        int fold=exp.foldId;
        switch(classifier) {
            case "Shapelet_I": case "Shapelet_D": case  "Shapelet_Indep"://Multivariate version 1
                c=new MultivariateShapeletTransformClassifier();
//Default to 1 day max run: could do this better
                ((MultivariateShapeletTransformClassifier)c).setHourLimit(4);
                ((MultivariateShapeletTransformClassifier)c).setSeed(fold);
                ((MultivariateShapeletTransformClassifier)c).setTransformType(classifier);
                break;
            case "ED_I":
                c=new NN_ED_I();
                break;
            case "DTW_I":
                c=new NN_DTW_I();
                break;
            case "DTW_D":
                c=new NN_DTW_D();
                break;
            case "DTW_A":
                c=new NN_DTW_A();
                break;
            default:
                System.out.println("Unknown multivariate classifier, should not be able to get here ");
                System.out.println("There is a mismatch between multivariateBased and the switch statement ");
                throw new UnsupportedOperationException("Unknown multivariate classifier, should not be able to get here "
                        + "There is a mismatch between multivariateBased and the switch statement ");
        }
        return c;
    }


    /**
     * STANDARD classifiers such as random forest etc
     */
    public static String[] standard= {
        "XGBoostMultiThreaded","XGBoost","SmallTunedXGBoost","RandF","RotF", "PLSNominalClassifier","BayesNet","ED","C45",
            "SVML","SVMQ","SVMRBF","MLP","Logistic","CAWPE","NN"};
    public static HashSet<String> standardClassifiers=new HashSet<String>( Arrays.asList(standard));
    private static Classifier setStandardClassifiers(Experiments.ExperimentalArguments exp){
        String classifier=exp.classifierName;
        int fold=exp.foldId;
        Classifier c;
        switch(classifier) {
//TIME DOMAIN CLASSIFIERS
            case "XGBoostMultiThreaded":
                c = new TunedXGBoost();
                break;
            case "XGBoost":
                c = new TunedXGBoost();
                ((TunedXGBoost)c).setRunSingleThreaded(true);
                break;
            case "SmallTunedXGBoost":
                c = new TunedXGBoost();
                ((TunedXGBoost)c).setRunSingleThreaded(true);
                ((TunedXGBoost)c).setSmallParaSearchSpace_64paras();
                break;
            case "RandF":
                RandomForest r=new RandomForest();
                r.setNumTrees(500);
                c = r;
                break;
            case "RotF":
                RotationForest rf=new RotationForest();
                rf.setNumIterations(200);
                c = rf;
                break;
            case "PLSNominalClassifier":
                c = new PLSNominalClassifier();
                break;
            case "BayesNet":
                c = new BayesNet();
                break;
            case "ED":
                c= KNNLOOCV.FACTORY.ED_1NN_V1.build();;
                break;
            case "C45":
                c=new J48();
                break;
            case "NB":
                c=new NaiveBayes();
                break;
            case "SVML":
                c=new SMO();
                PolyKernel p=new PolyKernel();
                p.setExponent(1);
                ((SMO)c).setKernel(p);
                ((SMO)c).setRandomSeed(fold);
                ((SMO)c).setBuildLogisticModels(true);
                break;
            case "SVMQ":
                c=new SMO();
                PolyKernel poly=new PolyKernel();
                poly.setExponent(2);
                ((SMO)c).setKernel(poly);
                ((SMO)c).setRandomSeed(fold);
                ((SMO)c).setBuildLogisticModels(true);
                break;
            case "SVMRBF":
                c=new SMO();
                RBFKernel rbf=new RBFKernel();
                rbf.setGamma(0.5);
                ((SMO)c).setC(5);
                ((SMO)c).setKernel(rbf);
                ((SMO)c).setRandomSeed(fold);
                ((SMO)c).setBuildLogisticModels(true);

                break;
            case "BN":
                c=new BayesNet();
                break;
            case "MLP":
                c=new MultilayerPerceptron();
                break;
            case "Logistic":
                c= new Logistic();
                break;
            case "CAWPE":
                c=new CAWPE();
                break;
            case "NN":
                kNN k=new kNN(100);
                k.setCrossValidate(true);
                k.normalise(false);
                k.setDistanceFunction(new EuclideanDistance());
                return k;
            default:
                System.out.println("Unknown standard classifier "+classifier+" should not be able to get here ");
                System.out.println("There is a mismatch between otherClassifiers and the switch statement ");
                throw new UnsupportedOperationException("Unknown standard classifier "+classifier+" should not be able to get here "
                        + "There is a mismatch between otherClassifiers and the switch statement ");
        }
        return c;
    }

    /**
     * BESPOKE classifiers for particular set ups. Use if you want some special configuration/pipeline
     * not encapsulated within a single classifier      */
    public static String[] bespoke= {"HC-V2mv","HC-V2Rocket","HC-V2RocketNoRISE","HC-V2NoCIF-RISE","HC-V2NoRISE","HC-V2NoSTC","HC-V2NoPF","HC-V2NoTDE","HC-V2NoCIF","HIVE-COTEV2",
            "HIVE-COTE2","HC-TDE2","HC-WEASEL2","HIVE-COTE","HC-TDE","HC-WEASEL","HC-BcSBOSS","HC-cSBOSS","TunedHIVE-COTE"};
    public static HashSet<String> bespokeClassifiers=new HashSet<String>( Arrays.asList(bespoke));
    private static Classifier setBespokeClassifiers(Experiments.ExperimentalArguments exp){
        String classifier=exp.classifierName,resultsPath="",dataset="";
        int fold=exp.foldId;
        Classifier c;
        boolean canLoadFromFile=true;
        if(exp.resultsWriteLocation==null || exp.datasetName==null)
            canLoadFromFile=false;
        else{
            resultsPath=exp.resultsWriteLocation;
            dataset=exp.datasetName;
        }
        switch(classifier) {
            case "HC-V2mv":
                if(canLoadFromFile){
                    String[] cls={"TDE","STC","CIF","ROCKET"};//RotF for ST
                    c=new HIVE_COTE();
                    ((HIVE_COTE)c).setFillMissingDistsWithOneHotVectors(true);
                    ((HIVE_COTE)c).setSeed(fold);
                    ((HIVE_COTE)c).setBuildIndividualsFromResultsFiles(true);
                    ((HIVE_COTE)c).setResultsFileLocationParameters(resultsPath, dataset, fold);
                    ((HIVE_COTE)c).setClassifiersNamesForFileRead(cls);
                }
                else
                    throw new UnsupportedOperationException("ERROR: currently only loading from file for CAWPE and no results file path has been set. "
                            + "Call setClassifier with an ExperimentalArguments object exp with exp.resultsWriteLocation (contains component classifier results) and exp.datasetName set");
                break;
            case "HC-V2RocketNoRISE":
                if(canLoadFromFile){
                    String[] cls={"TDE","STC","PF","CIF","ROCKET"};//RotF for ST
                    c=new HIVE_COTE();
                    ((HIVE_COTE)c).setFillMissingDistsWithOneHotVectors(true);
                    ((HIVE_COTE)c).setSeed(fold);
                    ((HIVE_COTE)c).setBuildIndividualsFromResultsFiles(true);
                    ((HIVE_COTE)c).setResultsFileLocationParameters(resultsPath, dataset, fold);
                    ((HIVE_COTE)c).setClassifiersNamesForFileRead(cls);
                }
                else
                    throw new UnsupportedOperationException("ERROR: currently only loading from file for CAWPE and no results file path has been set. "
                            + "Call setClassifier with an ExperimentalArguments object exp with exp.resultsWriteLocation (contains component classifier results) and exp.datasetName set");
                break;
            case "HC-V2Rocket":
                if(canLoadFromFile){
                    String[] cls={"TDE","STC","PF","CIF","RISE","ROCKET"};//RotF for ST
                    c=new HIVE_COTE();
                    ((HIVE_COTE)c).setFillMissingDistsWithOneHotVectors(true);
                    ((HIVE_COTE)c).setSeed(fold);
                    ((HIVE_COTE)c).setBuildIndividualsFromResultsFiles(true);
                    ((HIVE_COTE)c).setResultsFileLocationParameters(resultsPath, dataset, fold);
                    ((HIVE_COTE)c).setClassifiersNamesForFileRead(cls);
                }
                else
                    throw new UnsupportedOperationException("ERROR: currently only loading from file for CAWPE and no results file path has been set. "
                            + "Call setClassifier with an ExperimentalArguments object exp with exp.resultsWriteLocation (contains component classifier results) and exp.datasetName set");
                break;
            case "HC-V2NoCIF-RISE":
                if(canLoadFromFile){
                    String[] cls={"TDE","STC","PF"};//RotF for ST
                    c=new HIVE_COTE();
                    ((HIVE_COTE)c).setFillMissingDistsWithOneHotVectors(true);
                    ((HIVE_COTE)c).setSeed(fold);
                    ((HIVE_COTE)c).setBuildIndividualsFromResultsFiles(true);
                    ((HIVE_COTE)c).setResultsFileLocationParameters(resultsPath, dataset, fold);
                    ((HIVE_COTE)c).setClassifiersNamesForFileRead(cls);
                }
                else
                    throw new UnsupportedOperationException("ERROR: currently only loading from file for CAWPE and no results file path has been set. "
                            + "Call setClassifier with an ExperimentalArguments object exp with exp.resultsWriteLocation (contains component classifier results) and exp.datasetName set");
                break;
            case "HC-V2NoTDE":
                if(canLoadFromFile){
                    String[] cls={"CIF","RISE","STC","PF"};//RotF for ST
                    c=new HIVE_COTE();
                    ((HIVE_COTE)c).setFillMissingDistsWithOneHotVectors(true);
                    ((HIVE_COTE)c).setSeed(fold);
                    ((HIVE_COTE)c).setBuildIndividualsFromResultsFiles(true);
                    ((HIVE_COTE)c).setResultsFileLocationParameters(resultsPath, dataset, fold);
                    ((HIVE_COTE)c).setClassifiersNamesForFileRead(cls);
                }
                else
                    throw new UnsupportedOperationException("ERROR: currently only loading from file for CAWPE and no results file path has been set. "
                            + "Call setClassifier with an ExperimentalArguments object exp with exp.resultsWriteLocation (contains component classifier results) and exp.datasetName set");
                break;
            case "HC-V2NoCIF":
                if(canLoadFromFile){
                    String[] cls={"RISE","TDE","STC","PF"};//RotF for ST
                    c=new HIVE_COTE();
                    ((HIVE_COTE)c).setFillMissingDistsWithOneHotVectors(true);
                    ((HIVE_COTE)c).setSeed(fold);
                    ((HIVE_COTE)c).setBuildIndividualsFromResultsFiles(true);
                    ((HIVE_COTE)c).setResultsFileLocationParameters(resultsPath, dataset, fold);
                    ((HIVE_COTE)c).setClassifiersNamesForFileRead(cls);
                }
                else
                    throw new UnsupportedOperationException("ERROR: currently only loading from file for CAWPE and no results file path has been set. "
                            + "Call setClassifier with an ExperimentalArguments object exp with exp.resultsWriteLocation (contains component classifier results) and exp.datasetName set");
                break;
            case "HC-V2NoPF":
                if(canLoadFromFile){
                    String[] cls={"CIF","TDE","STC","RISE"};//RotF for ST
                    c=new HIVE_COTE();
                    ((HIVE_COTE)c).setFillMissingDistsWithOneHotVectors(true);
                    ((HIVE_COTE)c).setSeed(fold);
                    ((HIVE_COTE)c).setBuildIndividualsFromResultsFiles(true);
                    ((HIVE_COTE)c).setResultsFileLocationParameters(resultsPath, dataset, fold);
                    ((HIVE_COTE)c).setClassifiersNamesForFileRead(cls);
                }
                else
                    throw new UnsupportedOperationException("ERROR: currently only loading from file for CAWPE and no results file path has been set. "
                            + "Call setClassifier with an ExperimentalArguments object exp with exp.resultsWriteLocation (contains component classifier results) and exp.datasetName set");
                break;
            case "HC-V2NoSTC":
                if(canLoadFromFile){
                    String[] cls={"CIF","TDE","RISE","PF"};//RotF for ST
                    c=new HIVE_COTE();
                    ((HIVE_COTE)c).setFillMissingDistsWithOneHotVectors(true);
                    ((HIVE_COTE)c).setSeed(fold);
                    ((HIVE_COTE)c).setBuildIndividualsFromResultsFiles(true);
                    ((HIVE_COTE)c).setResultsFileLocationParameters(resultsPath, dataset, fold);
                    ((HIVE_COTE)c).setClassifiersNamesForFileRead(cls);
                }
                else
                    throw new UnsupportedOperationException("ERROR: currently only loading from file for CAWPE and no results file path has been set. "
                            + "Call setClassifier with an ExperimentalArguments object exp with exp.resultsWriteLocation (contains component classifier results) and exp.datasetName set");
                break;
            case "HC-V2NoRISE":
                if(canLoadFromFile){
                    String[] cls={"CIF","TDE","STC","PF"};//RotF for ST
                    c=new HIVE_COTE();
                    ((HIVE_COTE)c).setFillMissingDistsWithOneHotVectors(true);
                    ((HIVE_COTE)c).setSeed(fold);
                    ((HIVE_COTE)c).setBuildIndividualsFromResultsFiles(true);
                    ((HIVE_COTE)c).setResultsFileLocationParameters(resultsPath, dataset, fold);
                    ((HIVE_COTE)c).setClassifiersNamesForFileRead(cls);
                }
                else
                    throw new UnsupportedOperationException("ERROR: currently only loading from file for CAWPE and no results file path has been set. "
                            + "Call setClassifier with an ExperimentalArguments object exp with exp.resultsWriteLocation (contains component classifier results) and exp.datasetName set");
                break;
            case "HIVE-COTEV2":
                if(canLoadFromFile){
                    String[] cls={"CIF","TDE","RISE","STC","PF"}; //RotF for ST
                    c=new HIVE_COTE();
                    ((HIVE_COTE)c).setFillMissingDistsWithOneHotVectors(true);
                    ((HIVE_COTE)c).setSeed(fold);
                    ((HIVE_COTE)c).setBuildIndividualsFromResultsFiles(true);
                    ((HIVE_COTE)c).setResultsFileLocationParameters(resultsPath, dataset, fold);
                    ((HIVE_COTE)c).setClassifiersNamesForFileRead(cls);
                }
                else
                    throw new UnsupportedOperationException("ERROR: currently only loading from file for CAWPE and no results file path has been set. "
                            + "Call setClassifier with an ExperimentalArguments object exp with exp.resultsWriteLocation (contains component classifier results) and exp.datasetName set");
                break;
            case "HC-TDE2":
                if(canLoadFromFile){
                    String[] cls={"TSF","TDE","RISE","STC"};//RotF for ST
                    c=new HIVE_COTE();
                    ((HIVE_COTE)c).setFillMissingDistsWithOneHotVectors(true);
                    ((HIVE_COTE)c).setSeed(fold);
                    ((HIVE_COTE)c).setBuildIndividualsFromResultsFiles(true);
                    ((HIVE_COTE)c).setResultsFileLocationParameters(resultsPath, dataset, fold);
                    ((HIVE_COTE)c).setClassifiersNamesForFileRead(cls);
                }
                else
                    throw new UnsupportedOperationException("ERROR: currently only loading from file for CAWPE and no results file path has been set. "
                            + "Call setClassifier with an ExperimentalArguments object exp with exp.resultsWriteLocation (contains component classifier results) and exp.datasetName set");
                break;
            case "HC-WEASEL2":
                if(canLoadFromFile){
                    String[] cls={"TSF","WEASEL","RISE","STC"};//RotF for ST
                    c=new HIVE_COTE();
                    ((HIVE_COTE)c).setFillMissingDistsWithOneHotVectors(true);
                    ((HIVE_COTE)c).setSeed(fold);
                    ((HIVE_COTE)c).setBuildIndividualsFromResultsFiles(true);
                    ((HIVE_COTE)c).setResultsFileLocationParameters(resultsPath, dataset, fold);
                    ((HIVE_COTE)c).setClassifiersNamesForFileRead(cls);
                }
                else
                    throw new UnsupportedOperationException("ERROR: currently only loading from file for CAWPE and no results file path has been set. "
                            + "Call setClassifier with an ExperimentalArguments object exp with exp.resultsWriteLocation (contains component classifier results) and exp.datasetName set");
                break;
            case "HC-BcSBOSS":
                if(canLoadFromFile){
                    String[] cls={"TSF","BcS-BOSS","RISE","STC","EE"};//RotF for ST
                    c=new HIVE_COTE();
                    ((HIVE_COTE)c).setFillMissingDistsWithOneHotVectors(true);
                    ((HIVE_COTE)c).setSeed(fold);
                    ((HIVE_COTE)c).setBuildIndividualsFromResultsFiles(true);
                    ((HIVE_COTE)c).setResultsFileLocationParameters(resultsPath, dataset, fold);
                    ((HIVE_COTE)c).setClassifiersNamesForFileRead(cls);
                }
                else
                    throw new UnsupportedOperationException("ERROR: currently only loading from file for CAWPE and no results file path has been set. "
                            + "Call setClassifier with an ExperimentalArguments object exp with exp.resultsWriteLocation (contains component classifier results) and exp.datasetName set");
                break;
            case "HC-cSBOSS":
                if(canLoadFromFile){
                    String[] cls={"TSF","cS-BOSS","RISE","STC","EE"};//RotF for ST
                    c=new HIVE_COTE();
                    ((HIVE_COTE)c).setFillMissingDistsWithOneHotVectors(true);
                    ((HIVE_COTE)c).setSeed(fold);
                    ((HIVE_COTE)c).setBuildIndividualsFromResultsFiles(true);
                    ((HIVE_COTE)c).setResultsFileLocationParameters(resultsPath, dataset, fold);
                    ((HIVE_COTE)c).setClassifiersNamesForFileRead(cls);
                }
                else
                    throw new UnsupportedOperationException("ERROR: currently only loading from file for CAWPE and no results file path has been set. "
                            + "Call setClassifier with an ExperimentalArguments object exp with exp.resultsWriteLocation (contains component classifier results) and exp.datasetName set");
                break;
            case "HIVE-COTE2":
                if(canLoadFromFile){
                    String[] cls={"TSF","BOSS","RISE","STC"};//RotF for ST
                    c=new HIVE_COTE();
                    ((HIVE_COTE)c).setFillMissingDistsWithOneHotVectors(true);
                    ((HIVE_COTE)c).setSeed(fold);
                    ((HIVE_COTE)c).setBuildIndividualsFromResultsFiles(true);
                    ((HIVE_COTE)c).setResultsFileLocationParameters(resultsPath, dataset, fold);
                    ((HIVE_COTE)c).setClassifiersNamesForFileRead(cls);
                }
                else
                    throw new UnsupportedOperationException("ERROR: currently only loading from file for CAWPE and no results file path has been set. "
                            + "Call setClassifier with an ExperimentalArguments object exp with exp.resultsWriteLocation (contains component classifier results) and exp.datasetName set");
                break;
            case "HIVE-COTE":
                if(canLoadFromFile){
                    String[] cls={"TSF","BOSS","RISE","STC","EE"};//RotF for ST
                    c=new HIVE_COTE();
                    ((HIVE_COTE)c).setFillMissingDistsWithOneHotVectors(true);
                    ((HIVE_COTE)c).setSeed(fold);
                    ((HIVE_COTE)c).setBuildIndividualsFromResultsFiles(true);
                    ((HIVE_COTE)c).setResultsFileLocationParameters(resultsPath, dataset, fold);
                    ((HIVE_COTE)c).setClassifiersNamesForFileRead(cls);
                }
                else
                    throw new UnsupportedOperationException("ERROR: currently only loading from file for CAWPE and no results file path has been set. "
                            + "Call setClassifier with an ExperimentalArguments object exp with exp.resultsWriteLocation (contains component classifier results) and exp.datasetName set");
                break;
            case "HC-WEASEL":
                if(canLoadFromFile){
                    String[] cls={"TSF","WEASEL","RISE","STC","EE"};//RotF for ST
                    c=new HIVE_COTE();
                    ((HIVE_COTE)c).setFillMissingDistsWithOneHotVectors(true);
                    ((HIVE_COTE)c).setSeed(fold);
                    ((HIVE_COTE)c).setBuildIndividualsFromResultsFiles(true);
                    ((HIVE_COTE)c).setResultsFileLocationParameters(resultsPath, dataset, fold);
                    ((HIVE_COTE)c).setClassifiersNamesForFileRead(cls);
                }
                else
                    throw new UnsupportedOperationException("ERROR: currently only loading from file for CAWPE and no results file path has been set. "
                            + "Call setClassifier with an ExperimentalArguments object exp with exp.resultsWriteLocation (contains component classifier results) and exp.datasetName set");
                break;
            case "HC-TDE":
                if(canLoadFromFile){
                    String[] cls={"TSF","TDE","RISE","STC","EE"};//RotF for ST
                    c=new HIVE_COTE();
                    ((HIVE_COTE)c).setFillMissingDistsWithOneHotVectors(true);
                    ((HIVE_COTE)c).setSeed(fold);
                    ((HIVE_COTE)c).setBuildIndividualsFromResultsFiles(true);
                    ((HIVE_COTE)c).setResultsFileLocationParameters(resultsPath, dataset, fold);
                    ((HIVE_COTE)c).setClassifiersNamesForFileRead(cls);
                }
                else
                    throw new UnsupportedOperationException("ERROR: currently only loading from file for CAWPE and no results file path has been set. "
                            + "Call setClassifier with an ExperimentalArguments object exp with exp.resultsWriteLocation (contains component classifier results) and exp.datasetName set");
                break;

            case "TunedHIVE-COTE":
                if(canLoadFromFile){
                    String[] cls={"TSF","BOSS","RISE","STC","EE"};//RotF for ST
                    HIVE_COTE hc=new HIVE_COTE();
                    hc.setFillMissingDistsWithOneHotVectors(true);
                    hc.setSeed(fold);
                    hc.setBuildIndividualsFromResultsFiles(true);
                    hc.setResultsFileLocationParameters(resultsPath, dataset, fold);
                    hc.setClassifiersNamesForFileRead(cls);
                    TunedClassifier tuner=new TunedClassifier();
                    tuner.setClassifier(hc);
                    ParameterSpace pc=new ParameterSpace();
                    double[] alphaVals={1,2,3,4,5,6,7,8,9,10};
                    pc.addParameter("a",alphaVals);
                    tuner.setParameterSpace(pc);
                    c=tuner;
                }
                else
                    throw new UnsupportedOperationException("ERROR: currently only loading from file for CAWPE and no results file path has been set. "
                            + "Call setClassifier with an ExperimentalArguments object exp with exp.resultsWriteLocation (contains component classifier results) and exp.datasetName set");
                break;

            default:
                System.out.println("Unknown bespoke classifier, should not be able to get here ");
                System.out.println("There is a mismatch between bespokeClassifiers and the switch statement ");
                throw new UnsupportedOperationException("Unknown bespoke classifier, should not be able to get here "
                        + "There is a mismatch between bespokeClassifiers and the switch statement ");
        }
        return c;
    }

    /**
     *
     * setClassifier, which takes the experimental
     * arguments themselves and therefore the classifiers can take from them whatever they
     * need, e.g the dataset name, the fold id, separate checkpoint paths, etc.
     *
     * To take this idea further, to be honest each of the TSC-specific classifiers
     * could/should have a constructor and/or factory that builds the classifier
     * from the experimental args.
     *
     * previous usage was setClassifier(String classifier name, int fold).
     * this can be reproduced with setClassifierClassic below.
     *
     */
    public static Classifier setClassifier(Experiments.ExperimentalArguments exp){
        String classifier=exp.classifierName;
        Classifier c = null;
        if(distanceBased.contains(classifier))
            c=setDistanceBased(exp);
        else if(dictionaryBased.contains(classifier))
            c=setDictionaryBased(exp);
        else if(intervalBased.contains(classifier))
            c=setIntervalBased(exp);
        else if(frequencyBased.contains(classifier))
            c=setFrequencyBased(exp);
        else if(shapeletBased.contains(classifier))
            c=setShapeletBased(exp);
        else if(hybridBased.contains(classifier))
            c=setHybridBased(exp);
        else if(multivariateBased.contains(classifier))
            c=setMultivariate(exp);
        else if(standardClassifiers.contains(classifier))
            c=setStandardClassifiers(exp);
        else if(bespokeClassifiers.contains(classifier))
            c=setBespokeClassifiers(exp);
        else{
            System.out.println("Unknown classifier "+classifier+" it is not in any of the sublists ");
            throw new UnsupportedOperationException("Unknown classifier "+classifier+" it is not in any of the sublists on ClassifierLists ");
        }
        if(c instanceof Randomizable)
            ((Randomizable)c).setSeed(exp.foldId);
        return c;
    }

    /**
     * This method redproduces the old usage exactly as it was in old experiments.java.
     * If you try build any classifier that uses any experimental info other than
     * exp.classifierName or exp.foldID, an exception will be thrown.
     * In particular, any classifier that needs access to the results from others
     * e.g. CAWPEFROMFILE, will throw an UnsupportedOperationException if you try use it like this.
     *      * @param classifier
     * @param fold
     * @return
     */
    public static Classifier setClassifierClassic(String classifier, int fold){
        Experiments.ExperimentalArguments exp=new ExperimentalArguments();
        exp.classifierName=classifier;
        exp.foldId=fold;
        return setClassifier(exp);
    }






    public static void main(String[] args) throws Exception {
        System.out.println("Testing set classifier by running through the list in ClassifierLists.allUnivariate and " +
                "ClassifierLists.allMultivariate");

        for(String str:allUnivariate){
            System.out.println("Initialising "+str);
            Classifier c= setClassifierClassic(str,0);
            System.out.println("Returned classifier "+c.getClass().getSimpleName());
        }
        for(String str:allMultivariate){
            System.out.println("Initialising "+str);
            Classifier c= setClassifierClassic(str,0);
            System.out.println("Returned classifier "+c.getClass().getSimpleName());
        }
        for(String str:standard){
            System.out.println("Initialising "+str);
            Classifier c= setClassifierClassic(str,0);
            System.out.println("Returned classifier "+c.getClass().getSimpleName());
        }
        for(String str:bespoke){
            System.out.println("Initialising "+str);
            Classifier c= setClassifierClassic(str,0);
            System.out.println("Returned classifier "+c.getClass().getSimpleName());
        }


    }
}<|MERGE_RESOLUTION|>--- conflicted
+++ resolved
@@ -18,8 +18,12 @@
 import evaluation.tuning.ParameterSpace;
 import experiments.Experiments.ExperimentalArguments;
 import machine_learning.classifiers.tuned.TunedClassifier;
+import tsml.classifiers.EnhancedAbstractClassifier;
 import tsml.classifiers.distance_based.elastic_ensemble.ElasticEnsemble;
+import tsml.classifiers.distance_based.knn.KNN;
 import tsml.classifiers.distance_based.knn.KNNLOOCV;
+import tsml.classifiers.distance_based.proximity.ProximityForest;
+import tsml.classifiers.hybrids.Catch22Classifier;
 import tsml.classifiers.hybrids.HIVE_COTE;
 import tsml.classifiers.dictionary_based.*;
 import tsml.classifiers.dictionary_based.boss_variants.BOSSC45;
@@ -32,16 +36,13 @@
 import tsml.classifiers.legacy.COTE.HiveCote;
 import tsml.classifiers.hybrids.TSCHIEFWrapper;
 import tsml.classifiers.interval_based.TSF;
+import tsml.classifiers.multivariate.*;
 import tsml.classifiers.shapelet_based.ShapeletTransformClassifier;
 import tsml.classifiers.shapelet_based.FastShapelets;
 import tsml.classifiers.shapelet_based.LearnShapelets;
 import tsml.classifiers.interval_based.LPS;
-import tsml.classifiers.multivariate.MultivariateShapeletTransformClassifier;
-import tsml.classifiers.multivariate.NN_DTW_A;
-import tsml.classifiers.multivariate.NN_DTW_D;
-import tsml.classifiers.multivariate.NN_DTW_I;
-import tsml.classifiers.multivariate.NN_ED_I;
 import tsml.classifiers.shapelet_based.ShapeletTree;
+import tsml.transformers.*;
 import weka.core.EuclideanDistance;
 import weka.core.Randomizable;
 import machine_learning.classifiers.ensembles.CAWPE;
@@ -62,7 +63,6 @@
 
 import java.util.Arrays;
 import java.util.HashSet;
-import java.util.concurrent.TimeUnit;
 
 /**
  *
@@ -74,18 +74,18 @@
     //<editor-fold defaultstate="collapsed" desc="All univariate time series classifiers">
     public static String[] allUnivariate={
 //Distance Based
-            "DTW","DTWCV","ApproxElasticEnsemble","ProximityForest","ElasticEnsemble","FastElasticEnsemble",
-            "DD_DTW","DTD_C", "NN_CID","MSM","TWE","WDTW",
+            "DTW","DTWCV", "EE","LEE","ApproxElasticEnsemble","ProximityForest","FastElasticEnsemble",
+            "DD_DTW","DTD_C","CID_DTW","NN_CID",
 //Dictionary Based
-            "BOSS", "BOP", "SAXVSM", "SAX_1NN", "WEASEL", "cBOSS", "BOSSC45", "S-BOSS","BoTSWEnsemble",
+            "BOP", "SAXVSM", "SAX_1NN", "BOSS", "cBOSS", "S-BOSS","BoTSWEnsemble","WEASEL",
 //Interval Based
-            "LPS","TSF","cTSF",
+            "LPS","TSF",
 //Frequency Based
             "RISE",
 //Shapelet Based
-            "FastShapelets","LearnShapelets","ShapeletTransformClassifier",
+            "FastShapelets","LearnShapelets","ShapeletTransformClassifier","ShapeletTreeClassifier","STC",
 //Hybrids
-            "HiveCote","FlatCote"
+            "HiveCoteAlpha","FlatCote","TS-CHIEF","HIVE-COTEv1"
 };
     //</editor-fold>
     public static HashSet<String> allClassifiers=new HashSet<String>( Arrays.asList(allUnivariate));
@@ -94,13 +94,6 @@
      * DISTANCE BASED: classifiers based on measuring the distance between two classifiers
      */
     public static String[] distance= {
-<<<<<<< HEAD
-        "DTW","DTWCV","ApproxElasticEnsemble","ProximityForest","FastElasticEnsemble",
-            "DD_DTW","DTD_C","NN_CID",
-        "EE",
-        "LEE",
-        "TUNED_DTW_1NN_V1"
-=======
         "ED","DTW","DTWCV", "EE","LEE","ApproxElasticEnsemble","ProximityForest","PF","FastElasticEnsemble",
             "DD_DTW","DTD_C","CID_DTW","NN_CID",
         "PF_R1",
@@ -116,7 +109,6 @@
             "DD_DTW","DTD_C","CID_DTW","NN_CID","NN_ShapeDTW_Raw","NN_ShapeDTW_PAA","NN_ShapeDTW_DWT",
             "NN_ShapeDTW_Slope","NN_ShapeDTW_Der","NN_ShapeDTW_Hog","NN_ShapeDTW_Comp","SVM_ShapeDTW_Poly",
             "SVM_ShapeDTW_RBF"
->>>>>>> 685c4f9f
     };
     public static HashSet<String> distanceBased=new HashSet<String>( Arrays.asList(distance));
     private static Classifier setDistanceBased(Experiments.ExperimentalArguments exp){
@@ -124,6 +116,47 @@
         Classifier c = null;
         int fold=exp.foldId;
         switch(classifier) {
+            case "PF_R1":
+                c = ProximityForest.Config.PF_R1.configure(new ProximityForest());
+                break;
+            case "PF_R5":
+                c = ProximityForest.Config.PF_R5.configure(new ProximityForest());
+                break;
+            case "PF_R10":
+                c = ProximityForest.Config.PF_R10.configure(new ProximityForest());
+                break;
+            case "PF_R5_OOB":
+                c = ProximityForest.Config.PF_R5_OOB.configure(new ProximityForest());
+                break;
+            case "PF_R5_OOB_R":
+                c = ProximityForest.Config.PF_R5_OOB_R.configure(new ProximityForest());
+                break;
+            case "PF_R5_OOB_W":
+                c = ProximityForest.Config.PF_R5_OOB_W.configure(new ProximityForest());
+                break;
+            case "PF_R5_OOB_R_W":
+                c = ProximityForest.Config.PF_R5_OOB_R_W.configure(new ProximityForest());
+                break;
+            case "PF_R5_CV":
+                c = ProximityForest.Config.PF_R5_CV.configure(new ProximityForest());
+                break;
+            case "PF_R5_CV_W":
+                c = ProximityForest.Config.PF_R5_CV_W.configure(new ProximityForest());
+                break;
+            case "PF_WRAPPED":
+                c = new ProximityForestWrapper();
+                break;
+            case "ED":
+                c = new KNN();
+                break;
+            case "DTW":
+                c = new DTW_kNN();
+                ((DTW_kNN)c).optimiseWindow(false);
+                ((DTW_kNN)c).setMaxR(1.0);
+                break;
+            case "DTWCV":
+                c = new DTWCV();
+                break;
             case "EE":
                 c = ElasticEnsemble.FACTORY.EE_V2.build();
                 break;
@@ -133,7 +166,7 @@
             case "ApproxElasticEnsemble":
                 c = new ApproxElasticEnsemble();
                 break;
-            case "ProximityForest":
+            case "ProximityForest": case "PF":
                 c = new ProximityForestWrapper();
                 break;
             case "FastElasticEnsemble":
@@ -152,8 +185,6 @@
             case "NN_CID":
                 c = new NN_CID();
                 break;
-<<<<<<< HEAD
-=======
             case "NN_ShapeDTW_Raw":
                 c=new ShapeDTW_1NN(30,null,false,null);
                 break;
@@ -189,7 +220,6 @@
             case "SVM_ShapeDTW_RBF":
                 c=new ShapeDTW_SVM(30, ShapeDTW_SVM.KernelType.RBF);
                 break;
->>>>>>> 685c4f9f
             default:
                 System.out.println("Unknown distance based classifier "+classifier+" should not be able to get here ");
                 System.out.println("There is a mismatch between array distance and the switch statement ");
@@ -203,12 +233,7 @@
      * DICTIONARY BASED: classifiers based on counting the occurrence of words in series
      */
     public static String[] dictionary= {
-        "BOSS", "BOP", "SAXVSM", "SAX_1NN", "WEASEL", "cBOSS", "BOSSC45", "S-BOSS", "SpatialBOSS", "BoTSWEnsemble","TDE",
-
-            "TDE50M","TDE-MV2","TDE-MV2-FS","HI-tp90-Bigram-pIGB-BcS-BOSS","HI-tp100-Bigram-pIGB-BcS-BOSS","TDE-MV2-R70","TDE-MV2-R50",
-            "TDE-MV2-BI","TDE-MV2-RA","TDE-MV3","TDE-MV4","TDE-MV3-R70","TDE-MV4-R70","TDE-MV2-RABI","TDE-MV4-RABI",
-            "TDE-MVDP80","TDE-MVDP70","TDE-MVDP60","TDE-MVDP85","TDE-MVDP90","TDE-MVDP285","TDE-MVDP8510","TDE-MVDP8520"};
-
+        "BOP", "SAXVSM", "SAX_1NN", "BOSS", "cBOSS", "S-BOSS","BoTSWEnsemble","WEASEL","TDE"};
     public static HashSet<String> dictionaryBased=new HashSet<String>( Arrays.asList(dictionary));
     private static Classifier setDictionaryBased(Experiments.ExperimentalArguments exp){
         String classifier=exp.classifierName;
@@ -245,154 +270,6 @@
             case "TDE":
                 c = new TDE();
                 break;
-            case "TDE50M":
-                c = new TDE();
-                ((TDE) c).setMaxEnsembleSize(50);
-                break;
-
-            case "HI-tp90-Bigram-pIGB-BcS-BOSS":
-                c = new TDE();
-                ((TDE) c).setTrainProportion(0.9);
-                ((TDE) c).setMaxEnsembleSize(50);
-                break;
-            case "HI-tp100-Bigram-pIGB-BcS-BOSS":
-                c = new TDE();
-                ((TDE) c).setTrainProportion(1);
-                ((TDE) c).setMaxEnsembleSize(50);
-                break;
-
-            case "TDE-MV2":
-                c = new TDE();
-                ((TDE) c).setMaxEnsembleSize(50);
-                break;
-            case "TDE-MV2-FS":
-                c = new TDE();
-                ((TDE) c).setMaxEnsembleSize(50);
-                ((TDE) c).setUseFeatureSelection(true);
-                break;
-            case "TDE-MV2-R70":
-                c = new TDE();
-                ((TDE) c).setMaxEnsembleSize(50);
-                ((TDE) c).setDimensionProportion(0.7);
-                break;
-            case "TDE-MV2-R50":
-                c = new TDE();
-                ((TDE) c).setMaxEnsembleSize(50);
-                ((TDE) c).setDimensionProportion(0.5);
-                break;
-
-
-            case "TDE-MV2-BI":
-                c = new TDE();
-                ((TDE) c).setUseBigrams(false);
-                ((TDE) c).setMaxEnsembleSize(50);
-                break;
-            case "TDE-MV2-RA":
-                c = new TDE();
-                ((TDE) c).setMaxEnsembleSize(50);
-                ((TDE) c).setDimensionProportion(-1);
-                break;
-
-            case "TDE-MV3":
-                c = new TDE();
-                ((TDE) c).setMaxEnsembleSize(50);
-                ((TDE) c).mv = 2;
-                break;
-            case "TDE-MV3-R70":
-                c = new TDE();
-                ((TDE) c).setMaxEnsembleSize(50);
-                ((TDE) c).setDimensionProportion(0.7);
-                ((TDE) c).mv = 2;
-                break;
-            case "TDE-MV4":
-                c = new TDE();
-                ((TDE) c).setMaxEnsembleSize(50);
-                ((TDE) c).mv = 3;
-                break;
-            case "TDE-MV4-R70":
-                c = new TDE();
-                ((TDE) c).setMaxEnsembleSize(50);
-                ((TDE) c).setDimensionProportion(0.7);
-                ((TDE) c).mv = 3;
-                break;
-
-            case "TDE-MV2-RABI":
-                c = new TDE();
-                ((TDE) c).setUseBigrams(false);
-                ((TDE) c).setMaxEnsembleSize(50);
-                ((TDE) c).setDimensionProportion(-1);
-                break;
-            case "TDE-MV4-RABI":
-                c = new TDE();
-                ((TDE) c).setUseBigrams(false);
-                ((TDE) c).setMaxEnsembleSize(50);
-                ((TDE) c).setDimensionProportion(-1);
-                ((TDE) c).mv = 3;
-                break;
-
-
-            case "TDE-MVDP80":
-                c = new TDE();
-                ((TDE) c).setUseBigrams(false);
-                ((TDE) c).setMaxEnsembleSize(50);
-                ((TDE) c).setCutoffThreshold(0.8);
-                ((TDE) c).dimensionPrune = true;
-                break;
-            case "TDE-MVDP70":
-                c = new TDE();
-                ((TDE) c).setUseBigrams(false);
-                ((TDE) c).setMaxEnsembleSize(50);
-                ((TDE) c).setCutoffThreshold(0.7);
-                ((TDE) c).dimensionPrune = true;
-                break;
-            case "TDE-MVDP60":
-                c = new TDE();
-                ((TDE) c).setUseBigrams(false);
-                ((TDE) c).setMaxEnsembleSize(50);
-                ((TDE) c).setCutoffThreshold(0.6);
-                ((TDE) c).dimensionPrune = true;
-                break;
-            case "TDE-MVDP85":
-                c = new TDE();
-                ((TDE) c).setUseBigrams(false);
-                ((TDE) c).setMaxEnsembleSize(50);
-                ((TDE) c).setCutoffThreshold(0.85);
-                ((TDE) c).dimensionPrune = true;
-                break;
-            case "TDE-MVDP90":
-                c = new TDE();
-                ((TDE) c).setUseBigrams(false);
-                ((TDE) c).setMaxEnsembleSize(50);
-                ((TDE) c).setCutoffThreshold(0.9);
-                ((TDE) c).dimensionPrune = true;
-                break;
-
-            case "TDE-MVDP285":
-                c = new TDE();
-                ((TDE) c).setUseBigrams(false);
-                ((TDE) c).setMaxEnsembleSize(50);
-                ((TDE) c).setCutoffThreshold(0.85);
-                ((TDE) c).dimensionPrune = true;
-                ((TDE) c).dpMaxSize = -100;
-                break;
-
-            case "TDE-MVDP8520":
-                c = new TDE();
-                ((TDE) c).setUseBigrams(false);
-                ((TDE) c).setMaxEnsembleSize(50);
-                ((TDE) c).setCutoffThreshold(0.85);
-                ((TDE) c).dimensionPrune = true;
-                ((TDE) c).dpMaxSize = 20;
-                break;
-            case "TDE-MVDP8510":
-                c = new TDE();
-                ((TDE) c).setUseBigrams(false);
-                ((TDE) c).setMaxEnsembleSize(50);
-                ((TDE) c).setCutoffThreshold(0.85);
-                ((TDE) c).dimensionPrune = true;
-                ((TDE) c).dpMaxSize = 10;
-                break;
-
             default:
                 System.out.println("Unknown dictionary based classifier "+classifier+" should not be able to get here ");
                 System.out.println("There is a mismatch between array dictionary and the switch statement ");
@@ -458,7 +335,7 @@
     /**
      * SHAPELET BASED: Classifiers that use shapelets in some way.
      */
-    public static String[] shapelet= {"FastShapelets","LearnShapelets","ShapeletTransformClassifier","ShapeletTreeClassifier"};
+    public static String[] shapelet= {"FastShapelets","LearnShapelets","ShapeletTransformClassifier","ShapeletTreeClassifier","STC"};
     public static HashSet<String> shapeletBased=new HashSet<String>( Arrays.asList(shapelet));
     private static Classifier setShapeletBased(Experiments.ExperimentalArguments exp){
         String classifier=exp.classifierName;
@@ -471,7 +348,7 @@
             case "FastShapelets":
                 c=new FastShapelets();
                 break;
-            case "ShapeletTransformClassifier":
+            case "ShapeletTransformClassifier": case "STC":
                 c=new ShapeletTransformClassifier();
                 break;
             case "ShapeletTreeClassifier":
@@ -490,7 +367,7 @@
     /**
      * HYBRIDS: Classifiers that combine two or more of the above approaches
      */
-    public static String[] hybrids= {"HiveCote","FlatCote","TS-CHIEF"};
+    public static String[] hybrids= {"HiveCoteAlpha","FlatCote","TS-CHIEF","HIVE-COTEv1","catch22"};
     public static HashSet<String> hybridBased=new HashSet<String>( Arrays.asList(hybrids));
     private static Classifier setHybridBased(Experiments.ExperimentalArguments exp){
         String classifier=exp.classifierName;
@@ -504,9 +381,22 @@
                 c=new HiveCote();
                 ((HiveCote)c).setContract(48);
                 break;
+            case "HIVE-COTEv1":
+                c=new HIVE_COTE();
+                ((HIVE_COTE)c).setFillMissingDistsWithOneHotVectors(true);
+                ((HIVE_COTE)c).setSeed(fold);
+                break;
             case "TS-CHIEF":
                 c=new TSCHIEFWrapper();
                 ((TSCHIEFWrapper)c).setSeed(fold);
+                break;
+            case "catch22":
+                c = new Catch22Classifier();
+                ((Catch22Classifier) c).setSeed(fold);
+                RandomForest r = new RandomForest();
+                r.setSeed(fold);
+                r.setNumTrees(500);
+                ((Catch22Classifier) c).setClassifier(r);
                 break;
             default:
                 System.out.println("Unknown hybrid based classifier, should not be able to get here ");
@@ -521,23 +411,35 @@
     /**
      * MULTIVARIATE time series classifiers, all in one list for now
      */
-    public static String[] allMultivariate={"Shapelet_I","Shapelet_D","Shapelet_Indep","ED_I","DTW_I","DTW_D","DTW_A"};//Not enough to classify yet
+    public static String[] allMultivariate={"Shapelet_I","Shapelet_D","Shapelet_Indep","ED_I","ED_D","DTW_I","DTW_D",
+            "DTW_A","HIVE-COTE_I", "HC_I", "CBOSS_I", "RISE_I", "STC_I", "TSF_I","PF_I","TS-CHIEF_I","HC-PF_I",
+            "HIVE-COTEn_I","WEASEL-MUSE"};//Not enough to classify yet
     public static HashSet<String> multivariateBased=new HashSet<String>( Arrays.asList(allMultivariate));
     private static Classifier setMultivariate(Experiments.ExperimentalArguments exp){
-        String classifier=exp.classifierName;
+        String classifier=exp.classifierName,resultsPath="",dataset="";
+        int fold=exp.foldId;
         Classifier c;
-        int fold=exp.foldId;
+        boolean canLoadFromFile=true;
+        if(exp.resultsWriteLocation==null || exp.datasetName==null)
+            canLoadFromFile=false;
+        else{
+            resultsPath=exp.resultsWriteLocation;
+            dataset=exp.datasetName;
+        }
         switch(classifier) {
             case "Shapelet_I": case "Shapelet_D": case  "Shapelet_Indep"://Multivariate version 1
                 c=new MultivariateShapeletTransformClassifier();
 //Default to 1 day max run: could do this better
-                ((MultivariateShapeletTransformClassifier)c).setHourLimit(4);
+                ((MultivariateShapeletTransformClassifier)c).setOneDayLimit();
                 ((MultivariateShapeletTransformClassifier)c).setSeed(fold);
                 ((MultivariateShapeletTransformClassifier)c).setTransformType(classifier);
                 break;
             case "ED_I":
                 c=new NN_ED_I();
                 break;
+            case "ED_D":
+                c=new NN_ED_D();
+                break;
             case "DTW_I":
                 c=new NN_DTW_I();
                 break;
@@ -547,7 +449,76 @@
             case "DTW_A":
                 c=new NN_DTW_A();
                 break;
-            default:
+            case "HC_I":
+                c=new MultivariateHiveCote(exp.resultsWriteLocation, exp.datasetName, exp.foldId);
+                break;
+            case "CBOSS_I":
+                c=new MultivariateSingleEnsemble("cBOSS", exp.resultsWriteLocation, exp.datasetName, exp.foldId);
+                break;
+            case "RISE_I":
+                c=new MultivariateSingleEnsemble("RISE", exp.resultsWriteLocation, exp.datasetName, exp.foldId);
+                break;
+            case "STC_I":
+                c=new MultivariateSingleEnsemble("STC", exp.resultsWriteLocation, exp.datasetName, exp.foldId);
+                ((EnhancedAbstractClassifier)c).setDebug(true);
+
+                break;
+            case "TSF_I":
+                c=new MultivariateSingleEnsemble("TSF", exp.resultsWriteLocation, exp.datasetName, exp.foldId);
+                break;
+            case "PF_I":
+                c=new MultivariateSingleEnsemble("ProximityForest", exp.resultsWriteLocation, exp.datasetName, exp.foldId);
+                break;
+            case "TS-CHIEF_I":
+                c=new MultivariateSingleEnsemble("TSCHIEF", exp.resultsWriteLocation, exp.datasetName, exp.foldId);
+                break;
+            case "HIVE-COTE_I":
+                if(canLoadFromFile){
+                    String[] cls={"TSF_I","cBOSS_I","RISE_I","STC_I"};//RotF for ST
+                    c=new HIVE_COTE();
+                    ((HIVE_COTE)c).setFillMissingDistsWithOneHotVectors(true);
+                    ((HIVE_COTE)c).setSeed(fold);
+                    ((HIVE_COTE)c).setBuildIndividualsFromResultsFiles(true);
+                    ((HIVE_COTE)c).setResultsFileLocationParameters(resultsPath, dataset, fold);
+                    ((HIVE_COTE)c).setClassifiersNamesForFileRead(cls);
+                }
+                else
+                    throw new UnsupportedOperationException("ERROR: currently only loading from file for CAWPE and no results file path has been set. "
+                            + "Call setClassifier with an ExperimentalArguments object exp with exp.resultsWriteLocation (contains component classifier results) and exp.datasetName set");
+                break;
+            case "HIVE-COTEn_I":
+                if(canLoadFromFile){
+                    String[] cls={"TSF_I","cBOSS_I","RISE_I","STC_I","TSFn_I","cBOSSn_I","RISEn_I","STCn_I"};//RotF for ST
+                    c=new HIVE_COTE();
+                    ((HIVE_COTE)c).setFillMissingDistsWithOneHotVectors(true);
+                    ((HIVE_COTE)c).setSeed(fold);
+                    ((HIVE_COTE)c).setBuildIndividualsFromResultsFiles(true);
+                    ((HIVE_COTE)c).setResultsFileLocationParameters(resultsPath, dataset, fold);
+                    ((HIVE_COTE)c).setClassifiersNamesForFileRead(cls);
+                }
+                else
+                    throw new UnsupportedOperationException("ERROR: currently only loading from file for CAWPE and no results file path has been set. "
+                            + "Call setClassifier with an ExperimentalArguments object exp with exp.resultsWriteLocation (contains component classifier results) and exp.datasetName set");
+                break;
+            case "HC-PF_I":
+                if(canLoadFromFile){
+                    String[] cls={"PF_I","TSF_I","cBOSS_I","RISE_I","STC_I"};//RotF for ST
+                    c=new HIVE_COTE();
+                    ((HIVE_COTE)c).setFillMissingDistsWithOneHotVectors(true);
+                    ((HIVE_COTE)c).setSeed(fold);
+                    ((HIVE_COTE)c).setBuildIndividualsFromResultsFiles(true);
+                    ((HIVE_COTE)c).setResultsFileLocationParameters(resultsPath, dataset, fold);
+                    ((HIVE_COTE)c).setClassifiersNamesForFileRead(cls);
+                }
+                else
+                    throw new UnsupportedOperationException("ERROR: currently only loading from file for CAWPE and no results file path has been set. "
+                            + "Call setClassifier with an ExperimentalArguments object exp with exp.resultsWriteLocation (contains component classifier results) and exp.datasetName set");
+                break;
+            case "WEASEL-MUSE":
+                c=new WEASEL_MUSE();
+                break;
+
+                default:
                 System.out.println("Unknown multivariate classifier, should not be able to get here ");
                 System.out.println("There is a mismatch between multivariateBased and the switch statement ");
                 throw new UnsupportedOperationException("Unknown multivariate classifier, should not be able to get here "
@@ -663,8 +634,7 @@
     /**
      * BESPOKE classifiers for particular set ups. Use if you want some special configuration/pipeline
      * not encapsulated within a single classifier      */
-    public static String[] bespoke= {"HC-V2mv","HC-V2Rocket","HC-V2RocketNoRISE","HC-V2NoCIF-RISE","HC-V2NoRISE","HC-V2NoSTC","HC-V2NoPF","HC-V2NoTDE","HC-V2NoCIF","HIVE-COTEV2",
-            "HIVE-COTE2","HC-TDE2","HC-WEASEL2","HIVE-COTE","HC-TDE","HC-WEASEL","HC-BcSBOSS","HC-cSBOSS","TunedHIVE-COTE"};
+    public static String[] bespoke= {"HIVE-COTE1.0","HIVE-COTEV2","HIVE-COTE","HC-TDE","HC-WEASEL","HC-BcSBOSS","HC-cSBOSS","TunedHIVE-COTE","HC-S-BOSS"};
     public static HashSet<String> bespokeClassifiers=new HashSet<String>( Arrays.asList(bespoke));
     private static Classifier setBespokeClassifiers(Experiments.ExperimentalArguments exp){
         String classifier=exp.classifierName,resultsPath="",dataset="";
@@ -678,121 +648,9 @@
             dataset=exp.datasetName;
         }
         switch(classifier) {
-            case "HC-V2mv":
-                if(canLoadFromFile){
-                    String[] cls={"TDE","STC","CIF","ROCKET"};//RotF for ST
-                    c=new HIVE_COTE();
-                    ((HIVE_COTE)c).setFillMissingDistsWithOneHotVectors(true);
-                    ((HIVE_COTE)c).setSeed(fold);
-                    ((HIVE_COTE)c).setBuildIndividualsFromResultsFiles(true);
-                    ((HIVE_COTE)c).setResultsFileLocationParameters(resultsPath, dataset, fold);
-                    ((HIVE_COTE)c).setClassifiersNamesForFileRead(cls);
-                }
-                else
-                    throw new UnsupportedOperationException("ERROR: currently only loading from file for CAWPE and no results file path has been set. "
-                            + "Call setClassifier with an ExperimentalArguments object exp with exp.resultsWriteLocation (contains component classifier results) and exp.datasetName set");
-                break;
-            case "HC-V2RocketNoRISE":
-                if(canLoadFromFile){
-                    String[] cls={"TDE","STC","PF","CIF","ROCKET"};//RotF for ST
-                    c=new HIVE_COTE();
-                    ((HIVE_COTE)c).setFillMissingDistsWithOneHotVectors(true);
-                    ((HIVE_COTE)c).setSeed(fold);
-                    ((HIVE_COTE)c).setBuildIndividualsFromResultsFiles(true);
-                    ((HIVE_COTE)c).setResultsFileLocationParameters(resultsPath, dataset, fold);
-                    ((HIVE_COTE)c).setClassifiersNamesForFileRead(cls);
-                }
-                else
-                    throw new UnsupportedOperationException("ERROR: currently only loading from file for CAWPE and no results file path has been set. "
-                            + "Call setClassifier with an ExperimentalArguments object exp with exp.resultsWriteLocation (contains component classifier results) and exp.datasetName set");
-                break;
-            case "HC-V2Rocket":
-                if(canLoadFromFile){
-                    String[] cls={"TDE","STC","PF","CIF","RISE","ROCKET"};//RotF for ST
-                    c=new HIVE_COTE();
-                    ((HIVE_COTE)c).setFillMissingDistsWithOneHotVectors(true);
-                    ((HIVE_COTE)c).setSeed(fold);
-                    ((HIVE_COTE)c).setBuildIndividualsFromResultsFiles(true);
-                    ((HIVE_COTE)c).setResultsFileLocationParameters(resultsPath, dataset, fold);
-                    ((HIVE_COTE)c).setClassifiersNamesForFileRead(cls);
-                }
-                else
-                    throw new UnsupportedOperationException("ERROR: currently only loading from file for CAWPE and no results file path has been set. "
-                            + "Call setClassifier with an ExperimentalArguments object exp with exp.resultsWriteLocation (contains component classifier results) and exp.datasetName set");
-                break;
-            case "HC-V2NoCIF-RISE":
-                if(canLoadFromFile){
-                    String[] cls={"TDE","STC","PF"};//RotF for ST
-                    c=new HIVE_COTE();
-                    ((HIVE_COTE)c).setFillMissingDistsWithOneHotVectors(true);
-                    ((HIVE_COTE)c).setSeed(fold);
-                    ((HIVE_COTE)c).setBuildIndividualsFromResultsFiles(true);
-                    ((HIVE_COTE)c).setResultsFileLocationParameters(resultsPath, dataset, fold);
-                    ((HIVE_COTE)c).setClassifiersNamesForFileRead(cls);
-                }
-                else
-                    throw new UnsupportedOperationException("ERROR: currently only loading from file for CAWPE and no results file path has been set. "
-                            + "Call setClassifier with an ExperimentalArguments object exp with exp.resultsWriteLocation (contains component classifier results) and exp.datasetName set");
-                break;
-            case "HC-V2NoTDE":
-                if(canLoadFromFile){
-                    String[] cls={"CIF","RISE","STC","PF"};//RotF for ST
-                    c=new HIVE_COTE();
-                    ((HIVE_COTE)c).setFillMissingDistsWithOneHotVectors(true);
-                    ((HIVE_COTE)c).setSeed(fold);
-                    ((HIVE_COTE)c).setBuildIndividualsFromResultsFiles(true);
-                    ((HIVE_COTE)c).setResultsFileLocationParameters(resultsPath, dataset, fold);
-                    ((HIVE_COTE)c).setClassifiersNamesForFileRead(cls);
-                }
-                else
-                    throw new UnsupportedOperationException("ERROR: currently only loading from file for CAWPE and no results file path has been set. "
-                            + "Call setClassifier with an ExperimentalArguments object exp with exp.resultsWriteLocation (contains component classifier results) and exp.datasetName set");
-                break;
-            case "HC-V2NoCIF":
-                if(canLoadFromFile){
-                    String[] cls={"RISE","TDE","STC","PF"};//RotF for ST
-                    c=new HIVE_COTE();
-                    ((HIVE_COTE)c).setFillMissingDistsWithOneHotVectors(true);
-                    ((HIVE_COTE)c).setSeed(fold);
-                    ((HIVE_COTE)c).setBuildIndividualsFromResultsFiles(true);
-                    ((HIVE_COTE)c).setResultsFileLocationParameters(resultsPath, dataset, fold);
-                    ((HIVE_COTE)c).setClassifiersNamesForFileRead(cls);
-                }
-                else
-                    throw new UnsupportedOperationException("ERROR: currently only loading from file for CAWPE and no results file path has been set. "
-                            + "Call setClassifier with an ExperimentalArguments object exp with exp.resultsWriteLocation (contains component classifier results) and exp.datasetName set");
-                break;
-            case "HC-V2NoPF":
-                if(canLoadFromFile){
-                    String[] cls={"CIF","TDE","STC","RISE"};//RotF for ST
-                    c=new HIVE_COTE();
-                    ((HIVE_COTE)c).setFillMissingDistsWithOneHotVectors(true);
-                    ((HIVE_COTE)c).setSeed(fold);
-                    ((HIVE_COTE)c).setBuildIndividualsFromResultsFiles(true);
-                    ((HIVE_COTE)c).setResultsFileLocationParameters(resultsPath, dataset, fold);
-                    ((HIVE_COTE)c).setClassifiersNamesForFileRead(cls);
-                }
-                else
-                    throw new UnsupportedOperationException("ERROR: currently only loading from file for CAWPE and no results file path has been set. "
-                            + "Call setClassifier with an ExperimentalArguments object exp with exp.resultsWriteLocation (contains component classifier results) and exp.datasetName set");
-                break;
-            case "HC-V2NoSTC":
-                if(canLoadFromFile){
-                    String[] cls={"CIF","TDE","RISE","PF"};//RotF for ST
-                    c=new HIVE_COTE();
-                    ((HIVE_COTE)c).setFillMissingDistsWithOneHotVectors(true);
-                    ((HIVE_COTE)c).setSeed(fold);
-                    ((HIVE_COTE)c).setBuildIndividualsFromResultsFiles(true);
-                    ((HIVE_COTE)c).setResultsFileLocationParameters(resultsPath, dataset, fold);
-                    ((HIVE_COTE)c).setClassifiersNamesForFileRead(cls);
-                }
-                else
-                    throw new UnsupportedOperationException("ERROR: currently only loading from file for CAWPE and no results file path has been set. "
-                            + "Call setClassifier with an ExperimentalArguments object exp with exp.resultsWriteLocation (contains component classifier results) and exp.datasetName set");
-                break;
-            case "HC-V2NoRISE":
-                if(canLoadFromFile){
-                    String[] cls={"CIF","TDE","STC","PF"};//RotF for ST
+            case "HIVE-COTE1.0":
+                if(canLoadFromFile){
+                    String[] cls={"TSF","RISE","STC","cBOSS"};//RotF for ST
                     c=new HIVE_COTE();
                     ((HIVE_COTE)c).setFillMissingDistsWithOneHotVectors(true);
                     ((HIVE_COTE)c).setSeed(fold);
@@ -806,19 +664,19 @@
                 break;
             case "HIVE-COTEV2":
                 if(canLoadFromFile){
-                    String[] cls={"CIF","TDE","RISE","STC","PF"}; //RotF for ST
-                    c=new HIVE_COTE();
-                    ((HIVE_COTE)c).setFillMissingDistsWithOneHotVectors(true);
-                    ((HIVE_COTE)c).setSeed(fold);
-                    ((HIVE_COTE)c).setBuildIndividualsFromResultsFiles(true);
-                    ((HIVE_COTE)c).setResultsFileLocationParameters(resultsPath, dataset, fold);
-                    ((HIVE_COTE)c).setClassifiersNamesForFileRead(cls);
-                }
-                else
-                    throw new UnsupportedOperationException("ERROR: currently only loading from file for CAWPE and no results file path has been set. "
-                            + "Call setClassifier with an ExperimentalArguments object exp with exp.resultsWriteLocation (contains component classifier results) and exp.datasetName set");
-                break;
-            case "HC-TDE2":
+                    String[] cls={"CIF","TED","RISE","STC","PF"};//RotF for ST
+                    c=new HIVE_COTE();
+                    ((HIVE_COTE)c).setFillMissingDistsWithOneHotVectors(true);
+                    ((HIVE_COTE)c).setSeed(fold);
+                    ((HIVE_COTE)c).setBuildIndividualsFromResultsFiles(true);
+                    ((HIVE_COTE)c).setResultsFileLocationParameters(resultsPath, dataset, fold);
+                    ((HIVE_COTE)c).setClassifiersNamesForFileRead(cls);
+                }
+                else
+                    throw new UnsupportedOperationException("ERROR: currently only loading from file for CAWPE and no results file path has been set. "
+                            + "Call setClassifier with an ExperimentalArguments object exp with exp.resultsWriteLocation (contains component classifier results) and exp.datasetName set");
+                break;
+            case "HC-TDE":
                 if(canLoadFromFile){
                     String[] cls={"TSF","TDE","RISE","STC"};//RotF for ST
                     c=new HIVE_COTE();
@@ -832,7 +690,7 @@
                     throw new UnsupportedOperationException("ERROR: currently only loading from file for CAWPE and no results file path has been set. "
                             + "Call setClassifier with an ExperimentalArguments object exp with exp.resultsWriteLocation (contains component classifier results) and exp.datasetName set");
                 break;
-            case "HC-WEASEL2":
+            case "HC-WEASEL":
                 if(canLoadFromFile){
                     String[] cls={"TSF","WEASEL","RISE","STC"};//RotF for ST
                     c=new HIVE_COTE();
@@ -846,9 +704,23 @@
                     throw new UnsupportedOperationException("ERROR: currently only loading from file for CAWPE and no results file path has been set. "
                             + "Call setClassifier with an ExperimentalArguments object exp with exp.resultsWriteLocation (contains component classifier results) and exp.datasetName set");
                 break;
+            case "HC-S-BOSS":
+                if(canLoadFromFile){
+                    String[] cls={"TSF","S-BOSS","RISE","STC"};//RotF for ST
+                    c=new HIVE_COTE();
+                    ((HIVE_COTE)c).setFillMissingDistsWithOneHotVectors(true);
+                    ((HIVE_COTE)c).setSeed(fold);
+                    ((HIVE_COTE)c).setBuildIndividualsFromResultsFiles(true);
+                    ((HIVE_COTE)c).setResultsFileLocationParameters(resultsPath, dataset, fold);
+                    ((HIVE_COTE)c).setClassifiersNamesForFileRead(cls);
+                }
+                else
+                    throw new UnsupportedOperationException("ERROR: currently only loading from file for CAWPE and no results file path has been set. "
+                            + "Call setClassifier with an ExperimentalArguments object exp with exp.resultsWriteLocation (contains component classifier results) and exp.datasetName set");
+                break;
             case "HC-BcSBOSS":
                 if(canLoadFromFile){
-                    String[] cls={"TSF","BcS-BOSS","RISE","STC","EE"};//RotF for ST
+                    String[] cls={"TSF","BcS-BOSS","RISE","STC"};//RotF for ST
                     c=new HIVE_COTE();
                     ((HIVE_COTE)c).setFillMissingDistsWithOneHotVectors(true);
                     ((HIVE_COTE)c).setSeed(fold);
@@ -862,78 +734,28 @@
                 break;
             case "HC-cSBOSS":
                 if(canLoadFromFile){
-                    String[] cls={"TSF","cS-BOSS","RISE","STC","EE"};//RotF for ST
-                    c=new HIVE_COTE();
-                    ((HIVE_COTE)c).setFillMissingDistsWithOneHotVectors(true);
-                    ((HIVE_COTE)c).setSeed(fold);
-                    ((HIVE_COTE)c).setBuildIndividualsFromResultsFiles(true);
-                    ((HIVE_COTE)c).setResultsFileLocationParameters(resultsPath, dataset, fold);
-                    ((HIVE_COTE)c).setClassifiersNamesForFileRead(cls);
-                }
-                else
-                    throw new UnsupportedOperationException("ERROR: currently only loading from file for CAWPE and no results file path has been set. "
-                            + "Call setClassifier with an ExperimentalArguments object exp with exp.resultsWriteLocation (contains component classifier results) and exp.datasetName set");
-                break;
-            case "HIVE-COTE2":
-                if(canLoadFromFile){
-                    String[] cls={"TSF","BOSS","RISE","STC"};//RotF for ST
-                    c=new HIVE_COTE();
-                    ((HIVE_COTE)c).setFillMissingDistsWithOneHotVectors(true);
-                    ((HIVE_COTE)c).setSeed(fold);
-                    ((HIVE_COTE)c).setBuildIndividualsFromResultsFiles(true);
-                    ((HIVE_COTE)c).setResultsFileLocationParameters(resultsPath, dataset, fold);
-                    ((HIVE_COTE)c).setClassifiersNamesForFileRead(cls);
-                }
-                else
-                    throw new UnsupportedOperationException("ERROR: currently only loading from file for CAWPE and no results file path has been set. "
-                            + "Call setClassifier with an ExperimentalArguments object exp with exp.resultsWriteLocation (contains component classifier results) and exp.datasetName set");
-                break;
+                    String[] cls={"TSF","cS-BOSS","RISE","STC"};//RotF for ST
+                    c=new HIVE_COTE();
+                    ((HIVE_COTE)c).setFillMissingDistsWithOneHotVectors(true);
+                    ((HIVE_COTE)c).setSeed(fold);
+                    ((HIVE_COTE)c).setBuildIndividualsFromResultsFiles(true);
+                    ((HIVE_COTE)c).setResultsFileLocationParameters(resultsPath, dataset, fold);
+                    ((HIVE_COTE)c).setClassifiersNamesForFileRead(cls);
+                }
+                else
+                    throw new UnsupportedOperationException("ERROR: currently only loading from file for CAWPE and no results file path has been set. "
+                            + "Call setClassifier with an ExperimentalArguments object exp with exp.resultsWriteLocation (contains component classifier results) and exp.datasetName set");
+                break;
+
             case "HIVE-COTE":
-                if(canLoadFromFile){
-                    String[] cls={"TSF","BOSS","RISE","STC","EE"};//RotF for ST
-                    c=new HIVE_COTE();
-                    ((HIVE_COTE)c).setFillMissingDistsWithOneHotVectors(true);
-                    ((HIVE_COTE)c).setSeed(fold);
-                    ((HIVE_COTE)c).setBuildIndividualsFromResultsFiles(true);
-                    ((HIVE_COTE)c).setResultsFileLocationParameters(resultsPath, dataset, fold);
-                    ((HIVE_COTE)c).setClassifiersNamesForFileRead(cls);
-                }
-                else
-                    throw new UnsupportedOperationException("ERROR: currently only loading from file for CAWPE and no results file path has been set. "
-                            + "Call setClassifier with an ExperimentalArguments object exp with exp.resultsWriteLocation (contains component classifier results) and exp.datasetName set");
-                break;
-            case "HC-WEASEL":
-                if(canLoadFromFile){
-                    String[] cls={"TSF","WEASEL","RISE","STC","EE"};//RotF for ST
-                    c=new HIVE_COTE();
-                    ((HIVE_COTE)c).setFillMissingDistsWithOneHotVectors(true);
-                    ((HIVE_COTE)c).setSeed(fold);
-                    ((HIVE_COTE)c).setBuildIndividualsFromResultsFiles(true);
-                    ((HIVE_COTE)c).setResultsFileLocationParameters(resultsPath, dataset, fold);
-                    ((HIVE_COTE)c).setClassifiersNamesForFileRead(cls);
-                }
-                else
-                    throw new UnsupportedOperationException("ERROR: currently only loading from file for CAWPE and no results file path has been set. "
-                            + "Call setClassifier with an ExperimentalArguments object exp with exp.resultsWriteLocation (contains component classifier results) and exp.datasetName set");
-                break;
-            case "HC-TDE":
-                if(canLoadFromFile){
-                    String[] cls={"TSF","TDE","RISE","STC","EE"};//RotF for ST
-                    c=new HIVE_COTE();
-                    ((HIVE_COTE)c).setFillMissingDistsWithOneHotVectors(true);
-                    ((HIVE_COTE)c).setSeed(fold);
-                    ((HIVE_COTE)c).setBuildIndividualsFromResultsFiles(true);
-                    ((HIVE_COTE)c).setResultsFileLocationParameters(resultsPath, dataset, fold);
-                    ((HIVE_COTE)c).setClassifiersNamesForFileRead(cls);
-                }
-                else
-                    throw new UnsupportedOperationException("ERROR: currently only loading from file for CAWPE and no results file path has been set. "
-                            + "Call setClassifier with an ExperimentalArguments object exp with exp.resultsWriteLocation (contains component classifier results) and exp.datasetName set");
+                c=new HIVE_COTE();
+                ((HIVE_COTE)c).setFillMissingDistsWithOneHotVectors(true);
+                ((HIVE_COTE)c).setSeed(fold);
                 break;
 
             case "TunedHIVE-COTE":
                 if(canLoadFromFile){
-                    String[] cls={"TSF","BOSS","RISE","STC","EE"};//RotF for ST
+                    String[] cls=new String[]{"TSF","BOSS","RISE","STC"};//RotF for ST
                     HIVE_COTE hc=new HIVE_COTE();
                     hc.setFillMissingDistsWithOneHotVectors(true);
                     hc.setSeed(fold);
@@ -944,7 +766,7 @@
                     tuner.setClassifier(hc);
                     ParameterSpace pc=new ParameterSpace();
                     double[] alphaVals={1,2,3,4,5,6,7,8,9,10};
-                    pc.addParameter("a",alphaVals);
+                    pc.addParameter("A",alphaVals);
                     tuner.setParameterSpace(pc);
                     c=tuner;
                 }
@@ -958,6 +780,7 @@
                 System.out.println("There is a mismatch between bespokeClassifiers and the switch statement ");
                 throw new UnsupportedOperationException("Unknown bespoke classifier, should not be able to get here "
                         + "There is a mismatch between bespokeClassifiers and the switch statement ");
+
         }
         return c;
     }
@@ -1001,10 +824,18 @@
             System.out.println("Unknown classifier "+classifier+" it is not in any of the sublists ");
             throw new UnsupportedOperationException("Unknown classifier "+classifier+" it is not in any of the sublists on ClassifierLists ");
         }
-        if(c instanceof Randomizable)
+        if (c instanceof EnhancedAbstractClassifier) {
+            ((EnhancedAbstractClassifier) c).setSeed(exp.foldId);
+            ((EnhancedAbstractClassifier) c).setDebug(exp.debug);
+        } 
+        else if (c instanceof Randomizable) {
+            //normal weka classifiers that aren't EnhancedAbstractClassifiers
+            //EAC's setSeed sets up a random object internally too. 
             ((Randomizable)c).setSeed(exp.foldId);
-        return c;
-    }
+        }
+        return c;
+    }
+
 
     /**
      * This method redproduces the old usage exactly as it was in old experiments.java.
