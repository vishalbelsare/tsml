--- conflicted
+++ resolved
@@ -30,10 +30,7 @@
 import tsml.classifiers.legacy.COTE.FlatCote;
 import tsml.classifiers.legacy.COTE.HiveCote;
 import tsml.classifiers.hybrids.TSCHIEFWrapper;
-<<<<<<< HEAD
 import tsml.classifiers.interval_based.TSF;
-=======
->>>>>>> b3ef6f94
 import tsml.classifiers.shapelet_based.ShapeletTransformClassifier;
 import tsml.classifiers.shapelet_based.FastShapelets;
 import tsml.classifiers.shapelet_based.LearnShapelets;
@@ -209,12 +206,6 @@
             case "TSF":
                 c=new TSF();
                 break;
-<<<<<<< HEAD
-            case "cTSF":
-                c=new TSF();
-                break;
-=======
->>>>>>> b3ef6f94
             default:
                 System.out.println("Unknown interval based classifier "+classifier+" should not be able to get here ");
                 System.out.println("There is a mismatch between array interval and the switch statement ");
@@ -600,18 +591,18 @@
     }
 
     /**
-     * 
-     * setClassifier, which takes the experimental 
-     * arguments themselves and therefore the classifiers can take from them whatever they 
-     * need, e.g the dataset name, the fold id, separate checkpoint paths, etc. 
-     * 
+     *
+     * setClassifier, which takes the experimental
+     * arguments themselves and therefore the classifiers can take from them whatever they
+     * need, e.g the dataset name, the fold id, separate checkpoint paths, etc.
+     *
      * To take this idea further, to be honest each of the TSC-specific classifiers
      * could/should have a constructor and/or factory that builds the classifier
      * from the experimental args.
-     * 
+     *
      * previous usage was setClassifier(String classifier name, int fold).
-     * this can be reproduced with setClassifierClassic below. 
-     * 
+     * this can be reproduced with setClassifierClassic below.
+     *
      */
     public static Classifier setClassifier(Experiments.ExperimentalArguments exp){
         String classifier=exp.classifierName;
@@ -640,18 +631,18 @@
         }
         if(c instanceof Randomizable)
             ((Randomizable)c).setSeed(exp.foldId);
-        return c;    
-    }
-
-    /**
-     * This method redproduces the old usage exactly as it was in old experiments.java. 
-     * If you try build any classifier that uses any experimental info other than  
+        return c;
+    }
+
+    /**
+     * This method redproduces the old usage exactly as it was in old experiments.java.
+     * If you try build any classifier that uses any experimental info other than
      * exp.classifierName or exp.foldID, an exception will be thrown.
      * In particular, any classifier that needs access to the results from others
      * e.g. CAWPEFROMFILE, will throw an UnsupportedOperationException if you try use it like this.
      *      * @param classifier
      * @param fold
-     * @return 
+     * @return
      */
     public static Classifier setClassifierClassic(String classifier, int fold){
         Experiments.ExperimentalArguments exp=new ExperimentalArguments();
@@ -660,11 +651,11 @@
         return setClassifier(exp);
     }
 
-    
-
-
-
-    
+
+
+
+
+
     public static void main(String[] args) throws Exception {
         System.out.println("Testing set classifier by running through the list in ClassifierLists.allUnivariate and " +
                 "ClassifierLists.allMultivariate");
