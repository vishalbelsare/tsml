/*
 *   This program is free software: you can redistribute it and/or modify
 *   it under the terms of the GNU General Public License as published by
 *   the Free Software Foundation, either version 3 of the License, or
 *   (at your option) any later version.
 *
 *   This program is distributed in the hope that it will be useful,
 *   but WITHOUT ANY WARRANTY; without even the implied warranty of
 *   MERCHANTABILITY or FITNESS FOR A PARTICULAR PURPOSE.  See the
 *   GNU General Public License for more details.
 *
 *   You should have received a copy of the GNU General Public License
 *   along with this program.  If not, see <http://www.gnu.org/licenses/>.
 */
package experiments;


import evaluation.tuning.ParameterSpace;
import experiments.Experiments.ExperimentalArguments;
import machine_learning.classifiers.tuned.TunedClassifier;
import tsml.classifiers.EnhancedAbstractClassifier;
import tsml.classifiers.distance_based.elastic_ensemble.ElasticEnsemble;
import tsml.classifiers.distance_based.knn.KNN;
import tsml.classifiers.distance_based.knn.KNNLOOCV;
import tsml.classifiers.distance_based.proximity.ProximityForest;
import tsml.classifiers.hybrids.Catch22Classifier;
import tsml.classifiers.hybrids.HIVE_COTE;
import tsml.classifiers.dictionary_based.*;
import tsml.classifiers.dictionary_based.boss_variants.BOSSC45;
import tsml.classifiers.dictionary_based.SpatialBOSS;
import tsml.classifiers.dictionary_based.boss_variants.BoTSWEnsemble;
import tsml.classifiers.distance_based.*;
import tsml.classifiers.frequency_based.RISE;
import tsml.classifiers.interval_based.CIF;
import tsml.classifiers.legacy.COTE.FlatCote;
import tsml.classifiers.legacy.COTE.HiveCote;
import tsml.classifiers.hybrids.TSCHIEFWrapper;
import tsml.classifiers.interval_based.TSF;
import tsml.classifiers.multivariate.*;
import tsml.classifiers.shapelet_based.ShapeletTransformClassifier;
import tsml.classifiers.shapelet_based.FastShapelets;
import tsml.classifiers.shapelet_based.LearnShapelets;
import tsml.classifiers.interval_based.LPS;
import tsml.classifiers.shapelet_based.ShapeletTree;
import tsml.transformers.*;
import weka.core.EuclideanDistance;
import weka.core.Randomizable;
import machine_learning.classifiers.ensembles.CAWPE;
import machine_learning.classifiers.PLSNominalClassifier;
import machine_learning.classifiers.kNN;
import machine_learning.classifiers.tuned.TunedXGBoost;
import weka.classifiers.Classifier;
import weka.classifiers.bayes.BayesNet;
import weka.classifiers.bayes.NaiveBayes;
import weka.classifiers.functions.Logistic;
import weka.classifiers.functions.MultilayerPerceptron;
import weka.classifiers.functions.SMO;
import weka.classifiers.functions.supportVector.PolyKernel;
import weka.classifiers.functions.supportVector.RBFKernel;
import weka.classifiers.meta.RotationForest;
import weka.classifiers.trees.J48;
import weka.classifiers.trees.RandomForest;

import java.util.Arrays;
import java.util.HashSet;

/**
 *
 * @author James Large (james.large@uea.ac.uk) and Tony Bagnall
 */
public class ClassifierLists {

    //All implemented classifiers in tsml
    //<editor-fold defaultstate="collapsed" desc="All univariate time series classifiers">
    public static String[] allUnivariate={
//Distance Based
            "DTW","DTWCV", "EE","LEE","ApproxElasticEnsemble","ProximityForest","FastElasticEnsemble",
            "DD_DTW","DTD_C","CID_DTW","NN_CID",
//Dictionary Based
            "BOP", "SAXVSM", "SAX_1NN", "BOSS", "cBOSS", "S-BOSS","BoTSWEnsemble","WEASEL",
//Interval Based
            "LPS","TSF",
//Frequency Based
            "RISE",
//Shapelet Based
            "FastShapelets","LearnShapelets","ShapeletTransformClassifier","ShapeletTreeClassifier","STC",
//Hybrids
            "HiveCoteAlpha","FlatCote","TS-CHIEF","HIVE-COTEv1"
};
    //</editor-fold>
    public static HashSet<String> allClassifiers=new HashSet<String>( Arrays.asList(allUnivariate));

    /**
     * DISTANCE BASED: classifiers based on measuring the distance between two classifiers
     */
    public static String[] distance= {
        "ED","DTW","DTWCV", "EE","LEE","ApproxElasticEnsemble","ProximityForest","PF","FastElasticEnsemble",
            "DD_DTW","DTD_C","CID_DTW","NN_CID",
        "PF_R1",
        "PF_R5",
        "PF_R10",
        "PF_WRAPPED",
        "PF_R5_OOB",
        "PF_R5_OOB_R",
        "PF_R5_OOB_W",
        "PF_R5_OOB_R_W",
        "PF_R5_CV",
        "PF_R5_CV_W",
            "DD_DTW","DTD_C","CID_DTW","NN_CID","NN_ShapeDTW_Raw","NN_ShapeDTW_PAA","NN_ShapeDTW_DWT",
            "NN_ShapeDTW_Slope","NN_ShapeDTW_Der","NN_ShapeDTW_Hog","NN_ShapeDTW_Comp","SVM_ShapeDTW_Poly",
            "SVM_ShapeDTW_RBF"
    };
    public static HashSet<String> distanceBased=new HashSet<String>( Arrays.asList(distance));
    private static Classifier setDistanceBased(Experiments.ExperimentalArguments exp){
        String classifier=exp.classifierName;
        Classifier c = null;
        int fold=exp.foldId;
        switch(classifier) {
            case "PF_R1":
                c = ProximityForest.Config.PF_R1.configure(new ProximityForest());
                break;
            case "PF_R5":
                c = ProximityForest.Config.PF_R5.configure(new ProximityForest());
                break;
            case "PF_R10":
                c = ProximityForest.Config.PF_R10.configure(new ProximityForest());
                break;
            case "PF_R5_OOB":
                c = ProximityForest.Config.PF_R5_OOB.configure(new ProximityForest());
                break;
            case "PF_R5_OOB_R":
                c = ProximityForest.Config.PF_R5_OOB_R.configure(new ProximityForest());
                break;
            case "PF_R5_OOB_W":
                c = ProximityForest.Config.PF_R5_OOB_W.configure(new ProximityForest());
                break;
            case "PF_R5_OOB_R_W":
                c = ProximityForest.Config.PF_R5_OOB_R_W.configure(new ProximityForest());
                break;
            case "PF_R5_CV":
                c = ProximityForest.Config.PF_R5_CV.configure(new ProximityForest());
                break;
            case "PF_R5_CV_W":
                c = ProximityForest.Config.PF_R5_CV_W.configure(new ProximityForest());
                break;
            case "PF_WRAPPED":
                c = new ProximityForestWrapper();
                break;
            case "ED":
                c = new KNN();
                break;
            case "DTW":
                c = new DTW_kNN();
                ((DTW_kNN)c).optimiseWindow(false);
                ((DTW_kNN)c).setMaxR(1.0);
                break;
            case "DTWCV":
                c = new DTWCV();
                break;
            case "EE":
                c = ElasticEnsemble.FACTORY.EE_V2.build();
                break;
            case "LEE":
                c = ElasticEnsemble.FACTORY.LEE.build();
                break;
            case "ApproxElasticEnsemble":
                c = new ApproxElasticEnsemble();
                break;
            case "ProximityForest": case "PF":
                c = new ProximityForestWrapper();
                break;
            case "FastElasticEnsemble":
                c=new FastElasticEnsemble();
                break;
            case "DD_DTW":
                c=new DD_DTW();
                break;
            case "DTD_C":
                c=new DTD_C();
                break;
            case "CID_DTW":
                c=new NN_CID();
                ((NN_CID)c).useDTW();
                break;
            case "NN_CID":
                c = new NN_CID();
                break;
            case "NN_ShapeDTW_Raw":
                c=new ShapeDTW_1NN(30,null,false,null);
                break;
            case "NN_ShapeDTW_PAA":
                PAA p = new PAA();
                p.setNumIntervals(5);
                c=new ShapeDTW_1NN(30,p,false,null);
                break;
            case "NN_ShapeDTW_DWT":
                DWT dwt = new DWT();
                c=new ShapeDTW_1NN(30,dwt,false,null);
                break;
            case "NN_ShapeDTW_Der":
                Derivative der = new Derivative();
                c=new ShapeDTW_1NN(30,der,false,null);
                break;
            case "NN_ShapeDTW_Slope":
                Slope s = new Slope(5);
                c=new ShapeDTW_1NN(30,s,false,null);
                break;
            case "NN_ShapeDTW_Hog":
                HOG1D h = new HOG1D();
                c=new ShapeDTW_1NN(30,h,false,null);
                break;
            case "NN_ShapeDTW_Comp":
                DWT dwt2 = new DWT();
                HOG1D h2 = new HOG1D();
                c=new ShapeDTW_1NN(30,dwt2,true,h2);
                break;
            case "SVM_ShapeDTW_Poly":
                c=new ShapeDTW_SVM();
                break;
            case "SVM_ShapeDTW_RBF":
                c=new ShapeDTW_SVM(30, ShapeDTW_SVM.KernelType.RBF);
                break;
            default:
                System.out.println("Unknown distance based classifier "+classifier+" should not be able to get here ");
                System.out.println("There is a mismatch between array distance and the switch statement ");
                throw new UnsupportedOperationException("Unknown distance based  classifier "+classifier+" should not be able to get here. "
                        + "There is a mismatch between array distance and the switch statement.");

        }
        return c;
    }
    /**
     * DICTIONARY BASED: classifiers based on counting the occurrence of words in series
     */
    public static String[] dictionary= {
        "BOP", "SAXVSM", "SAX_1NN", "BOSS", "cBOSS", "S-BOSS","BoTSWEnsemble","WEASEL","TDE"};
    public static HashSet<String> dictionaryBased=new HashSet<String>( Arrays.asList(dictionary));
    private static Classifier setDictionaryBased(Experiments.ExperimentalArguments exp){
        String classifier=exp.classifierName;
        Classifier c;
        int fold=exp.foldId;
        switch(classifier) {
            case "BOP":
                c=new BagOfPatternsClassifier();
                break;
            case "SAXVSM":
                c=new SAXVSM();
                break;
            case "SAX_1NN":
                c=new SAXVSM();
                break;
            case "BOSS":
                c=new BOSS();
                break;
            case "cBOSS":
                c = new cBOSS();
                break;
            case "BOSSC45":
                c = new BOSSC45();
                break;
            case "SpatialBOSS": case "S-BOSS":
                c = new SpatialBOSS();
                break;
            case "BoTSWEnsemble":
                c = new BoTSWEnsemble();
                break;
            case "WEASEL":
                c = new WEASEL();
                break;
            case "TDE":
                c = new TDE();
                break;
            default:
                System.out.println("Unknown dictionary based classifier "+classifier+" should not be able to get here ");
                System.out.println("There is a mismatch between array dictionary and the switch statement ");
                throw new UnsupportedOperationException("Unknown dictionary based  classifier "+classifier+" should not be able to get here."
                        + "There is a mismatch between array dictionary and the switch statement ");

        }
        return c;
    }

    /**
    * INTERVAL BASED: classifiers that form multiple intervals over series and summarise
    */
<<<<<<< HEAD
    public static String[] interval= {"LPS","TSF","CIF","CIF-NoSubsample"};
=======
    public static String[] interval= {"LPS","TSF","CIF"};
>>>>>>> cdd7dcbf
    public static HashSet<String> intervalBased=new HashSet<String>( Arrays.asList(interval));
    private static Classifier setIntervalBased(Experiments.ExperimentalArguments exp){
        String classifier=exp.classifierName;
        Classifier c;
        int fold=exp.foldId;
        switch(classifier) {
            case "LPS":
                c=new LPS();
                break;
            case "TSF":
                c=new TSF();
                break;
            case "CIF":
                c=new CIF();
                break;
<<<<<<< HEAD
            case "CIF-NoSubsample":
                c=new CIF();
                ((CIF)c).setAttSubsampleSize(25);
                break;
=======
>>>>>>> cdd7dcbf
            default:
                System.out.println("Unknown interval based classifier "+classifier+" should not be able to get here ");
                System.out.println("There is a mismatch between array interval and the switch statement ");
                throw new UnsupportedOperationException("Unknown interval based  classifier "+classifier+" should not be able to get here."
                        + "There is a mismatch between array interval and the switch statement ");

        }
        return c;
    }

    /**
     * FREQUENCY BASED: Classifiers that work in the spectral/frequency domain
     */
    public static String[] frequency= {"RISE"};
    public static HashSet<String> frequencyBased=new HashSet<String>( Arrays.asList(frequency));
    private static Classifier setFrequencyBased(Experiments.ExperimentalArguments exp){
        String classifier=exp.classifierName;
        Classifier c;
        int fold=exp.foldId;
        switch(classifier) {
            case "RISE":
                c=new RISE();
                break;
            default:
                System.out.println("Unknown interval based classifier, should not be able to get here ");
                System.out.println("There is a mismatch between array interval and the switch statement ");
                throw new UnsupportedOperationException("Unknown interval based  classifier, should not be able to get here "
                        + "There is a mismatch between array interval and the switch statement ");

        }
        return c;
    }

    /**
     * SHAPELET BASED: Classifiers that use shapelets in some way.
     */
    public static String[] shapelet= {"FastShapelets","LearnShapelets","ShapeletTransformClassifier","ShapeletTreeClassifier","STC"};
    public static HashSet<String> shapeletBased=new HashSet<String>( Arrays.asList(shapelet));
    private static Classifier setShapeletBased(Experiments.ExperimentalArguments exp){
        String classifier=exp.classifierName;
        Classifier c;
        int fold=exp.foldId;
        switch(classifier) {
            case "LearnShapelets":
                c=new LearnShapelets();
                break;
            case "FastShapelets":
                c=new FastShapelets();
                break;
            case "ShapeletTransformClassifier": case "STC":
                c=new ShapeletTransformClassifier();
                break;
            case "ShapeletTreeClassifier":
                c=new ShapeletTree();
                break;
           default:
                System.out.println("Unknown interval based classifier, should not be able to get here ");
                System.out.println("There is a mismatch between array interval and the switch statement ");
                throw new UnsupportedOperationException("Unknown interval based  classifier, should not be able to get here "
                        + "There is a mismatch between array interval and the switch statement ");

        }
        return c;
    }

    /**
     * HYBRIDS: Classifiers that combine two or more of the above approaches
     */
    public static String[] hybrids= {"HiveCoteAlpha","FlatCote","TS-CHIEF","HIVE-COTEv1","catch22"};
    public static HashSet<String> hybridBased=new HashSet<String>( Arrays.asList(hybrids));
    private static Classifier setHybridBased(Experiments.ExperimentalArguments exp){
        String classifier=exp.classifierName;
        Classifier c;
        int fold=exp.foldId;
        switch(classifier) {
            case "FlatCote":
                c=new FlatCote();
                break;
            case "HiveCote":
                c=new HiveCote();
                ((HiveCote)c).setContract(48);
                break;
            case "HIVE-COTEv1":
                c=new HIVE_COTE();
                ((HIVE_COTE)c).setFillMissingDistsWithOneHotVectors(true);
                ((HIVE_COTE)c).setSeed(fold);
                break;
            case "TS-CHIEF":
                c=new TSCHIEFWrapper();
                ((TSCHIEFWrapper)c).setSeed(fold);
                break;
            case "catch22":
                c = new Catch22Classifier();
                ((Catch22Classifier) c).setSeed(fold);
                RandomForest r = new RandomForest();
                r.setSeed(fold);
                r.setNumTrees(500);
                ((Catch22Classifier) c).setClassifier(r);
                break;
            default:
                System.out.println("Unknown hybrid based classifier, should not be able to get here ");
                System.out.println("There is a mismatch between array hybrids and the switch statement ");
                throw new UnsupportedOperationException("Unknown hybrid based  classifier, should not be able to get here "
                        + "There is a mismatch between array hybrids and the switch statement ");

        }
        return c;
    }

    /**
     * MULTIVARIATE time series classifiers, all in one list for now
     */
    public static String[] allMultivariate={"Shapelet_I","Shapelet_D","Shapelet_Indep","ED_I","ED_D","DTW_I","DTW_D",
            "DTW_A","HIVE-COTE_I", "HC_I", "CBOSS_I", "RISE_I", "STC_I", "TSF_I","PF_I","TS-CHIEF_I","HC-PF_I",
            "HIVE-COTEn_I","WEASEL-MUSE"};//Not enough to classify yet
    public static HashSet<String> multivariateBased=new HashSet<String>( Arrays.asList(allMultivariate));
    private static Classifier setMultivariate(Experiments.ExperimentalArguments exp){
        String classifier=exp.classifierName,resultsPath="",dataset="";
        int fold=exp.foldId;
        Classifier c;
        boolean canLoadFromFile=true;
        if(exp.resultsWriteLocation==null || exp.datasetName==null)
            canLoadFromFile=false;
        else{
            resultsPath=exp.resultsWriteLocation;
            dataset=exp.datasetName;
        }
        switch(classifier) {
            case "Shapelet_I": case "Shapelet_D": case  "Shapelet_Indep"://Multivariate version 1
                c=new MultivariateShapeletTransformClassifier();
//Default to 1 day max run: could do this better
                ((MultivariateShapeletTransformClassifier)c).setOneDayLimit();
                ((MultivariateShapeletTransformClassifier)c).setSeed(fold);
                ((MultivariateShapeletTransformClassifier)c).setTransformType(classifier);
                break;
            case "ED_I":
                c=new NN_ED_I();
                break;
            case "ED_D":
                c=new NN_ED_D();
                break;
            case "DTW_I":
                c=new NN_DTW_I();
                break;
            case "DTW_D":
                c=new NN_DTW_D();
                break;
            case "DTW_A":
                c=new NN_DTW_A();
                break;
            case "HC_I":
                c=new MultivariateHiveCote(exp.resultsWriteLocation, exp.datasetName, exp.foldId);
                break;
            case "CBOSS_I":
                c=new MultivariateSingleEnsemble("cBOSS", exp.resultsWriteLocation, exp.datasetName, exp.foldId);
                break;
            case "RISE_I":
                c=new MultivariateSingleEnsemble("RISE", exp.resultsWriteLocation, exp.datasetName, exp.foldId);
                break;
            case "STC_I":
                c=new MultivariateSingleEnsemble("STC", exp.resultsWriteLocation, exp.datasetName, exp.foldId);
                ((EnhancedAbstractClassifier)c).setDebug(true);

                break;
            case "TSF_I":
                c=new MultivariateSingleEnsemble("TSF", exp.resultsWriteLocation, exp.datasetName, exp.foldId);
                break;
            case "PF_I":
                c=new MultivariateSingleEnsemble("ProximityForest", exp.resultsWriteLocation, exp.datasetName, exp.foldId);
                break;
            case "TS-CHIEF_I":
                c=new MultivariateSingleEnsemble("TSCHIEF", exp.resultsWriteLocation, exp.datasetName, exp.foldId);
                break;
            case "HIVE-COTE_I":
                if(canLoadFromFile){
                    String[] cls={"TSF_I","cBOSS_I","RISE_I","STC_I"};//RotF for ST
                    c=new HIVE_COTE();
                    ((HIVE_COTE)c).setFillMissingDistsWithOneHotVectors(true);
                    ((HIVE_COTE)c).setSeed(fold);
                    ((HIVE_COTE)c).setBuildIndividualsFromResultsFiles(true);
                    ((HIVE_COTE)c).setResultsFileLocationParameters(resultsPath, dataset, fold);
                    ((HIVE_COTE)c).setClassifiersNamesForFileRead(cls);
                }
                else
                    throw new UnsupportedOperationException("ERROR: currently only loading from file for CAWPE and no results file path has been set. "
                            + "Call setClassifier with an ExperimentalArguments object exp with exp.resultsWriteLocation (contains component classifier results) and exp.datasetName set");
                break;
            case "HIVE-COTEn_I":
                if(canLoadFromFile){
                    String[] cls={"TSF_I","cBOSS_I","RISE_I","STC_I","TSFn_I","cBOSSn_I","RISEn_I","STCn_I"};//RotF for ST
                    c=new HIVE_COTE();
                    ((HIVE_COTE)c).setFillMissingDistsWithOneHotVectors(true);
                    ((HIVE_COTE)c).setSeed(fold);
                    ((HIVE_COTE)c).setBuildIndividualsFromResultsFiles(true);
                    ((HIVE_COTE)c).setResultsFileLocationParameters(resultsPath, dataset, fold);
                    ((HIVE_COTE)c).setClassifiersNamesForFileRead(cls);
                }
                else
                    throw new UnsupportedOperationException("ERROR: currently only loading from file for CAWPE and no results file path has been set. "
                            + "Call setClassifier with an ExperimentalArguments object exp with exp.resultsWriteLocation (contains component classifier results) and exp.datasetName set");
                break;
            case "HC-PF_I":
                if(canLoadFromFile){
                    String[] cls={"PF_I","TSF_I","cBOSS_I","RISE_I","STC_I"};//RotF for ST
                    c=new HIVE_COTE();
                    ((HIVE_COTE)c).setFillMissingDistsWithOneHotVectors(true);
                    ((HIVE_COTE)c).setSeed(fold);
                    ((HIVE_COTE)c).setBuildIndividualsFromResultsFiles(true);
                    ((HIVE_COTE)c).setResultsFileLocationParameters(resultsPath, dataset, fold);
                    ((HIVE_COTE)c).setClassifiersNamesForFileRead(cls);
                }
                else
                    throw new UnsupportedOperationException("ERROR: currently only loading from file for CAWPE and no results file path has been set. "
                            + "Call setClassifier with an ExperimentalArguments object exp with exp.resultsWriteLocation (contains component classifier results) and exp.datasetName set");
                break;
            case "WEASEL-MUSE":
                c=new WEASEL_MUSE();
                break;

                default:
                System.out.println("Unknown multivariate classifier, should not be able to get here ");
                System.out.println("There is a mismatch between multivariateBased and the switch statement ");
                throw new UnsupportedOperationException("Unknown multivariate classifier, should not be able to get here "
                        + "There is a mismatch between multivariateBased and the switch statement ");
        }
        return c;
    }


    /**
     * STANDARD classifiers such as random forest etc
     */
    public static String[] standard= {
        "XGBoostMultiThreaded","XGBoost","SmallTunedXGBoost","RandF","RotF", "PLSNominalClassifier","BayesNet","ED","C45",
            "SVML","SVMQ","SVMRBF","MLP","Logistic","CAWPE","NN"};
    public static HashSet<String> standardClassifiers=new HashSet<String>( Arrays.asList(standard));
    private static Classifier setStandardClassifiers(Experiments.ExperimentalArguments exp){
        String classifier=exp.classifierName;
        int fold=exp.foldId;
        Classifier c;
        switch(classifier) {
//TIME DOMAIN CLASSIFIERS
            case "XGBoostMultiThreaded":
                c = new TunedXGBoost();
                break;
            case "XGBoost":
                c = new TunedXGBoost();
                ((TunedXGBoost)c).setRunSingleThreaded(true);
                break;
            case "SmallTunedXGBoost":
                c = new TunedXGBoost();
                ((TunedXGBoost)c).setRunSingleThreaded(true);
                ((TunedXGBoost)c).setSmallParaSearchSpace_64paras();
                break;
            case "RandF":
                RandomForest r=new RandomForest();
                r.setNumTrees(500);
                c = r;
                break;
            case "RotF":
                RotationForest rf=new RotationForest();
                rf.setNumIterations(200);
                c = rf;
                break;
            case "PLSNominalClassifier":
                c = new PLSNominalClassifier();
                break;
            case "BayesNet":
                c = new BayesNet();
                break;
            case "ED":
                c= KNNLOOCV.FACTORY.ED_1NN_V1.build();;
                break;
            case "C45":
                c=new J48();
                break;
            case "NB":
                c=new NaiveBayes();
                break;
            case "SVML":
                c=new SMO();
                PolyKernel p=new PolyKernel();
                p.setExponent(1);
                ((SMO)c).setKernel(p);
                ((SMO)c).setRandomSeed(fold);
                ((SMO)c).setBuildLogisticModels(true);
                break;
            case "SVMQ":
                c=new SMO();
                PolyKernel poly=new PolyKernel();
                poly.setExponent(2);
                ((SMO)c).setKernel(poly);
                ((SMO)c).setRandomSeed(fold);
                ((SMO)c).setBuildLogisticModels(true);
                break;
            case "SVMRBF":
                c=new SMO();
                RBFKernel rbf=new RBFKernel();
                rbf.setGamma(0.5);
                ((SMO)c).setC(5);
                ((SMO)c).setKernel(rbf);
                ((SMO)c).setRandomSeed(fold);
                ((SMO)c).setBuildLogisticModels(true);

                break;
            case "BN":
                c=new BayesNet();
                break;
            case "MLP":
                c=new MultilayerPerceptron();
                break;
            case "Logistic":
                c= new Logistic();
                break;
            case "CAWPE":
                c=new CAWPE();
                break;
            case "NN":
                kNN k=new kNN(100);
                k.setCrossValidate(true);
                k.normalise(false);
                k.setDistanceFunction(new EuclideanDistance());
                return k;
            default:
                System.out.println("Unknown standard classifier "+classifier+" should not be able to get here ");
                System.out.println("There is a mismatch between otherClassifiers and the switch statement ");
                throw new UnsupportedOperationException("Unknown standard classifier "+classifier+" should not be able to get here "
                        + "There is a mismatch between otherClassifiers and the switch statement ");
        }
        return c;
    }

    /**
     * BESPOKE classifiers for particular set ups. Use if you want some special configuration/pipeline
     * not encapsulated within a single classifier      */
    public static String[] bespoke= {"HIVE-COTE1.0","HIVE-COTEV2","HIVE-COTE","HC-TDE","HC-WEASEL","HC-BcSBOSS","HC-cSBOSS","TunedHIVE-COTE","HC-S-BOSS"};
    public static HashSet<String> bespokeClassifiers=new HashSet<String>( Arrays.asList(bespoke));
    private static Classifier setBespokeClassifiers(Experiments.ExperimentalArguments exp){
        String classifier=exp.classifierName,resultsPath="",dataset="";
        int fold=exp.foldId;
        Classifier c;
        boolean canLoadFromFile=true;
        if(exp.resultsWriteLocation==null || exp.datasetName==null)
            canLoadFromFile=false;
        else{
            resultsPath=exp.resultsWriteLocation;
            dataset=exp.datasetName;
        }
        switch(classifier) {
            case "HIVE-COTE1.0":
                if(canLoadFromFile){
                    String[] cls={"TSF","RISE","STC","cBOSS"};//RotF for ST
                    c=new HIVE_COTE();
                    ((HIVE_COTE)c).setFillMissingDistsWithOneHotVectors(true);
                    ((HIVE_COTE)c).setSeed(fold);
                    ((HIVE_COTE)c).setBuildIndividualsFromResultsFiles(true);
                    ((HIVE_COTE)c).setResultsFileLocationParameters(resultsPath, dataset, fold);
                    ((HIVE_COTE)c).setClassifiersNamesForFileRead(cls);
                }
                else
                    throw new UnsupportedOperationException("ERROR: currently only loading from file for CAWPE and no results file path has been set. "
                            + "Call setClassifier with an ExperimentalArguments object exp with exp.resultsWriteLocation (contains component classifier results) and exp.datasetName set");
                break;
            case "HIVE-COTEV2":
                if(canLoadFromFile){
                    String[] cls={"CIF","TED","RISE","STC","PF"};//RotF for ST
                    c=new HIVE_COTE();
                    ((HIVE_COTE)c).setFillMissingDistsWithOneHotVectors(true);
                    ((HIVE_COTE)c).setSeed(fold);
                    ((HIVE_COTE)c).setBuildIndividualsFromResultsFiles(true);
                    ((HIVE_COTE)c).setResultsFileLocationParameters(resultsPath, dataset, fold);
                    ((HIVE_COTE)c).setClassifiersNamesForFileRead(cls);
                }
                else
                    throw new UnsupportedOperationException("ERROR: currently only loading from file for CAWPE and no results file path has been set. "
                            + "Call setClassifier with an ExperimentalArguments object exp with exp.resultsWriteLocation (contains component classifier results) and exp.datasetName set");
                break;
            case "HC-TDE":
                if(canLoadFromFile){
                    String[] cls={"TSF","TDE","RISE","STC"};//RotF for ST
                    c=new HIVE_COTE();
                    ((HIVE_COTE)c).setFillMissingDistsWithOneHotVectors(true);
                    ((HIVE_COTE)c).setSeed(fold);
                    ((HIVE_COTE)c).setBuildIndividualsFromResultsFiles(true);
                    ((HIVE_COTE)c).setResultsFileLocationParameters(resultsPath, dataset, fold);
                    ((HIVE_COTE)c).setClassifiersNamesForFileRead(cls);
                }
                else
                    throw new UnsupportedOperationException("ERROR: currently only loading from file for CAWPE and no results file path has been set. "
                            + "Call setClassifier with an ExperimentalArguments object exp with exp.resultsWriteLocation (contains component classifier results) and exp.datasetName set");
                break;
            case "HC-WEASEL":
                if(canLoadFromFile){
                    String[] cls={"TSF","WEASEL","RISE","STC"};//RotF for ST
                    c=new HIVE_COTE();
                    ((HIVE_COTE)c).setFillMissingDistsWithOneHotVectors(true);
                    ((HIVE_COTE)c).setSeed(fold);
                    ((HIVE_COTE)c).setBuildIndividualsFromResultsFiles(true);
                    ((HIVE_COTE)c).setResultsFileLocationParameters(resultsPath, dataset, fold);
                    ((HIVE_COTE)c).setClassifiersNamesForFileRead(cls);
                }
                else
                    throw new UnsupportedOperationException("ERROR: currently only loading from file for CAWPE and no results file path has been set. "
                            + "Call setClassifier with an ExperimentalArguments object exp with exp.resultsWriteLocation (contains component classifier results) and exp.datasetName set");
                break;
            case "HC-S-BOSS":
                if(canLoadFromFile){
                    String[] cls={"TSF","S-BOSS","RISE","STC"};//RotF for ST
                    c=new HIVE_COTE();
                    ((HIVE_COTE)c).setFillMissingDistsWithOneHotVectors(true);
                    ((HIVE_COTE)c).setSeed(fold);
                    ((HIVE_COTE)c).setBuildIndividualsFromResultsFiles(true);
                    ((HIVE_COTE)c).setResultsFileLocationParameters(resultsPath, dataset, fold);
                    ((HIVE_COTE)c).setClassifiersNamesForFileRead(cls);
                }
                else
                    throw new UnsupportedOperationException("ERROR: currently only loading from file for CAWPE and no results file path has been set. "
                            + "Call setClassifier with an ExperimentalArguments object exp with exp.resultsWriteLocation (contains component classifier results) and exp.datasetName set");
                break;
            case "HC-BcSBOSS":
                if(canLoadFromFile){
                    String[] cls={"TSF","BcS-BOSS","RISE","STC"};//RotF for ST
                    c=new HIVE_COTE();
                    ((HIVE_COTE)c).setFillMissingDistsWithOneHotVectors(true);
                    ((HIVE_COTE)c).setSeed(fold);
                    ((HIVE_COTE)c).setBuildIndividualsFromResultsFiles(true);
                    ((HIVE_COTE)c).setResultsFileLocationParameters(resultsPath, dataset, fold);
                    ((HIVE_COTE)c).setClassifiersNamesForFileRead(cls);
                }
                else
                    throw new UnsupportedOperationException("ERROR: currently only loading from file for CAWPE and no results file path has been set. "
                            + "Call setClassifier with an ExperimentalArguments object exp with exp.resultsWriteLocation (contains component classifier results) and exp.datasetName set");
                break;
            case "HC-cSBOSS":
                if(canLoadFromFile){
                    String[] cls={"TSF","cS-BOSS","RISE","STC"};//RotF for ST
                    c=new HIVE_COTE();
                    ((HIVE_COTE)c).setFillMissingDistsWithOneHotVectors(true);
                    ((HIVE_COTE)c).setSeed(fold);
                    ((HIVE_COTE)c).setBuildIndividualsFromResultsFiles(true);
                    ((HIVE_COTE)c).setResultsFileLocationParameters(resultsPath, dataset, fold);
                    ((HIVE_COTE)c).setClassifiersNamesForFileRead(cls);
                }
                else
                    throw new UnsupportedOperationException("ERROR: currently only loading from file for CAWPE and no results file path has been set. "
                            + "Call setClassifier with an ExperimentalArguments object exp with exp.resultsWriteLocation (contains component classifier results) and exp.datasetName set");
                break;

            case "HIVE-COTE":
                c=new HIVE_COTE();
                ((HIVE_COTE)c).setFillMissingDistsWithOneHotVectors(true);
                ((HIVE_COTE)c).setSeed(fold);
                break;

            case "TunedHIVE-COTE":
                if(canLoadFromFile){
                    String[] cls=new String[]{"TSF","BOSS","RISE","STC"};//RotF for ST
                    HIVE_COTE hc=new HIVE_COTE();
                    hc.setFillMissingDistsWithOneHotVectors(true);
                    hc.setSeed(fold);
                    hc.setBuildIndividualsFromResultsFiles(true);
                    hc.setResultsFileLocationParameters(resultsPath, dataset, fold);
                    hc.setClassifiersNamesForFileRead(cls);
                    TunedClassifier tuner=new TunedClassifier();
                    tuner.setClassifier(hc);
                    ParameterSpace pc=new ParameterSpace();
                    double[] alphaVals={1,2,3,4,5,6,7,8,9,10};
                    pc.addParameter("A",alphaVals);
                    tuner.setParameterSpace(pc);
                    c=tuner;
                }
                else
                    throw new UnsupportedOperationException("ERROR: currently only loading from file for CAWPE and no results file path has been set. "
                            + "Call setClassifier with an ExperimentalArguments object exp with exp.resultsWriteLocation (contains component classifier results) and exp.datasetName set");
                break;

            default:
                System.out.println("Unknown bespoke classifier, should not be able to get here ");
                System.out.println("There is a mismatch between bespokeClassifiers and the switch statement ");
                throw new UnsupportedOperationException("Unknown bespoke classifier, should not be able to get here "
                        + "There is a mismatch between bespokeClassifiers and the switch statement ");

        }
        return c;
    }

    /**
     *
     * setClassifier, which takes the experimental
     * arguments themselves and therefore the classifiers can take from them whatever they
     * need, e.g the dataset name, the fold id, separate checkpoint paths, etc.
     *
     * To take this idea further, to be honest each of the TSC-specific classifiers
     * could/should have a constructor and/or factory that builds the classifier
     * from the experimental args.
     *
     * previous usage was setClassifier(String classifier name, int fold).
     * this can be reproduced with setClassifierClassic below.
     *
     */
    public static Classifier setClassifier(Experiments.ExperimentalArguments exp){
        String classifier=exp.classifierName;
        Classifier c = null;
        if(distanceBased.contains(classifier))
            c=setDistanceBased(exp);
        else if(dictionaryBased.contains(classifier))
            c=setDictionaryBased(exp);
        else if(intervalBased.contains(classifier))
            c=setIntervalBased(exp);
        else if(frequencyBased.contains(classifier))
            c=setFrequencyBased(exp);
        else if(shapeletBased.contains(classifier))
            c=setShapeletBased(exp);
        else if(hybridBased.contains(classifier))
            c=setHybridBased(exp);
        else if(multivariateBased.contains(classifier))
            c=setMultivariate(exp);
        else if(standardClassifiers.contains(classifier))
            c=setStandardClassifiers(exp);
        else if(bespokeClassifiers.contains(classifier))
            c=setBespokeClassifiers(exp);
        else{
            System.out.println("Unknown classifier "+classifier+" it is not in any of the sublists ");
            throw new UnsupportedOperationException("Unknown classifier "+classifier+" it is not in any of the sublists on ClassifierLists ");
        }
        if (c instanceof EnhancedAbstractClassifier) {
            ((EnhancedAbstractClassifier) c).setSeed(exp.foldId);
            ((EnhancedAbstractClassifier) c).setDebug(exp.debug);
        }
        else if (c instanceof Randomizable) {
            //normal weka classifiers that aren't EnhancedAbstractClassifiers
            //EAC's setSeed sets up a random object internally too.
            ((Randomizable)c).setSeed(exp.foldId);
        }
        return c;
    }


    /**
     * This method redproduces the old usage exactly as it was in old experiments.java.
     * If you try build any classifier that uses any experimental info other than
     * exp.classifierName or exp.foldID, an exception will be thrown.
     * In particular, any classifier that needs access to the results from others
     * e.g. CAWPEFROMFILE, will throw an UnsupportedOperationException if you try use it like this.
     *      * @param classifier
     * @param fold
     * @return
     */
    public static Classifier setClassifierClassic(String classifier, int fold){
        Experiments.ExperimentalArguments exp=new ExperimentalArguments();
        exp.classifierName=classifier;
        exp.foldId=fold;
        return setClassifier(exp);
    }






    public static void main(String[] args) throws Exception {
        System.out.println("Testing set classifier by running through the list in ClassifierLists.allUnivariate and " +
                "ClassifierLists.allMultivariate");

        for(String str:allUnivariate){
            System.out.println("Initialising "+str);
            Classifier c= setClassifierClassic(str,0);
            System.out.println("Returned classifier "+c.getClass().getSimpleName());
        }
        for(String str:allMultivariate){
            System.out.println("Initialising "+str);
            Classifier c= setClassifierClassic(str,0);
            System.out.println("Returned classifier "+c.getClass().getSimpleName());
        }
        for(String str:standard){
            System.out.println("Initialising "+str);
            Classifier c= setClassifierClassic(str,0);
            System.out.println("Returned classifier "+c.getClass().getSimpleName());
        }
        for(String str:bespoke){
            System.out.println("Initialising "+str);
            Classifier c= setClassifierClassic(str,0);
            System.out.println("Returned classifier "+c.getClass().getSimpleName());
        }


    }
}<|MERGE_RESOLUTION|>--- conflicted
+++ resolved
@@ -283,11 +283,7 @@
     /**
     * INTERVAL BASED: classifiers that form multiple intervals over series and summarise
     */
-<<<<<<< HEAD
-    public static String[] interval= {"LPS","TSF","CIF","CIF-NoSubsample"};
-=======
     public static String[] interval= {"LPS","TSF","CIF"};
->>>>>>> cdd7dcbf
     public static HashSet<String> intervalBased=new HashSet<String>( Arrays.asList(interval));
     private static Classifier setIntervalBased(Experiments.ExperimentalArguments exp){
         String classifier=exp.classifierName;
@@ -303,13 +299,6 @@
             case "CIF":
                 c=new CIF();
                 break;
-<<<<<<< HEAD
-            case "CIF-NoSubsample":
-                c=new CIF();
-                ((CIF)c).setAttSubsampleSize(25);
-                break;
-=======
->>>>>>> cdd7dcbf
             default:
                 System.out.println("Unknown interval based classifier "+classifier+" should not be able to get here ");
                 System.out.println("There is a mismatch between array interval and the switch statement ");
@@ -838,10 +827,10 @@
         if (c instanceof EnhancedAbstractClassifier) {
             ((EnhancedAbstractClassifier) c).setSeed(exp.foldId);
             ((EnhancedAbstractClassifier) c).setDebug(exp.debug);
-        }
+        } 
         else if (c instanceof Randomizable) {
             //normal weka classifiers that aren't EnhancedAbstractClassifiers
-            //EAC's setSeed sets up a random object internally too.
+            //EAC's setSeed sets up a random object internally too. 
             ((Randomizable)c).setSeed(exp.foldId);
         }
         return c;
